--- conflicted
+++ resolved
@@ -17,11 +17,7 @@
 namespace {
 
 class AudioTrackTests : public TestUtils::TestBase,
-<<<<<<< HEAD
-                        public testing::WithParamInterface<SdpSemantic> {};
-=======
                         public testing::WithParamInterface<mrsSdpSemantic> {};
->>>>>>> f4642d37
 
 }  // namespace
 
@@ -44,13 +40,8 @@
 using AudioTrackAddedCallback =
     InteropCallback<mrsRemoteVideoTrackInteropHandle,
                     mrsRemoteAudioTrackHandle,
-<<<<<<< HEAD
-                    mrsAudioTransceiverInteropHandle,
-                    mrsAudioTransceiverHandle>;
-=======
                     mrsTransceiverInteropHandle,
                     mrsTransceiverHandle>;
->>>>>>> f4642d37
 
 // PeerConnectionAudioFrameCallback
 using AudioFrameCallback = InteropCallback<const AudioFrame&>;
@@ -117,11 +108,7 @@
 //
 
 TEST_P(AudioTrackTests, Simple) {
-<<<<<<< HEAD
-  PeerConnectionConfiguration pc_config{};
-=======
   mrsPeerConnectionConfiguration pc_config{};
->>>>>>> f4642d37
   pc_config.sdp_semantic = GetParam();
   LocalPeerPairRaii pair(pc_config);
 
@@ -134,24 +121,15 @@
 
   // Grab the handle of the remote track from the remote peer (#2) via the
   // AudioTrackAdded callback.
-<<<<<<< HEAD
-  mrsAudioTransceiverHandle audio_transceiver2{};
-=======
   mrsTransceiverHandle audio_transceiver2{};
->>>>>>> f4642d37
   mrsRemoteAudioTrackHandle audio_track2{};
   Event track_added2_ev;
   AudioTrackAddedCallback track_added2_cb =
       [&audio_track2, &audio_transceiver2, &track_added2_ev](
           mrsRemoteVideoTrackInteropHandle /*interop_handle*/,
           mrsRemoteAudioTrackHandle track_handle,
-<<<<<<< HEAD
-          mrsAudioTransceiverInteropHandle /*interop_handle*/,
-          mrsAudioTransceiverHandle transceiver_handle) {
-=======
           mrsTransceiverInteropHandle /*interop_handle*/,
           mrsTransceiverHandle transceiver_handle) {
->>>>>>> f4642d37
         audio_track2 = track_handle;
         audio_transceiver2 = transceiver_handle;
         track_added2_ev.Set();
@@ -160,13 +138,8 @@
                                                    CB(track_added2_cb));
 
   // Create an audio transceiver on #1
-<<<<<<< HEAD
-  mrsAudioTransceiverHandle audio_transceiver1{};
-  AudioTransceiverInitConfig transceiver_config{};
-=======
   mrsTransceiverHandle audio_transceiver1{};
   mrsTransceiverInitConfig transceiver_config{};
->>>>>>> f4642d37
   transceiver_config.name = "transceiver1";
   ASSERT_EQ(Result::kSuccess,
             mrsPeerConnectionAddAudioTransceiver(
@@ -174,11 +147,7 @@
   ASSERT_NE(nullptr, audio_transceiver1);
 
   // Create the local audio track #1
-<<<<<<< HEAD
-  LocalAudioTrackInitConfig config{};
-=======
   mrsLocalAudioTrackInitConfig config{};
->>>>>>> f4642d37
   mrsLocalAudioTrackHandle audio_track1{};
   ASSERT_EQ(Result::kSuccess, mrsLocalAudioTrackCreateFromDevice(
                                   &config, "test_audio_track", &audio_track1));
@@ -191,47 +160,25 @@
   {
     // Local track is NULL
     mrsLocalVideoTrackHandle track_handle_local{};
-<<<<<<< HEAD
-    ASSERT_EQ(Result::kSuccess, mrsAudioTransceiverGetLocalTrack(
-=======
     ASSERT_EQ(Result::kSuccess, mrsTransceiverGetLocalAudioTrack(
->>>>>>> f4642d37
                                     audio_transceiver1, &track_handle_local));
     ASSERT_EQ(nullptr, track_handle_local);
 
     // Remote track is NULL
     mrsRemoteVideoTrackHandle track_handle_remote{};
-<<<<<<< HEAD
-    ASSERT_EQ(Result::kSuccess, mrsAudioTransceiverGetRemoteTrack(
-=======
     ASSERT_EQ(Result::kSuccess, mrsTransceiverGetRemoteAudioTrack(
->>>>>>> f4642d37
                                     audio_transceiver1, &track_handle_remote));
     ASSERT_EQ(nullptr, track_handle_remote);
   }
 
   // Add the local audio track on the transceiver #1
   ASSERT_EQ(Result::kSuccess,
-<<<<<<< HEAD
-            mrsAudioTransceiverSetLocalTrack(audio_transceiver1, audio_track1));
-=======
             mrsTransceiverSetLocalAudioTrack(audio_transceiver1, audio_track1));
->>>>>>> f4642d37
 
   // Check transceiver #1 consistency
   {
     // Local track is audio_track1
     mrsLocalVideoTrackHandle track_handle_local{};
-<<<<<<< HEAD
-    ASSERT_EQ(Result::kSuccess, mrsAudioTransceiverGetLocalTrack(
-                                    audio_transceiver1, &track_handle_local));
-    ASSERT_EQ(audio_track1, track_handle_local);
-    mrsLocalAudioTrackRemoveRef(track_handle_local);
-
-    // Remote track is NULL
-    mrsRemoteVideoTrackHandle track_handle_remote{};
-    ASSERT_EQ(Result::kSuccess, mrsAudioTransceiverGetRemoteTrack(
-=======
     ASSERT_EQ(Result::kSuccess, mrsTransceiverGetLocalAudioTrack(
                                     audio_transceiver1, &track_handle_local));
     ASSERT_EQ(audio_track1, track_handle_local);
@@ -239,7 +186,6 @@
     // Remote track is NULL
     mrsRemoteVideoTrackHandle track_handle_remote{};
     ASSERT_EQ(Result::kSuccess, mrsTransceiverGetRemoteAudioTrack(
->>>>>>> f4642d37
                                     audio_transceiver1, &track_handle_remote));
     ASSERT_EQ(nullptr, track_handle_remote);
   }
@@ -256,26 +202,15 @@
   {
     // Local track is NULL
     mrsLocalVideoTrackHandle track_handle_local{};
-<<<<<<< HEAD
-    ASSERT_EQ(Result::kSuccess, mrsAudioTransceiverGetLocalTrack(
-=======
     ASSERT_EQ(Result::kSuccess, mrsTransceiverGetLocalAudioTrack(
->>>>>>> f4642d37
                                     audio_transceiver2, &track_handle_local));
     ASSERT_EQ(nullptr, track_handle_local);
 
     // Remote track is audio_track2
     mrsRemoteVideoTrackHandle track_handle_remote{};
-<<<<<<< HEAD
-    ASSERT_EQ(Result::kSuccess, mrsAudioTransceiverGetRemoteTrack(
-                                    audio_transceiver2, &track_handle_remote));
-    ASSERT_EQ(audio_track2, track_handle_remote);
-    mrsRemoteAudioTrackRemoveRef(track_handle_remote);
-=======
     ASSERT_EQ(Result::kSuccess, mrsTransceiverGetRemoteAudioTrack(
                                     audio_transceiver2, &track_handle_remote));
     ASSERT_EQ(audio_track2, track_handle_remote);
->>>>>>> f4642d37
   }
 
   // Register a callback on the remote track of #2
@@ -326,15 +261,6 @@
   // Clean-up
   mrsRemoteAudioTrackRegisterFrameCallback(audio_track2, nullptr, nullptr);
   mrsRemoteAudioTrackRemoveRef(audio_track2);
-<<<<<<< HEAD
-  mrsAudioTransceiverRemoveRef(audio_transceiver2);
-  mrsLocalAudioTrackRemoveRef(audio_track1);
-  mrsAudioTransceiverRemoveRef(audio_transceiver1);
-}
-
-TEST_P(AudioTrackTests, Muted) {
-  PeerConnectionConfiguration pc_config{};
-=======
   mrsTransceiverRemoveRef(audio_transceiver2);
   mrsLocalAudioTrackRemoveRef(audio_track1);
   mrsTransceiverRemoveRef(audio_transceiver1);
@@ -342,7 +268,6 @@
 
 TEST_P(AudioTrackTests, Muted) {
   mrsPeerConnectionConfiguration pc_config{};
->>>>>>> f4642d37
   pc_config.sdp_semantic = GetParam();
   LocalPeerPairRaii pair(pc_config);
 
@@ -355,24 +280,15 @@
 
   // Grab the handle of the remote track from the remote peer (#2) via the
   // AudioTrackAdded callback.
-<<<<<<< HEAD
-  mrsAudioTransceiverHandle audio_transceiver2{};
-=======
   mrsTransceiverHandle audio_transceiver2{};
->>>>>>> f4642d37
   mrsRemoteAudioTrackHandle audio_track2{};
   Event track_added2_ev;
   AudioTrackAddedCallback track_added2_cb =
       [&audio_track2, &audio_transceiver2, &track_added2_ev](
           mrsRemoteVideoTrackInteropHandle /*interop_handle*/,
           mrsRemoteAudioTrackHandle track_handle,
-<<<<<<< HEAD
-          mrsAudioTransceiverInteropHandle /*interop_handle*/,
-          mrsAudioTransceiverHandle transceiver_handle) {
-=======
           mrsTransceiverInteropHandle /*interop_handle*/,
           mrsTransceiverHandle transceiver_handle) {
->>>>>>> f4642d37
         audio_track2 = track_handle;
         audio_transceiver2 = transceiver_handle;
         track_added2_ev.Set();
@@ -381,13 +297,8 @@
                                                    CB(track_added2_cb));
 
   // Create an audio transceiver on #1
-<<<<<<< HEAD
-  mrsAudioTransceiverHandle audio_transceiver1{};
-  AudioTransceiverInitConfig transceiver_config{};
-=======
   mrsTransceiverHandle audio_transceiver1{};
   mrsTransceiverInitConfig transceiver_config{};
->>>>>>> f4642d37
   transceiver_config.name = "transceiver1";
   ASSERT_EQ(Result::kSuccess,
             mrsPeerConnectionAddAudioTransceiver(
@@ -395,11 +306,7 @@
   ASSERT_NE(nullptr, audio_transceiver1);
 
   // Create the local audio track #1
-<<<<<<< HEAD
-  LocalAudioTrackInitConfig config{};
-=======
   mrsLocalAudioTrackInitConfig config{};
->>>>>>> f4642d37
   mrsLocalAudioTrackHandle audio_track1{};
   ASSERT_EQ(Result::kSuccess, mrsLocalAudioTrackCreateFromDevice(
                                   &config, "test_audio_track", &audio_track1));
@@ -412,47 +319,25 @@
   {
     // Local track is NULL
     mrsLocalVideoTrackHandle track_handle_local{};
-<<<<<<< HEAD
-    ASSERT_EQ(Result::kSuccess, mrsAudioTransceiverGetLocalTrack(
-=======
     ASSERT_EQ(Result::kSuccess, mrsTransceiverGetLocalAudioTrack(
->>>>>>> f4642d37
                                     audio_transceiver1, &track_handle_local));
     ASSERT_EQ(nullptr, track_handle_local);
 
     // Remote track is NULL
     mrsRemoteVideoTrackHandle track_handle_remote{};
-<<<<<<< HEAD
-    ASSERT_EQ(Result::kSuccess, mrsAudioTransceiverGetRemoteTrack(
-=======
     ASSERT_EQ(Result::kSuccess, mrsTransceiverGetRemoteAudioTrack(
->>>>>>> f4642d37
                                     audio_transceiver1, &track_handle_remote));
     ASSERT_EQ(nullptr, track_handle_remote);
   }
 
   // Add the local audio track on the transceiver #1
   ASSERT_EQ(Result::kSuccess,
-<<<<<<< HEAD
-            mrsAudioTransceiverSetLocalTrack(audio_transceiver1, audio_track1));
-=======
             mrsTransceiverSetLocalAudioTrack(audio_transceiver1, audio_track1));
->>>>>>> f4642d37
 
   // Check transceiver #1 consistency
   {
     // Local track is audio_track1
     mrsLocalVideoTrackHandle track_handle_local{};
-<<<<<<< HEAD
-    ASSERT_EQ(Result::kSuccess, mrsAudioTransceiverGetLocalTrack(
-                                    audio_transceiver1, &track_handle_local));
-    ASSERT_EQ(audio_track1, track_handle_local);
-    mrsLocalAudioTrackRemoveRef(track_handle_local);
-
-    // Remote track is NULL
-    mrsRemoteVideoTrackHandle track_handle_remote{};
-    ASSERT_EQ(Result::kSuccess, mrsAudioTransceiverGetRemoteTrack(
-=======
     ASSERT_EQ(Result::kSuccess, mrsTransceiverGetLocalAudioTrack(
                                     audio_transceiver1, &track_handle_local));
     ASSERT_EQ(audio_track1, track_handle_local);
@@ -460,7 +345,6 @@
     // Remote track is NULL
     mrsRemoteVideoTrackHandle track_handle_remote{};
     ASSERT_EQ(Result::kSuccess, mrsTransceiverGetRemoteAudioTrack(
->>>>>>> f4642d37
                                     audio_transceiver1, &track_handle_remote));
     ASSERT_EQ(nullptr, track_handle_remote);
   }
@@ -524,15 +408,9 @@
   // Clean-up
   mrsRemoteAudioTrackRegisterFrameCallback(audio_track2, nullptr, nullptr);
   mrsRemoteAudioTrackRemoveRef(audio_track2);
-<<<<<<< HEAD
-  mrsAudioTransceiverRemoveRef(audio_transceiver2);
-  mrsLocalAudioTrackRemoveRef(audio_track1);
-  mrsAudioTransceiverRemoveRef(audio_transceiver1);
-=======
   mrsTransceiverRemoveRef(audio_transceiver2);
   mrsLocalAudioTrackRemoveRef(audio_track1);
   mrsTransceiverRemoveRef(audio_transceiver1);
->>>>>>> f4642d37
 }
 
 #endif  // MRSW_EXCLUDE_DEVICE_TESTS