--- conflicted
+++ resolved
@@ -23,18 +23,10 @@
 /// on it when invoked.
 void MRS_CALL SetEventOnCompleted(void* user_data);
 
-<<<<<<< HEAD
-constexpr const SdpSemantic TestSemantics[] = {SdpSemantic::kUnifiedPlan,
-                                               SdpSemantic::kPlanB};
-
-std::string SdpSemanticToString(
-    const testing::TestParamInfo<SdpSemantic>& info);
-=======
 constexpr const mrsSdpSemantic TestSemantics[] = {mrsSdpSemantic::kUnifiedPlan,
                                                   mrsSdpSemantic::kPlanB};
 
 std::string SdpSemanticToString(
     const testing::TestParamInfo<mrsSdpSemantic>& info);
->>>>>>> f4642d37
 
 }  // namespace TestUtils