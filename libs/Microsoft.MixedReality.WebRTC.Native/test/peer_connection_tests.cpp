--- conflicted
+++ resolved
@@ -8,15 +8,6 @@
 namespace {
 
 void MRS_CALL SetEventOnCompleted(void* user_data) {
-  Event* ev = (Event*)user_data;
-  ev->Set();
-}
-
-}  // namespace
-
-namespace {
-
-void SetEventOnCompleted(void* user_data) {
   Event* ev = (Event*)user_data;
   ev->Set();
 }
@@ -41,12 +32,7 @@
                     pc2.handle(), type, sdp_data, &SetEventOnCompleted, &ev));
       ev.Wait();
       if (kOfferString == type) {
-<<<<<<< HEAD
         ASSERT_EQ(Result::kSuccess, mrsPeerConnectionCreateAnswer(pc2.handle()));
-=======
-        ASSERT_EQ(Result::kSuccess,
-                  mrsPeerConnectionCreateAnswer(pc2.handle()));
->>>>>>> 3e8ca31a
       }
     });
     SdpCallback sdp2_cb(pc2.handle(), [&pc1](const char* type,
@@ -75,56 +61,9 @@
   for (int i = 0; i < 3; ++i) {
     // Create PC
     PeerConnectionConfiguration config{};  // local connection only
-<<<<<<< HEAD
     LocalPeerPairRaii pair(config);
     ASSERT_NE(nullptr, pair.pc1());
     ASSERT_NE(nullptr, pair.pc2());
-=======
-    PCRaii pc1(config);
-    ASSERT_NE(nullptr, pc1.handle());
-    PCRaii pc2(config);
-    ASSERT_NE(nullptr, pc2.handle());
-
-    // Setup signaling
-    SdpCallback sdp1_cb(pc1.handle(), [&pc2](const char* type,
-                                             const char* sdp_data) {
-      Event ev;
-      ASSERT_EQ(Result::kSuccess,
-                mrsPeerConnectionSetRemoteDescriptionAsync(
-                    pc2.handle(), type, sdp_data, &SetEventOnCompleted, &ev));
-      ev.Wait();
-      if (kOfferString == type) {
-        ASSERT_EQ(Result::kSuccess,
-                  mrsPeerConnectionCreateAnswer(pc2.handle()));
-      }
-    });
-    SdpCallback sdp2_cb(pc2.handle(), [&pc1](const char* type,
-                                             const char* sdp_data) {
-      Event ev;
-      ASSERT_EQ(Result::kSuccess,
-                mrsPeerConnectionSetRemoteDescriptionAsync(
-                    pc1.handle(), type, sdp_data, &SetEventOnCompleted, &ev));
-      ev.Wait();
-      if (kOfferString == type) {
-        ASSERT_EQ(Result::kSuccess,
-                  mrsPeerConnectionCreateAnswer(pc1.handle()));
-      }
-    });
-    IceCallback ice1_cb(
-        pc1.handle(),
-        [&pc2](const char* candidate, int sdpMlineindex, const char* sdpMid) {
-          ASSERT_EQ(Result::kSuccess,
-                    mrsPeerConnectionAddIceCandidate(pc2.handle(), sdpMid,
-                                                     sdpMlineindex, candidate));
-        });
-    IceCallback ice2_cb(
-        pc2.handle(),
-        [&pc1](const char* candidate, int sdpMlineindex, const char* sdpMid) {
-          ASSERT_EQ(Result::kSuccess,
-                    mrsPeerConnectionAddIceCandidate(pc1.handle(), sdpMid,
-                                                     sdpMlineindex, candidate));
-        });
->>>>>>> 3e8ca31a
 
     // Connect
     Event ev;
