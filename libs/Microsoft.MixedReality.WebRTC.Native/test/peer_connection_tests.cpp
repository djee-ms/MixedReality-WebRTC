--- conflicted
+++ resolved
@@ -71,14 +71,11 @@
     mrsPeerConnectionRegisterConnectedCallback(pair.pc1(), CB(on_connected));
     ASSERT_EQ(Result::kSuccess, mrsPeerConnectionCreateOffer(pair.pc1()));
     ASSERT_EQ(true, ev.WaitFor(5s));  // should complete within 5s (usually ~1s)
-<<<<<<< HEAD
-=======
 
     // Clean-up, because ICE candidates continue to arrive
     mrsPeerConnectionRegisterIceCandidateReadytoSendCallback(pair.pc1(),
                                                              nullptr, nullptr);
     mrsPeerConnectionRegisterIceCandidateReadytoSendCallback(pair.pc2(),
                                                              nullptr, nullptr);
->>>>>>> da68179d
   }
 }