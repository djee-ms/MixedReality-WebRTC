--- conflicted
+++ resolved
@@ -10,12 +10,8 @@
 namespace {
 
 class PeerConnectionTests : public TestUtils::TestBase,
-<<<<<<< HEAD
-                            public testing::WithParamInterface<SdpSemantic> {};
-=======
                             public testing::WithParamInterface<mrsSdpSemantic> {
 };
->>>>>>> f4642d37
 
 }  // namespace
 
@@ -27,11 +23,7 @@
 TEST_P(PeerConnectionTests, LocalNoIce) {
   for (int i = 0; i < 3; ++i) {
     // Create PC -- do not use PCRaii, which registers ICE callbacks
-<<<<<<< HEAD
-    PeerConnectionConfiguration pc_config{};  // local connection only
-=======
     mrsPeerConnectionConfiguration pc_config{};  // local connection only
->>>>>>> f4642d37
     pc_config.sdp_semantic = GetParam();
     PCRaii pc1(pc_config);
     ASSERT_NE(nullptr, pc1.handle());
@@ -84,11 +76,7 @@
 
 TEST_P(PeerConnectionTests, LocalIce) {
   for (int i = 0; i < 3; ++i) {
-<<<<<<< HEAD
-    PeerConnectionConfiguration pc_config{};  // local connection only
-=======
     mrsPeerConnectionConfiguration pc_config{};  // local connection only
->>>>>>> f4642d37
     pc_config.sdp_semantic = GetParam();
     LocalPeerPairRaii pair(pc_config);
     ASSERT_NE(nullptr, pair.pc1());
