// Copyright (c) Microsoft Corporation.
// Licensed under the MIT License.

#include "pch.h"

#include "external_video_track_source_interop.h"
#include "remote_video_track_interop.h"
#include "video_transceiver_interop.h"
#include "interop_api.h"
#include "local_video_track_interop.h"
#include "remote_video_track_interop.h"
#include "transceiver_interop.h"

#include "simple_interop.h"
#include "test_utils.h"
#include "video_test_utils.h"

#if !defined(MRSW_EXCLUDE_DEVICE_TESTS)

namespace {

class VideoTrackTests : public TestUtils::TestBase,
<<<<<<< HEAD
                        public testing::WithParamInterface<SdpSemantic> {};
=======
                        public testing::WithParamInterface<mrsSdpSemantic> {};
>>>>>>> f4642d37

const mrsPeerConnectionInteropHandle kFakeInteropPeerConnectionHandle =
    (void*)0x1;

const mrsRemoteVideoTrackInteropHandle kFakeInteropRemoteVideoTrackHandle =
    (void*)0x2;

/// Fake interop callback always returning the same fake remote video track
/// interop handle, for tests which do not care about it.
mrsRemoteVideoTrackInteropHandle MRS_CALL FakeIterop_RemoteVideoTrackCreate(
    mrsPeerConnectionInteropHandle /*parent*/,
    const mrsRemoteVideoTrackConfig& /*config*/) noexcept {
  return kFakeInteropRemoteVideoTrackHandle;
}

// PeerConnectionVideoTrackAddedCallback
using VideoTrackAddedCallback =
    InteropCallback<mrsRemoteVideoTrackInteropHandle,
                    mrsRemoteVideoTrackHandle,
<<<<<<< HEAD
                    mrsVideoTransceiverInteropHandle,
                    mrsVideoTransceiverHandle>;
=======
                    mrsTransceiverInteropHandle,
                    mrsTransceiverHandle>;
>>>>>>> f4642d37

// PeerConnectionI420VideoFrameCallback
using I420VideoFrameCallback = InteropCallback<const I420AVideoFrame&>;

}  // namespace

INSTANTIATE_TEST_CASE_P(,
                        VideoTrackTests,
                        testing::ValuesIn(TestUtils::TestSemantics),
                        TestUtils::SdpSemanticToString);
<<<<<<< HEAD

TEST_P(VideoTrackTests, Simple) {
  PeerConnectionConfiguration pc_config{};
  pc_config.sdp_semantic = GetParam();
  LocalPeerPairRaii pair(pc_config);

=======

TEST_P(VideoTrackTests, Simple) {
  mrsPeerConnectionConfiguration pc_config{};
  pc_config.sdp_semantic = GetParam();
  LocalPeerPairRaii pair(pc_config);

>>>>>>> f4642d37
  // In order to allow creating interop wrappers from native code, register the
  // necessary interop callbacks.
  mrsPeerConnectionInteropCallbacks interop{};
  interop.remote_video_track_create_object = &FakeIterop_RemoteVideoTrackCreate;
  ASSERT_EQ(Result::kSuccess,
            mrsPeerConnectionRegisterInteropCallbacks(pair.pc2(), &interop));
<<<<<<< HEAD

  // Register event for renegotiation needed
  Event renegotiation_needed1_ev;
  InteropCallback renegotiation_needed1_cb = [&renegotiation_needed1_ev]() {
    renegotiation_needed1_ev.Set();
  };
  mrsPeerConnectionRegisterRenegotiationNeededCallback(
      pair.pc1(), CB(renegotiation_needed1_cb));

  // Grab the handle of the remote track from the remote peer (#2) via the
  // VideoTrackAdded callback.
  mrsRemoteVideoTrackHandle track_handle2{};
  mrsVideoTransceiverHandle transceiver_handle2{};
  Event track_added2_ev;
  VideoTrackAddedCallback track_added2_cb =
      [&track_handle2, &transceiver_handle2, &track_added2_ev](
          mrsRemoteVideoTrackInteropHandle /*interop_handle*/,
          mrsRemoteVideoTrackHandle track_native_handle,
          mrsVideoTransceiverInteropHandle /*interop_handle*/,
          mrsVideoTransceiverHandle transceiver_native_handle) {
        track_handle2 = track_native_handle;
        transceiver_handle2 = transceiver_native_handle;
        track_added2_ev.Set();
      };
  mrsPeerConnectionRegisterVideoTrackAddedCallback(pair.pc2(),
                                                   CB(track_added2_cb));

  // Create the video transceiver #1
  mrsVideoTransceiverHandle transceiver_handle1{};
  {
    renegotiation_needed1_ev.Reset();
    VideoTransceiverInitConfig config{};
    config.name = "transceiver_1";
    ASSERT_EQ(Result::kSuccess, mrsPeerConnectionAddVideoTransceiver(
                                    pair.pc1(), &config, &transceiver_handle1));
    ASSERT_NE(nullptr, transceiver_handle1);
    ASSERT_TRUE(renegotiation_needed1_ev.WaitFor(1s));
    renegotiation_needed1_ev.Reset();
  }

  // Check video transceiver #1 consistency
  {
    // Local track is NULL
    mrsLocalVideoTrackHandle track_handle_local{};
    ASSERT_EQ(Result::kSuccess, mrsVideoTransceiverGetLocalTrack(
                                    transceiver_handle1, &track_handle_local));
    ASSERT_EQ(nullptr, track_handle_local);

    // Remote track is NULL
    mrsRemoteVideoTrackHandle track_handle_remote{};
    ASSERT_EQ(Result::kSuccess, mrsVideoTransceiverGetRemoteTrack(
                                    transceiver_handle1, &track_handle_remote));
    ASSERT_EQ(nullptr, track_handle_remote);
  }

  // Create the local video track #1
  mrsLocalVideoTrackHandle track_handle1{};
  {
    LocalVideoTrackInitConfig config{};
    ASSERT_EQ(Result::kSuccess,
              mrsLocalVideoTrackCreateFromDevice(&config, "local_video_track",
                                                 &track_handle1));
    ASSERT_NE(nullptr, track_handle1);
  }

=======

  // Register event for renegotiation needed
  Event renegotiation_needed1_ev;
  InteropCallback renegotiation_needed1_cb = [&renegotiation_needed1_ev]() {
    renegotiation_needed1_ev.Set();
  };
  mrsPeerConnectionRegisterRenegotiationNeededCallback(
      pair.pc1(), CB(renegotiation_needed1_cb));

  // Grab the handle of the remote track from the remote peer (#2) via the
  // VideoTrackAdded callback.
  mrsRemoteVideoTrackHandle track_handle2{};
  mrsTransceiverHandle transceiver_handle2{};
  Event track_added2_ev;
  VideoTrackAddedCallback track_added2_cb =
      [&track_handle2, &transceiver_handle2, &track_added2_ev](
          mrsRemoteVideoTrackInteropHandle /*interop_handle*/,
          mrsRemoteVideoTrackHandle track_native_handle,
          mrsTransceiverInteropHandle /*interop_handle*/,
          mrsTransceiverHandle transceiver_native_handle) {
        track_handle2 = track_native_handle;
        transceiver_handle2 = transceiver_native_handle;
        track_added2_ev.Set();
      };
  mrsPeerConnectionRegisterVideoTrackAddedCallback(pair.pc2(),
                                                   CB(track_added2_cb));

  // Create the video transceiver #1
  mrsTransceiverHandle transceiver_handle1{};
  {
    renegotiation_needed1_ev.Reset();
    mrsTransceiverInitConfig config{};
    config.name = "transceiver_1";
    ASSERT_EQ(Result::kSuccess, mrsPeerConnectionAddVideoTransceiver(
                                    pair.pc1(), &config, &transceiver_handle1));
    ASSERT_NE(nullptr, transceiver_handle1);
    ASSERT_TRUE(renegotiation_needed1_ev.WaitFor(1s));
    renegotiation_needed1_ev.Reset();
  }

  // Check video transceiver #1 consistency
  {
    // Local track is NULL
    mrsLocalVideoTrackHandle track_handle_local{};
    ASSERT_EQ(Result::kSuccess, mrsTransceiverGetLocalVideoTrack(
                                    transceiver_handle1, &track_handle_local));
    ASSERT_EQ(nullptr, track_handle_local);

    // Remote track is NULL
    mrsRemoteVideoTrackHandle track_handle_remote{};
    ASSERT_EQ(Result::kSuccess, mrsTransceiverGetRemoteVideoTrack(
                                    transceiver_handle1, &track_handle_remote));
    ASSERT_EQ(nullptr, track_handle_remote);
  }

  // Create the local video track #1
  mrsLocalVideoTrackHandle track_handle1{};
  {
    mrsLocalVideoTrackInitConfig config{};
    ASSERT_EQ(Result::kSuccess,
              mrsLocalVideoTrackCreateFromDevice(&config, "local_video_track",
                                                 &track_handle1));
    ASSERT_NE(nullptr, track_handle1);
  }

>>>>>>> f4642d37
  // New tracks are enabled by default
  ASSERT_NE(mrsBool::kFalse, mrsLocalVideoTrackIsEnabled(track_handle1));

  // Add the local track #1 on the transceiver #1.
  ASSERT_FALSE(renegotiation_needed1_ev.IsSignaled());
<<<<<<< HEAD
  ASSERT_EQ(Result::kSuccess, mrsVideoTransceiverSetLocalTrack(
=======
  ASSERT_EQ(Result::kSuccess, mrsTransceiverSetLocalVideoTrack(
>>>>>>> f4642d37
                                  transceiver_handle1, track_handle1));
  ASSERT_FALSE(
      renegotiation_needed1_ev
          .IsSignaled());  // TODO: why? because transceiver starts in SendRecv
                           // mode, so didn't change direction?

  // Check video transceiver #1 consistency
  {
    // Local track is track_handle1
    mrsLocalVideoTrackHandle track_handle_local{};
<<<<<<< HEAD
    ASSERT_EQ(Result::kSuccess, mrsVideoTransceiverGetLocalTrack(
                                    transceiver_handle1, &track_handle_local));
    ASSERT_EQ(track_handle1, track_handle_local);
    mrsLocalVideoTrackRemoveRef(track_handle_local);

    // Remote track is NULL
    mrsRemoteVideoTrackHandle track_handle_remote{};
    ASSERT_EQ(Result::kSuccess, mrsVideoTransceiverGetRemoteTrack(
=======
    ASSERT_EQ(Result::kSuccess, mrsTransceiverGetLocalVideoTrack(
                                    transceiver_handle1, &track_handle_local));
    ASSERT_EQ(track_handle1, track_handle_local);

    // Remote track is NULL
    mrsRemoteVideoTrackHandle track_handle_remote{};
    ASSERT_EQ(Result::kSuccess, mrsTransceiverGetRemoteVideoTrack(
>>>>>>> f4642d37
                                    transceiver_handle1, &track_handle_remote));
    ASSERT_EQ(nullptr, track_handle_remote);
  }

  // Connect #1 and #2
  pair.ConnectAndWait();

  // Wait for remote track to be added on #2
  ASSERT_TRUE(track_added2_ev.WaitFor(5s));
  ASSERT_NE(nullptr, track_handle2);

  // Check video transceiver #2 consistency
  {
    // Local track is NULL
    mrsLocalVideoTrackHandle track_handle_local{};
<<<<<<< HEAD
    ASSERT_EQ(Result::kSuccess, mrsVideoTransceiverGetLocalTrack(
=======
    ASSERT_EQ(Result::kSuccess, mrsTransceiverGetLocalVideoTrack(
>>>>>>> f4642d37
                                    transceiver_handle2, &track_handle_local));
    ASSERT_EQ(nullptr, track_handle_local);

    // Remote track is track_handle2
    mrsRemoteVideoTrackHandle track_handle_remote{};
<<<<<<< HEAD
    ASSERT_EQ(Result::kSuccess, mrsVideoTransceiverGetRemoteTrack(
                                    transceiver_handle2, &track_handle_remote));
    ASSERT_EQ(track_handle2, track_handle_remote);
    mrsRemoteVideoTrackRemoveRef(track_handle_remote);
=======
    ASSERT_EQ(Result::kSuccess, mrsTransceiverGetRemoteVideoTrack(
                                    transceiver_handle2, &track_handle_remote));
    ASSERT_EQ(track_handle2, track_handle_remote);
>>>>>>> f4642d37
  }

  // Register a frame callback for the remote video of #2
  uint32_t frame_count = 0;
  I420VideoFrameCallback i420cb = [&frame_count](const I420AVideoFrame& frame) {
    ASSERT_NE(nullptr, frame.ydata_);
    ASSERT_NE(nullptr, frame.udata_);
    ASSERT_NE(nullptr, frame.vdata_);
    ASSERT_LT(0u, frame.width_);
    ASSERT_LT(0u, frame.height_);
    ++frame_count;
  };
  mrsRemoteVideoTrackRegisterI420AFrameCallback(track_handle2, CB(i420cb));

  // Wait 3 seconds and check the frame callback is called
  Event ev;
  ev.WaitFor(3s);
  ASSERT_LT(30u, frame_count) << "Expected at least 10 FPS";

  ASSERT_TRUE(pair.WaitExchangeCompletedFor(5s));

  // Clean-up
  mrsRemoteVideoTrackRegisterI420AFrameCallback(track_handle2, nullptr,
                                                nullptr);
  mrsRemoteVideoTrackRemoveRef(track_handle2);
<<<<<<< HEAD
  mrsVideoTransceiverRemoveRef(transceiver_handle2);
  mrsLocalVideoTrackRemoveRef(track_handle1);
  mrsVideoTransceiverRemoveRef(transceiver_handle1);
}

TEST_P(VideoTrackTests, Muted) {
  PeerConnectionConfiguration pc_config{};
=======
  mrsTransceiverRemoveRef(transceiver_handle2);
  mrsLocalVideoTrackRemoveRef(track_handle1);
  mrsTransceiverRemoveRef(transceiver_handle1);
}

TEST_P(VideoTrackTests, Muted) {
  mrsPeerConnectionConfiguration pc_config{};
>>>>>>> f4642d37
  pc_config.sdp_semantic = GetParam();
  LocalPeerPairRaii pair(pc_config);

  // In order to allow creating interop wrappers from native code, register the
  // necessary interop callbacks.
  mrsPeerConnectionInteropCallbacks interop{};
  interop.remote_video_track_create_object = &FakeIterop_RemoteVideoTrackCreate;
  ASSERT_EQ(Result::kSuccess,
            mrsPeerConnectionRegisterInteropCallbacks(pair.pc2(), &interop));

  // Grab the handle of the remote track from the remote peer (#2) via the
  // VideoTrackAdded callback.
  mrsRemoteVideoTrackHandle track_handle2{};
<<<<<<< HEAD
  mrsVideoTransceiverHandle transceiver_handle2{};
=======
  mrsTransceiverHandle transceiver_handle2{};
>>>>>>> f4642d37
  Event track_added2_ev;
  VideoTrackAddedCallback track_added2_cb =
      [&track_handle2, &transceiver_handle2, &track_added2_ev](
          mrsRemoteVideoTrackInteropHandle /*interop_handle*/,
          mrsRemoteVideoTrackHandle track_native_handle,
<<<<<<< HEAD
          mrsVideoTransceiverInteropHandle /*interop_handle*/,
          mrsVideoTransceiverHandle transceiver_native_handle) {
=======
          mrsTransceiverInteropHandle /*interop_handle*/,
          mrsTransceiverHandle transceiver_native_handle) {
>>>>>>> f4642d37
        track_handle2 = track_native_handle;
        transceiver_handle2 = transceiver_native_handle;
        track_added2_ev.Set();
      };
  mrsPeerConnectionRegisterVideoTrackAddedCallback(pair.pc2(),
                                                   CB(track_added2_cb));

  // Create the video transceiver #1
<<<<<<< HEAD
  mrsVideoTransceiverHandle transceiver_handle1{};
  {
    VideoTransceiverInitConfig config{};
=======
  mrsTransceiverHandle transceiver_handle1{};
  {
    mrsTransceiverInitConfig config{};
>>>>>>> f4642d37
    config.name = "transceiver_1";
    ASSERT_EQ(Result::kSuccess, mrsPeerConnectionAddVideoTransceiver(
                                    pair.pc1(), &config, &transceiver_handle1));
    ASSERT_NE(nullptr, transceiver_handle1);
  }

  // Create the local video track #1
  mrsLocalVideoTrackHandle track_handle1{};
  {
<<<<<<< HEAD
    LocalVideoTrackInitConfig config{};
=======
    mrsLocalVideoTrackInitConfig config{};
>>>>>>> f4642d37
    ASSERT_EQ(Result::kSuccess,
              mrsLocalVideoTrackCreateFromDevice(&config, "local_video_track",
                                                 &track_handle1));
    ASSERT_NE(nullptr, track_handle1);
  }

  // New tracks are enabled by default
  ASSERT_NE(mrsBool::kFalse, mrsLocalVideoTrackIsEnabled(track_handle1));

  // Disable the video track; it should output only black frames
  ASSERT_EQ(Result::kSuccess,
            mrsLocalVideoTrackSetEnabled(track_handle1, mrsBool::kFalse));
  ASSERT_EQ(mrsBool::kFalse, mrsLocalVideoTrackIsEnabled(track_handle1));
<<<<<<< HEAD

  // Add the local track #1 on the transceiver #1
  ASSERT_EQ(Result::kSuccess, mrsVideoTransceiverSetLocalTrack(
                                  transceiver_handle1, track_handle1));

  // Connect #1 and #2
  pair.ConnectAndWait();

  // Wait for remote track to be added on #2
  ASSERT_TRUE(track_added2_ev.WaitFor(5s));
  ASSERT_NE(nullptr, track_handle2);
  ASSERT_NE(nullptr, transceiver_handle2);

=======

  // Add the local track #1 on the transceiver #1
  ASSERT_EQ(Result::kSuccess, mrsTransceiverSetLocalVideoTrack(
                                  transceiver_handle1, track_handle1));

  // Connect #1 and #2
  pair.ConnectAndWait();

  // Wait for remote track to be added on #2
  ASSERT_TRUE(track_added2_ev.WaitFor(5s));
  ASSERT_NE(nullptr, track_handle2);
  ASSERT_NE(nullptr, transceiver_handle2);

>>>>>>> f4642d37
  // Register a frame callback for the remote video of #2
  uint32_t frame_count = 0;
  I420VideoFrameCallback i420cb = [&frame_count](const I420AVideoFrame& frame) {
    ASSERT_NE(nullptr, frame.ydata_);
    ASSERT_NE(nullptr, frame.udata_);
    ASSERT_NE(nullptr, frame.vdata_);
    ASSERT_LT(0u, frame.width_);
    ASSERT_LT(0u, frame.height_);
    const uint8_t* s = (const uint8_t*)frame.ydata_;
    const uint8_t* e = s + ((size_t)frame.ystride_ * frame.height_);
    bool all_black = true;
    for (const uint8_t* p = s; p < e; ++p) {
      all_black = all_black && (*p == 0);
    }
    // Note: U and V can be anything, so don't test them.
    ASSERT_TRUE(all_black);
    ++frame_count;
  };
  mrsRemoteVideoTrackRegisterI420AFrameCallback(track_handle2, CB(i420cb));

  // Wait 3 seconds and check the frame callback is called
  Event ev;
  ev.WaitFor(3s);
  ASSERT_LT(30u, frame_count) << "Expected at least 10 FPS";

  ASSERT_TRUE(pair.WaitExchangeCompletedFor(5s));

  // Clean-up
  mrsRemoteVideoTrackRegisterI420AFrameCallback(track_handle2, nullptr,
                                                nullptr);
  mrsRemoteVideoTrackRemoveRef(track_handle2);
<<<<<<< HEAD
  mrsVideoTransceiverRemoveRef(transceiver_handle2);
  mrsLocalVideoTrackRemoveRef(track_handle1);
  mrsVideoTransceiverRemoveRef(transceiver_handle1);
=======
  mrsTransceiverRemoveRef(transceiver_handle2);
  mrsLocalVideoTrackRemoveRef(track_handle1);
  mrsTransceiverRemoveRef(transceiver_handle1);
>>>>>>> f4642d37
}

void MRS_CALL enumDeviceCallback(const char* id,
                                 const char* /*name*/,
                                 void* user_data) {
  auto device_ids = (std::vector<std::string>*)user_data;
  device_ids->push_back(id);
}

void MRS_CALL enumDeviceCallbackCompleted(void* user_data) {
  auto ev = (Event*)user_data;
  ev->Set();
}

// FIXME - PeerConnection currently doesn't support multiple local video tracks
// TEST_F(VideoTrackTests, DeviceIdAll) {
//  LocalPeerPairRaii pair;
//
//  Event ev;
//  std::vector<std::string> device_ids;
//  mrsEnumVideoCaptureDevicesAsync(enumDeviceCallback, &device_ids,
//                                  enumDeviceCallbackCompleted, &ev);
//  ev.Wait();
//
//  for (auto&& id : device_ids) {
//    mrsLocalVideoTrackInitConfig config{};
//    config.video_device_id = id.c_str();
//    ASSERT_EQ(Result::kSuccess,
//              mrsPeerConnectionAddLocalVideoTrack(pair.pc1(), config));
//  }
//}

TEST_F(VideoTrackTests, DeviceIdInvalid) {
<<<<<<< HEAD
  LocalVideoTrackInitConfig config{};
=======
  mrsLocalVideoTrackInitConfig config{};
>>>>>>> f4642d37
  mrsLocalVideoTrackHandle track_handle{};
  config.video_device_id = "[[INVALID DEVICE ID]]";
  ASSERT_EQ(Result::kNotFound, mrsLocalVideoTrackCreateFromDevice(
                                   &config, "invalid_track", &track_handle));
  ASSERT_EQ(nullptr, track_handle);
}

TEST_P(VideoTrackTests, Multi) {
  SimpleInterop simple_interop1;
  SimpleInterop simple_interop2;

  mrsPeerConnectionInteropHandle h1 =
      simple_interop1.CreateObject(ObjectType::kPeerConnection);
  mrsPeerConnectionInteropHandle h2 =
      simple_interop2.CreateObject(ObjectType::kPeerConnection);

<<<<<<< HEAD
  PeerConnectionConfiguration pc_config{};
=======
  mrsPeerConnectionConfiguration pc_config{};
>>>>>>> f4642d37
  pc_config.sdp_semantic = GetParam();
  LocalPeerPairRaii pair(pc_config, h1, h2);

  constexpr const int kNumTracks = 5;
  struct TestTrack {
    int id{0};
    int frame_count{0};
    I420VideoFrameCallback frame_cb{};
    mrsLocalVideoTrackHandle local_handle{};
    mrsRemoteVideoTrackHandle remote_handle{};
<<<<<<< HEAD
    mrsVideoTransceiverHandle local_transceiver_handle{};
    mrsVideoTransceiverHandle remote_transceiver_handle{};
=======
    mrsTransceiverHandle local_transceiver_handle{};
    mrsTransceiverHandle remote_transceiver_handle{};
>>>>>>> f4642d37
  };
  TestTrack tracks[kNumTracks];

  // In order to allow creating interop wrappers from native code, register the
  // necessary interop callbacks.
  simple_interop1.Register(pair.pc1());
  simple_interop2.Register(pair.pc2());

  // Grab the handle of the remote track from the remote peer (#2) via the
  // VideoTrackAdded callback.
  Semaphore track_added2_sem;
  std::atomic_int32_t track_id{0};
  VideoTrackAddedCallback track_added2_cb =
      [&track_added2_sem, &track_id, &tracks, kNumTracks](
          mrsRemoteVideoTrackInteropHandle /*interop_handle*/,
          mrsRemoteVideoTrackHandle track_handle,
<<<<<<< HEAD
          mrsVideoTransceiverInteropHandle /*interop_handle*/,
          mrsVideoTransceiverHandle transceiver_handle) {
=======
          mrsTransceiverInteropHandle /*interop_handle*/,
          mrsTransceiverHandle transceiver_handle) {
>>>>>>> f4642d37
        int id = track_id.fetch_add(1);
        ASSERT_LT(id, kNumTracks);
        tracks[id].remote_handle = track_handle;
        tracks[id].remote_transceiver_handle = transceiver_handle;
        track_added2_sem.Release();
      };
  mrsPeerConnectionRegisterVideoTrackAddedCallback(pair.pc2(),
                                                   CB(track_added2_cb));

  // Create the external source for the local tracks of the local peer (#1)
  mrsExternalVideoTrackSourceHandle source_handle1 = nullptr;
  ASSERT_EQ(mrsResult::kSuccess,
            mrsExternalVideoTrackSourceCreateFromI420ACallback(
                &VideoTestUtils::MakeTestFrame, nullptr, &source_handle1));
  ASSERT_NE(nullptr, source_handle1);
  mrsExternalVideoTrackSourceFinishCreation(source_handle1);

  // Create local video tracks on the local peer (#1)
<<<<<<< HEAD
  LocalVideoTrackFromExternalSourceInitConfig track_config{};
=======
  mrsLocalVideoTrackFromExternalSourceInitConfig track_config{};
>>>>>>> f4642d37
  int idx = 0;
  for (auto&& track : tracks) {
    std::stringstream strstr;
    std::string str;
<<<<<<< HEAD
    VideoTransceiverInitConfig tranceiver_config{};
=======
    mrsTransceiverInitConfig tranceiver_config{};
>>>>>>> f4642d37
    strstr << "transceiver_1_" << idx;
    str = strstr.str();  // keep alive
    tranceiver_config.name = str.c_str();
    ASSERT_EQ(Result::kSuccess, mrsPeerConnectionAddVideoTransceiver(
                                    pair.pc1(), &tranceiver_config,
                                    &track.local_transceiver_handle));
    ASSERT_NE(nullptr, track.local_transceiver_handle);
    strstr.clear();
    strstr << "track_1_" << idx;
    str = strstr.str();  // keep alive
    ASSERT_EQ(Result::kSuccess, mrsLocalVideoTrackCreateFromExternalSource(
                                    source_handle1, &track_config, str.c_str(),
                                    &track.local_handle));
    ASSERT_NE(nullptr, track.local_handle);
    ASSERT_EQ(Result::kSuccess,
<<<<<<< HEAD
              mrsVideoTransceiverSetLocalTrack(track.local_transceiver_handle,
=======
              mrsTransceiverSetLocalVideoTrack(track.local_transceiver_handle,
>>>>>>> f4642d37
                                               track.local_handle));
    ASSERT_NE(mrsBool::kFalse, mrsLocalVideoTrackIsEnabled(track.local_handle));

    // Check video transceiver consistency
    {
      mrsLocalVideoTrackHandle track_handle_local{};
      ASSERT_EQ(Result::kSuccess,
<<<<<<< HEAD
                mrsVideoTransceiverGetLocalTrack(track.local_transceiver_handle,
                                                 &track_handle_local));
      ASSERT_EQ(track.local_handle, track_handle_local);
      mrsLocalVideoTrackRemoveRef(track_handle_local);

      mrsRemoteVideoTrackHandle track_handle_remote{};
      ASSERT_EQ(Result::kSuccess,
                mrsVideoTransceiverGetRemoteTrack(
=======
                mrsTransceiverGetLocalVideoTrack(track.local_transceiver_handle,
                                                 &track_handle_local));
      ASSERT_EQ(track.local_handle, track_handle_local);

      mrsRemoteVideoTrackHandle track_handle_remote{};
      ASSERT_EQ(Result::kSuccess,
                mrsTransceiverGetRemoteVideoTrack(
>>>>>>> f4642d37
                    track.local_transceiver_handle, &track_handle_remote));
      ASSERT_EQ(nullptr, track_handle_remote);
    }

    ++idx;
  }

  // Connect #1 and #2
  pair.ConnectAndWait();

  // Wait for all remote tracks to be added on #2
  ASSERT_TRUE(track_added2_sem.TryAcquireFor(5s, kNumTracks));
  for (auto&& track : tracks) {
    ASSERT_NE(nullptr, track.remote_handle);
  }

  // Register a frame callback for the remote video of #2
  for (auto&& track : tracks) {
    track.frame_cb = [&track](const I420AVideoFrame& frame) {
      ASSERT_NE(nullptr, frame.ydata_);
      ASSERT_NE(nullptr, frame.udata_);
      ASSERT_NE(nullptr, frame.vdata_);
      ASSERT_LT(0u, frame.width_);
      ASSERT_LT(0u, frame.height_);
      ++track.frame_count;
    };
    mrsRemoteVideoTrackRegisterI420AFrameCallback(track.remote_handle,
                                                  CB(track.frame_cb));
  }

  Event ev;
  ev.WaitFor(3s);
  for (auto&& track : tracks) {
    ASSERT_LT(30, track.frame_count) << "Expected at least 10 FPS";
  }

  ASSERT_TRUE(pair.WaitExchangeCompletedFor(5s));

  // Clean-up
  for (auto&& track : tracks) {
    mrsRemoteVideoTrackRegisterI420AFrameCallback(track.remote_handle, nullptr,
                                                  nullptr);
    mrsRemoteVideoTrackRemoveRef(track.remote_handle);
<<<<<<< HEAD
    mrsVideoTransceiverRemoveRef(track.remote_transceiver_handle);
    mrsLocalVideoTrackRemoveRef(track.local_handle);
    mrsVideoTransceiverRemoveRef(track.local_transceiver_handle);
=======
    mrsTransceiverRemoveRef(track.remote_transceiver_handle);
    mrsLocalVideoTrackRemoveRef(track.local_handle);
    mrsTransceiverRemoveRef(track.local_transceiver_handle);
>>>>>>> f4642d37
  }
  mrsExternalVideoTrackSourceRemoveRef(source_handle1);

  simple_interop1.Unregister(pair.pc1());
  simple_interop2.Unregister(pair.pc2());
}

TEST_P(VideoTrackTests, ExternalI420) {
<<<<<<< HEAD
  PeerConnectionConfiguration pc_config{};
=======
  mrsPeerConnectionConfiguration pc_config{};
>>>>>>> f4642d37
  pc_config.sdp_semantic = GetParam();
  LocalPeerPairRaii pair(pc_config);

  // In order to allow creating interop wrappers from native code, register the
  // necessary interop callbacks.
  mrsPeerConnectionInteropCallbacks interop{};
  interop.remote_video_track_create_object = &FakeIterop_RemoteVideoTrackCreate;
  ASSERT_EQ(Result::kSuccess,
            mrsPeerConnectionRegisterInteropCallbacks(pair.pc2(), &interop));

  // Grab the handle of the remote track from the remote peer (#2) via the
  // VideoTrackAdded callback.
  mrsRemoteVideoTrackHandle track_handle2{};
<<<<<<< HEAD
  mrsVideoTransceiverHandle transceiver_handle2{};
=======
  mrsTransceiverHandle transceiver_handle2{};
>>>>>>> f4642d37
  Event track_added2_ev;
  VideoTrackAddedCallback track_added2_cb =
      [&track_handle2, &transceiver_handle2, &track_added2_ev](
          mrsRemoteVideoTrackInteropHandle /*interop_handle*/,
          mrsRemoteVideoTrackHandle track_native_handle,
<<<<<<< HEAD
          mrsVideoTransceiverInteropHandle /*interop_handle*/,
          mrsVideoTransceiverHandle transceiver_native_handle) {
=======
          mrsTransceiverInteropHandle /*interop_handle*/,
          mrsTransceiverHandle transceiver_native_handle) {
>>>>>>> f4642d37
        track_handle2 = track_native_handle;
        transceiver_handle2 = transceiver_native_handle;
        track_added2_ev.Set();
      };
  mrsPeerConnectionRegisterVideoTrackAddedCallback(pair.pc2(),
                                                   CB(track_added2_cb));

  // Create the video transceiver #1
<<<<<<< HEAD
  mrsVideoTransceiverHandle transceiver_handle1{};
  {
    VideoTransceiverInitConfig config{};
=======
  mrsTransceiverHandle transceiver_handle1{};
  {
    mrsTransceiverInitConfig config{};
>>>>>>> f4642d37
    config.name = "transceiver_1";
    ASSERT_EQ(Result::kSuccess, mrsPeerConnectionAddVideoTransceiver(
                                    pair.pc1(), &config, &transceiver_handle1));
    ASSERT_NE(nullptr, transceiver_handle1);
  }

  // Create the external source for the local video track of the local peer (#1)
  mrsExternalVideoTrackSourceHandle source_handle1 = nullptr;
  ASSERT_EQ(mrsResult::kSuccess,
            mrsExternalVideoTrackSourceCreateFromI420ACallback(
                &VideoTestUtils::MakeTestFrame, nullptr, &source_handle1));
  ASSERT_NE(nullptr, source_handle1);
  mrsExternalVideoTrackSourceFinishCreation(source_handle1);

  // Create the local video track (#1)
  mrsLocalVideoTrackHandle track_handle1{};
  {
<<<<<<< HEAD
    LocalVideoTrackFromExternalSourceInitConfig config{};
=======
    mrsLocalVideoTrackFromExternalSourceInitConfig config{};
>>>>>>> f4642d37
    ASSERT_EQ(
        mrsResult::kSuccess,
        mrsLocalVideoTrackCreateFromExternalSource(
            source_handle1, &config, "simulated_video_track", &track_handle1));
    ASSERT_NE(nullptr, track_handle1);
    ASSERT_NE(mrsBool::kFalse, mrsLocalVideoTrackIsEnabled(track_handle1));
  }

  // Add the local track #1 on the transceiver #1
<<<<<<< HEAD
  ASSERT_EQ(Result::kSuccess, mrsVideoTransceiverSetLocalTrack(
=======
  ASSERT_EQ(Result::kSuccess, mrsTransceiverSetLocalVideoTrack(
>>>>>>> f4642d37
                                  transceiver_handle1, track_handle1));

  // Check video transceiver #1 consistency
  {
    // Local track is track_handle1
    mrsLocalVideoTrackHandle track_handle_local{};
<<<<<<< HEAD
    ASSERT_EQ(Result::kSuccess, mrsVideoTransceiverGetLocalTrack(
                                    transceiver_handle1, &track_handle_local));
    ASSERT_EQ(track_handle1, track_handle_local);
    mrsLocalVideoTrackRemoveRef(track_handle_local);

    // Remote track is NULL
    mrsRemoteVideoTrackHandle track_handle_remote{};
    ASSERT_EQ(Result::kSuccess, mrsVideoTransceiverGetRemoteTrack(
=======
    ASSERT_EQ(Result::kSuccess, mrsTransceiverGetLocalVideoTrack(
                                    transceiver_handle1, &track_handle_local));
    ASSERT_EQ(track_handle1, track_handle_local);

    // Remote track is NULL
    mrsRemoteVideoTrackHandle track_handle_remote{};
    ASSERT_EQ(Result::kSuccess, mrsTransceiverGetRemoteVideoTrack(
>>>>>>> f4642d37
                                    transceiver_handle1, &track_handle_remote));
    ASSERT_EQ(nullptr, track_handle_remote);
  }

  // Connect #1 and #2
  pair.ConnectAndWait();

  // Wait for remote track to be added on #2
  ASSERT_TRUE(track_added2_ev.WaitFor(5s));
  ASSERT_NE(nullptr, track_handle2);
  ASSERT_NE(nullptr, transceiver_handle2);

  // Register a frame callback for the remote video of #2
  uint32_t frame_count = 0;
  I420VideoFrameCallback i420cb = [&frame_count](const I420AVideoFrame& frame) {
    VideoTestUtils::CheckIsTestFrame(frame);
    ++frame_count;
  };
  mrsRemoteVideoTrackRegisterI420AFrameCallback(track_handle2, CB(i420cb));

  Event ev;
  ev.WaitFor(3s);
  ASSERT_LT(30u, frame_count) << "Expected at least 10 FPS";

  ASSERT_TRUE(pair.WaitExchangeCompletedFor(5s));

  mrsRemoteVideoTrackRegisterI420AFrameCallback(track_handle2, nullptr,
                                                nullptr);
  mrsLocalVideoTrackRemoveRef(track_handle1);
<<<<<<< HEAD
  mrsVideoTransceiverRemoveRef(transceiver_handle1);
  mrsRemoteVideoTrackRemoveRef(track_handle2);
  mrsVideoTransceiverRemoveRef(transceiver_handle2);
=======
  mrsTransceiverRemoveRef(transceiver_handle1);
  mrsRemoteVideoTrackRemoveRef(track_handle2);
  mrsTransceiverRemoveRef(transceiver_handle2);
>>>>>>> f4642d37
  mrsExternalVideoTrackSourceShutdown(source_handle1);
  mrsExternalVideoTrackSourceRemoveRef(source_handle1);
}

#endif  // MRSW_EXCLUDE_DEVICE_TESTS<|MERGE_RESOLUTION|>--- conflicted
+++ resolved
@@ -20,11 +20,7 @@
 namespace {
 
 class VideoTrackTests : public TestUtils::TestBase,
-<<<<<<< HEAD
-                        public testing::WithParamInterface<SdpSemantic> {};
-=======
                         public testing::WithParamInterface<mrsSdpSemantic> {};
->>>>>>> f4642d37
 
 const mrsPeerConnectionInteropHandle kFakeInteropPeerConnectionHandle =
     (void*)0x1;
@@ -44,13 +40,8 @@
 using VideoTrackAddedCallback =
     InteropCallback<mrsRemoteVideoTrackInteropHandle,
                     mrsRemoteVideoTrackHandle,
-<<<<<<< HEAD
-                    mrsVideoTransceiverInteropHandle,
-                    mrsVideoTransceiverHandle>;
-=======
                     mrsTransceiverInteropHandle,
                     mrsTransceiverHandle>;
->>>>>>> f4642d37
 
 // PeerConnectionI420VideoFrameCallback
 using I420VideoFrameCallback = InteropCallback<const I420AVideoFrame&>;
@@ -61,94 +52,18 @@
                         VideoTrackTests,
                         testing::ValuesIn(TestUtils::TestSemantics),
                         TestUtils::SdpSemanticToString);
-<<<<<<< HEAD
-
-TEST_P(VideoTrackTests, Simple) {
-  PeerConnectionConfiguration pc_config{};
-  pc_config.sdp_semantic = GetParam();
-  LocalPeerPairRaii pair(pc_config);
-
-=======
 
 TEST_P(VideoTrackTests, Simple) {
   mrsPeerConnectionConfiguration pc_config{};
   pc_config.sdp_semantic = GetParam();
   LocalPeerPairRaii pair(pc_config);
 
->>>>>>> f4642d37
   // In order to allow creating interop wrappers from native code, register the
   // necessary interop callbacks.
   mrsPeerConnectionInteropCallbacks interop{};
   interop.remote_video_track_create_object = &FakeIterop_RemoteVideoTrackCreate;
   ASSERT_EQ(Result::kSuccess,
             mrsPeerConnectionRegisterInteropCallbacks(pair.pc2(), &interop));
-<<<<<<< HEAD
-
-  // Register event for renegotiation needed
-  Event renegotiation_needed1_ev;
-  InteropCallback renegotiation_needed1_cb = [&renegotiation_needed1_ev]() {
-    renegotiation_needed1_ev.Set();
-  };
-  mrsPeerConnectionRegisterRenegotiationNeededCallback(
-      pair.pc1(), CB(renegotiation_needed1_cb));
-
-  // Grab the handle of the remote track from the remote peer (#2) via the
-  // VideoTrackAdded callback.
-  mrsRemoteVideoTrackHandle track_handle2{};
-  mrsVideoTransceiverHandle transceiver_handle2{};
-  Event track_added2_ev;
-  VideoTrackAddedCallback track_added2_cb =
-      [&track_handle2, &transceiver_handle2, &track_added2_ev](
-          mrsRemoteVideoTrackInteropHandle /*interop_handle*/,
-          mrsRemoteVideoTrackHandle track_native_handle,
-          mrsVideoTransceiverInteropHandle /*interop_handle*/,
-          mrsVideoTransceiverHandle transceiver_native_handle) {
-        track_handle2 = track_native_handle;
-        transceiver_handle2 = transceiver_native_handle;
-        track_added2_ev.Set();
-      };
-  mrsPeerConnectionRegisterVideoTrackAddedCallback(pair.pc2(),
-                                                   CB(track_added2_cb));
-
-  // Create the video transceiver #1
-  mrsVideoTransceiverHandle transceiver_handle1{};
-  {
-    renegotiation_needed1_ev.Reset();
-    VideoTransceiverInitConfig config{};
-    config.name = "transceiver_1";
-    ASSERT_EQ(Result::kSuccess, mrsPeerConnectionAddVideoTransceiver(
-                                    pair.pc1(), &config, &transceiver_handle1));
-    ASSERT_NE(nullptr, transceiver_handle1);
-    ASSERT_TRUE(renegotiation_needed1_ev.WaitFor(1s));
-    renegotiation_needed1_ev.Reset();
-  }
-
-  // Check video transceiver #1 consistency
-  {
-    // Local track is NULL
-    mrsLocalVideoTrackHandle track_handle_local{};
-    ASSERT_EQ(Result::kSuccess, mrsVideoTransceiverGetLocalTrack(
-                                    transceiver_handle1, &track_handle_local));
-    ASSERT_EQ(nullptr, track_handle_local);
-
-    // Remote track is NULL
-    mrsRemoteVideoTrackHandle track_handle_remote{};
-    ASSERT_EQ(Result::kSuccess, mrsVideoTransceiverGetRemoteTrack(
-                                    transceiver_handle1, &track_handle_remote));
-    ASSERT_EQ(nullptr, track_handle_remote);
-  }
-
-  // Create the local video track #1
-  mrsLocalVideoTrackHandle track_handle1{};
-  {
-    LocalVideoTrackInitConfig config{};
-    ASSERT_EQ(Result::kSuccess,
-              mrsLocalVideoTrackCreateFromDevice(&config, "local_video_track",
-                                                 &track_handle1));
-    ASSERT_NE(nullptr, track_handle1);
-  }
-
-=======
 
   // Register event for renegotiation needed
   Event renegotiation_needed1_ev;
@@ -214,17 +129,12 @@
     ASSERT_NE(nullptr, track_handle1);
   }
 
->>>>>>> f4642d37
   // New tracks are enabled by default
   ASSERT_NE(mrsBool::kFalse, mrsLocalVideoTrackIsEnabled(track_handle1));
 
   // Add the local track #1 on the transceiver #1.
   ASSERT_FALSE(renegotiation_needed1_ev.IsSignaled());
-<<<<<<< HEAD
-  ASSERT_EQ(Result::kSuccess, mrsVideoTransceiverSetLocalTrack(
-=======
   ASSERT_EQ(Result::kSuccess, mrsTransceiverSetLocalVideoTrack(
->>>>>>> f4642d37
                                   transceiver_handle1, track_handle1));
   ASSERT_FALSE(
       renegotiation_needed1_ev
@@ -235,16 +145,6 @@
   {
     // Local track is track_handle1
     mrsLocalVideoTrackHandle track_handle_local{};
-<<<<<<< HEAD
-    ASSERT_EQ(Result::kSuccess, mrsVideoTransceiverGetLocalTrack(
-                                    transceiver_handle1, &track_handle_local));
-    ASSERT_EQ(track_handle1, track_handle_local);
-    mrsLocalVideoTrackRemoveRef(track_handle_local);
-
-    // Remote track is NULL
-    mrsRemoteVideoTrackHandle track_handle_remote{};
-    ASSERT_EQ(Result::kSuccess, mrsVideoTransceiverGetRemoteTrack(
-=======
     ASSERT_EQ(Result::kSuccess, mrsTransceiverGetLocalVideoTrack(
                                     transceiver_handle1, &track_handle_local));
     ASSERT_EQ(track_handle1, track_handle_local);
@@ -252,7 +152,6 @@
     // Remote track is NULL
     mrsRemoteVideoTrackHandle track_handle_remote{};
     ASSERT_EQ(Result::kSuccess, mrsTransceiverGetRemoteVideoTrack(
->>>>>>> f4642d37
                                     transceiver_handle1, &track_handle_remote));
     ASSERT_EQ(nullptr, track_handle_remote);
   }
@@ -268,26 +167,15 @@
   {
     // Local track is NULL
     mrsLocalVideoTrackHandle track_handle_local{};
-<<<<<<< HEAD
-    ASSERT_EQ(Result::kSuccess, mrsVideoTransceiverGetLocalTrack(
-=======
     ASSERT_EQ(Result::kSuccess, mrsTransceiverGetLocalVideoTrack(
->>>>>>> f4642d37
                                     transceiver_handle2, &track_handle_local));
     ASSERT_EQ(nullptr, track_handle_local);
 
     // Remote track is track_handle2
     mrsRemoteVideoTrackHandle track_handle_remote{};
-<<<<<<< HEAD
-    ASSERT_EQ(Result::kSuccess, mrsVideoTransceiverGetRemoteTrack(
-                                    transceiver_handle2, &track_handle_remote));
-    ASSERT_EQ(track_handle2, track_handle_remote);
-    mrsRemoteVideoTrackRemoveRef(track_handle_remote);
-=======
     ASSERT_EQ(Result::kSuccess, mrsTransceiverGetRemoteVideoTrack(
                                     transceiver_handle2, &track_handle_remote));
     ASSERT_EQ(track_handle2, track_handle_remote);
->>>>>>> f4642d37
   }
 
   // Register a frame callback for the remote video of #2
@@ -313,15 +201,6 @@
   mrsRemoteVideoTrackRegisterI420AFrameCallback(track_handle2, nullptr,
                                                 nullptr);
   mrsRemoteVideoTrackRemoveRef(track_handle2);
-<<<<<<< HEAD
-  mrsVideoTransceiverRemoveRef(transceiver_handle2);
-  mrsLocalVideoTrackRemoveRef(track_handle1);
-  mrsVideoTransceiverRemoveRef(transceiver_handle1);
-}
-
-TEST_P(VideoTrackTests, Muted) {
-  PeerConnectionConfiguration pc_config{};
-=======
   mrsTransceiverRemoveRef(transceiver_handle2);
   mrsLocalVideoTrackRemoveRef(track_handle1);
   mrsTransceiverRemoveRef(transceiver_handle1);
@@ -329,7 +208,6 @@
 
 TEST_P(VideoTrackTests, Muted) {
   mrsPeerConnectionConfiguration pc_config{};
->>>>>>> f4642d37
   pc_config.sdp_semantic = GetParam();
   LocalPeerPairRaii pair(pc_config);
 
@@ -343,23 +221,14 @@
   // Grab the handle of the remote track from the remote peer (#2) via the
   // VideoTrackAdded callback.
   mrsRemoteVideoTrackHandle track_handle2{};
-<<<<<<< HEAD
-  mrsVideoTransceiverHandle transceiver_handle2{};
-=======
   mrsTransceiverHandle transceiver_handle2{};
->>>>>>> f4642d37
   Event track_added2_ev;
   VideoTrackAddedCallback track_added2_cb =
       [&track_handle2, &transceiver_handle2, &track_added2_ev](
           mrsRemoteVideoTrackInteropHandle /*interop_handle*/,
           mrsRemoteVideoTrackHandle track_native_handle,
-<<<<<<< HEAD
-          mrsVideoTransceiverInteropHandle /*interop_handle*/,
-          mrsVideoTransceiverHandle transceiver_native_handle) {
-=======
           mrsTransceiverInteropHandle /*interop_handle*/,
           mrsTransceiverHandle transceiver_native_handle) {
->>>>>>> f4642d37
         track_handle2 = track_native_handle;
         transceiver_handle2 = transceiver_native_handle;
         track_added2_ev.Set();
@@ -368,15 +237,9 @@
                                                    CB(track_added2_cb));
 
   // Create the video transceiver #1
-<<<<<<< HEAD
-  mrsVideoTransceiverHandle transceiver_handle1{};
-  {
-    VideoTransceiverInitConfig config{};
-=======
   mrsTransceiverHandle transceiver_handle1{};
   {
     mrsTransceiverInitConfig config{};
->>>>>>> f4642d37
     config.name = "transceiver_1";
     ASSERT_EQ(Result::kSuccess, mrsPeerConnectionAddVideoTransceiver(
                                     pair.pc1(), &config, &transceiver_handle1));
@@ -386,11 +249,7 @@
   // Create the local video track #1
   mrsLocalVideoTrackHandle track_handle1{};
   {
-<<<<<<< HEAD
-    LocalVideoTrackInitConfig config{};
-=======
     mrsLocalVideoTrackInitConfig config{};
->>>>>>> f4642d37
     ASSERT_EQ(Result::kSuccess,
               mrsLocalVideoTrackCreateFromDevice(&config, "local_video_track",
                                                  &track_handle1));
@@ -404,10 +263,9 @@
   ASSERT_EQ(Result::kSuccess,
             mrsLocalVideoTrackSetEnabled(track_handle1, mrsBool::kFalse));
   ASSERT_EQ(mrsBool::kFalse, mrsLocalVideoTrackIsEnabled(track_handle1));
-<<<<<<< HEAD
 
   // Add the local track #1 on the transceiver #1
-  ASSERT_EQ(Result::kSuccess, mrsVideoTransceiverSetLocalTrack(
+  ASSERT_EQ(Result::kSuccess, mrsTransceiverSetLocalVideoTrack(
                                   transceiver_handle1, track_handle1));
 
   // Connect #1 and #2
@@ -418,21 +276,6 @@
   ASSERT_NE(nullptr, track_handle2);
   ASSERT_NE(nullptr, transceiver_handle2);
 
-=======
-
-  // Add the local track #1 on the transceiver #1
-  ASSERT_EQ(Result::kSuccess, mrsTransceiverSetLocalVideoTrack(
-                                  transceiver_handle1, track_handle1));
-
-  // Connect #1 and #2
-  pair.ConnectAndWait();
-
-  // Wait for remote track to be added on #2
-  ASSERT_TRUE(track_added2_ev.WaitFor(5s));
-  ASSERT_NE(nullptr, track_handle2);
-  ASSERT_NE(nullptr, transceiver_handle2);
-
->>>>>>> f4642d37
   // Register a frame callback for the remote video of #2
   uint32_t frame_count = 0;
   I420VideoFrameCallback i420cb = [&frame_count](const I420AVideoFrame& frame) {
@@ -464,15 +307,9 @@
   mrsRemoteVideoTrackRegisterI420AFrameCallback(track_handle2, nullptr,
                                                 nullptr);
   mrsRemoteVideoTrackRemoveRef(track_handle2);
-<<<<<<< HEAD
-  mrsVideoTransceiverRemoveRef(transceiver_handle2);
-  mrsLocalVideoTrackRemoveRef(track_handle1);
-  mrsVideoTransceiverRemoveRef(transceiver_handle1);
-=======
   mrsTransceiverRemoveRef(transceiver_handle2);
   mrsLocalVideoTrackRemoveRef(track_handle1);
   mrsTransceiverRemoveRef(transceiver_handle1);
->>>>>>> f4642d37
 }
 
 void MRS_CALL enumDeviceCallback(const char* id,
@@ -506,11 +343,7 @@
 //}
 
 TEST_F(VideoTrackTests, DeviceIdInvalid) {
-<<<<<<< HEAD
-  LocalVideoTrackInitConfig config{};
-=======
   mrsLocalVideoTrackInitConfig config{};
->>>>>>> f4642d37
   mrsLocalVideoTrackHandle track_handle{};
   config.video_device_id = "[[INVALID DEVICE ID]]";
   ASSERT_EQ(Result::kNotFound, mrsLocalVideoTrackCreateFromDevice(
@@ -527,11 +360,7 @@
   mrsPeerConnectionInteropHandle h2 =
       simple_interop2.CreateObject(ObjectType::kPeerConnection);
 
-<<<<<<< HEAD
-  PeerConnectionConfiguration pc_config{};
-=======
   mrsPeerConnectionConfiguration pc_config{};
->>>>>>> f4642d37
   pc_config.sdp_semantic = GetParam();
   LocalPeerPairRaii pair(pc_config, h1, h2);
 
@@ -542,13 +371,8 @@
     I420VideoFrameCallback frame_cb{};
     mrsLocalVideoTrackHandle local_handle{};
     mrsRemoteVideoTrackHandle remote_handle{};
-<<<<<<< HEAD
-    mrsVideoTransceiverHandle local_transceiver_handle{};
-    mrsVideoTransceiverHandle remote_transceiver_handle{};
-=======
     mrsTransceiverHandle local_transceiver_handle{};
     mrsTransceiverHandle remote_transceiver_handle{};
->>>>>>> f4642d37
   };
   TestTrack tracks[kNumTracks];
 
@@ -565,13 +389,8 @@
       [&track_added2_sem, &track_id, &tracks, kNumTracks](
           mrsRemoteVideoTrackInteropHandle /*interop_handle*/,
           mrsRemoteVideoTrackHandle track_handle,
-<<<<<<< HEAD
-          mrsVideoTransceiverInteropHandle /*interop_handle*/,
-          mrsVideoTransceiverHandle transceiver_handle) {
-=======
           mrsTransceiverInteropHandle /*interop_handle*/,
           mrsTransceiverHandle transceiver_handle) {
->>>>>>> f4642d37
         int id = track_id.fetch_add(1);
         ASSERT_LT(id, kNumTracks);
         tracks[id].remote_handle = track_handle;
@@ -590,20 +409,12 @@
   mrsExternalVideoTrackSourceFinishCreation(source_handle1);
 
   // Create local video tracks on the local peer (#1)
-<<<<<<< HEAD
-  LocalVideoTrackFromExternalSourceInitConfig track_config{};
-=======
   mrsLocalVideoTrackFromExternalSourceInitConfig track_config{};
->>>>>>> f4642d37
   int idx = 0;
   for (auto&& track : tracks) {
     std::stringstream strstr;
     std::string str;
-<<<<<<< HEAD
-    VideoTransceiverInitConfig tranceiver_config{};
-=======
     mrsTransceiverInitConfig tranceiver_config{};
->>>>>>> f4642d37
     strstr << "transceiver_1_" << idx;
     str = strstr.str();  // keep alive
     tranceiver_config.name = str.c_str();
@@ -619,11 +430,7 @@
                                     &track.local_handle));
     ASSERT_NE(nullptr, track.local_handle);
     ASSERT_EQ(Result::kSuccess,
-<<<<<<< HEAD
-              mrsVideoTransceiverSetLocalTrack(track.local_transceiver_handle,
-=======
               mrsTransceiverSetLocalVideoTrack(track.local_transceiver_handle,
->>>>>>> f4642d37
                                                track.local_handle));
     ASSERT_NE(mrsBool::kFalse, mrsLocalVideoTrackIsEnabled(track.local_handle));
 
@@ -631,16 +438,6 @@
     {
       mrsLocalVideoTrackHandle track_handle_local{};
       ASSERT_EQ(Result::kSuccess,
-<<<<<<< HEAD
-                mrsVideoTransceiverGetLocalTrack(track.local_transceiver_handle,
-                                                 &track_handle_local));
-      ASSERT_EQ(track.local_handle, track_handle_local);
-      mrsLocalVideoTrackRemoveRef(track_handle_local);
-
-      mrsRemoteVideoTrackHandle track_handle_remote{};
-      ASSERT_EQ(Result::kSuccess,
-                mrsVideoTransceiverGetRemoteTrack(
-=======
                 mrsTransceiverGetLocalVideoTrack(track.local_transceiver_handle,
                                                  &track_handle_local));
       ASSERT_EQ(track.local_handle, track_handle_local);
@@ -648,7 +445,6 @@
       mrsRemoteVideoTrackHandle track_handle_remote{};
       ASSERT_EQ(Result::kSuccess,
                 mrsTransceiverGetRemoteVideoTrack(
->>>>>>> f4642d37
                     track.local_transceiver_handle, &track_handle_remote));
       ASSERT_EQ(nullptr, track_handle_remote);
     }
@@ -692,15 +488,9 @@
     mrsRemoteVideoTrackRegisterI420AFrameCallback(track.remote_handle, nullptr,
                                                   nullptr);
     mrsRemoteVideoTrackRemoveRef(track.remote_handle);
-<<<<<<< HEAD
-    mrsVideoTransceiverRemoveRef(track.remote_transceiver_handle);
-    mrsLocalVideoTrackRemoveRef(track.local_handle);
-    mrsVideoTransceiverRemoveRef(track.local_transceiver_handle);
-=======
     mrsTransceiverRemoveRef(track.remote_transceiver_handle);
     mrsLocalVideoTrackRemoveRef(track.local_handle);
     mrsTransceiverRemoveRef(track.local_transceiver_handle);
->>>>>>> f4642d37
   }
   mrsExternalVideoTrackSourceRemoveRef(source_handle1);
 
@@ -709,11 +499,7 @@
 }
 
 TEST_P(VideoTrackTests, ExternalI420) {
-<<<<<<< HEAD
-  PeerConnectionConfiguration pc_config{};
-=======
   mrsPeerConnectionConfiguration pc_config{};
->>>>>>> f4642d37
   pc_config.sdp_semantic = GetParam();
   LocalPeerPairRaii pair(pc_config);
 
@@ -727,23 +513,14 @@
   // Grab the handle of the remote track from the remote peer (#2) via the
   // VideoTrackAdded callback.
   mrsRemoteVideoTrackHandle track_handle2{};
-<<<<<<< HEAD
-  mrsVideoTransceiverHandle transceiver_handle2{};
-=======
   mrsTransceiverHandle transceiver_handle2{};
->>>>>>> f4642d37
   Event track_added2_ev;
   VideoTrackAddedCallback track_added2_cb =
       [&track_handle2, &transceiver_handle2, &track_added2_ev](
           mrsRemoteVideoTrackInteropHandle /*interop_handle*/,
           mrsRemoteVideoTrackHandle track_native_handle,
-<<<<<<< HEAD
-          mrsVideoTransceiverInteropHandle /*interop_handle*/,
-          mrsVideoTransceiverHandle transceiver_native_handle) {
-=======
           mrsTransceiverInteropHandle /*interop_handle*/,
           mrsTransceiverHandle transceiver_native_handle) {
->>>>>>> f4642d37
         track_handle2 = track_native_handle;
         transceiver_handle2 = transceiver_native_handle;
         track_added2_ev.Set();
@@ -752,15 +529,9 @@
                                                    CB(track_added2_cb));
 
   // Create the video transceiver #1
-<<<<<<< HEAD
-  mrsVideoTransceiverHandle transceiver_handle1{};
-  {
-    VideoTransceiverInitConfig config{};
-=======
   mrsTransceiverHandle transceiver_handle1{};
   {
     mrsTransceiverInitConfig config{};
->>>>>>> f4642d37
     config.name = "transceiver_1";
     ASSERT_EQ(Result::kSuccess, mrsPeerConnectionAddVideoTransceiver(
                                     pair.pc1(), &config, &transceiver_handle1));
@@ -778,11 +549,7 @@
   // Create the local video track (#1)
   mrsLocalVideoTrackHandle track_handle1{};
   {
-<<<<<<< HEAD
-    LocalVideoTrackFromExternalSourceInitConfig config{};
-=======
     mrsLocalVideoTrackFromExternalSourceInitConfig config{};
->>>>>>> f4642d37
     ASSERT_EQ(
         mrsResult::kSuccess,
         mrsLocalVideoTrackCreateFromExternalSource(
@@ -792,27 +559,13 @@
   }
 
   // Add the local track #1 on the transceiver #1
-<<<<<<< HEAD
-  ASSERT_EQ(Result::kSuccess, mrsVideoTransceiverSetLocalTrack(
-=======
   ASSERT_EQ(Result::kSuccess, mrsTransceiverSetLocalVideoTrack(
->>>>>>> f4642d37
                                   transceiver_handle1, track_handle1));
 
   // Check video transceiver #1 consistency
   {
     // Local track is track_handle1
     mrsLocalVideoTrackHandle track_handle_local{};
-<<<<<<< HEAD
-    ASSERT_EQ(Result::kSuccess, mrsVideoTransceiverGetLocalTrack(
-                                    transceiver_handle1, &track_handle_local));
-    ASSERT_EQ(track_handle1, track_handle_local);
-    mrsLocalVideoTrackRemoveRef(track_handle_local);
-
-    // Remote track is NULL
-    mrsRemoteVideoTrackHandle track_handle_remote{};
-    ASSERT_EQ(Result::kSuccess, mrsVideoTransceiverGetRemoteTrack(
-=======
     ASSERT_EQ(Result::kSuccess, mrsTransceiverGetLocalVideoTrack(
                                     transceiver_handle1, &track_handle_local));
     ASSERT_EQ(track_handle1, track_handle_local);
@@ -820,7 +573,6 @@
     // Remote track is NULL
     mrsRemoteVideoTrackHandle track_handle_remote{};
     ASSERT_EQ(Result::kSuccess, mrsTransceiverGetRemoteVideoTrack(
->>>>>>> f4642d37
                                     transceiver_handle1, &track_handle_remote));
     ASSERT_EQ(nullptr, track_handle_remote);
   }
@@ -850,15 +602,9 @@
   mrsRemoteVideoTrackRegisterI420AFrameCallback(track_handle2, nullptr,
                                                 nullptr);
   mrsLocalVideoTrackRemoveRef(track_handle1);
-<<<<<<< HEAD
-  mrsVideoTransceiverRemoveRef(transceiver_handle1);
-  mrsRemoteVideoTrackRemoveRef(track_handle2);
-  mrsVideoTransceiverRemoveRef(transceiver_handle2);
-=======
   mrsTransceiverRemoveRef(transceiver_handle1);
   mrsRemoteVideoTrackRemoveRef(track_handle2);
   mrsTransceiverRemoveRef(transceiver_handle2);
->>>>>>> f4642d37
   mrsExternalVideoTrackSourceShutdown(source_handle1);
   mrsExternalVideoTrackSourceRemoveRef(source_handle1);
 }
