// Copyright (c) Microsoft Corporation.
// Licensed under the MIT License.

#include "pch.h"

#include "external_video_track_source_interop.h"
#include "interop_api.h"
#include "local_video_track_interop.h"
#include "interop/remote_video_track_interop.h"
#include "interop/video_transceiver_interop.h"

<<<<<<< HEAD
#include "simple_interop.h"
=======
#include "test_utils.h"
>>>>>>> ad109568
#include "video_test_utils.h"

#if !defined(MRSW_EXCLUDE_DEVICE_TESTS)

namespace {

const mrsPeerConnectionInteropHandle kFakeInteropPeerConnectionHandle =
    (void*)0x1;

const mrsRemoteVideoTrackInteropHandle kFakeInteropRemoteVideoTrackHandle =
    (void*)0x2;

/// Fake interop callback always returning the same fake remote video track
/// interop handle, for tests which do not care about it.
mrsRemoteVideoTrackInteropHandle MRS_CALL FakeIterop_RemoteVideoTrackCreate(
    mrsPeerConnectionInteropHandle /*parent*/,
    const mrsRemoteVideoTrackConfig& /*config*/) noexcept {
  return kFakeInteropRemoteVideoTrackHandle;
}

// PeerConnectionVideoTrackAddedCallback
using VideoTrackAddedCallback =
    InteropCallback<mrsRemoteVideoTrackInteropHandle,
                    RemoteVideoTrackHandle,
                    mrsVideoTransceiverInteropHandle,
                    VideoTransceiverHandle>;

// PeerConnectionI420VideoFrameCallback
using I420VideoFrameCallback = InteropCallback<const I420AVideoFrame&>;

class VideoTrackTests : public TestUtils::TestBase {};

}  // namespace

TEST_F(VideoTrackTests, Simple) {
  LocalPeerPairRaii pair;

  // In order to allow creating interop wrappers from native code, register the
  // necessary interop callbacks.
  mrsPeerConnectionInteropCallbacks interop{};
  interop.remote_video_track_create_object = &FakeIterop_RemoteVideoTrackCreate;
  ASSERT_EQ(Result::kSuccess,
            mrsPeerConnectionRegisterInteropCallbacks(pair.pc2(), &interop));

  // Register event for renegotiation needed
  Event renegotiation_needed1_ev;
  InteropCallback renegotiation_needed1_cb = [&renegotiation_needed1_ev]() {
    renegotiation_needed1_ev.Set();
  };
  mrsPeerConnectionRegisterRenegotiationNeededCallback(
      pair.pc1(), CB(renegotiation_needed1_cb));

  // Grab the handle of the remote track from the remote peer (#2) via the
  // VideoTrackAdded callback.
  RemoteVideoTrackHandle track_handle2{};
  VideoTransceiverHandle transceiver_handle2{};
  Event track_added2_ev;
  VideoTrackAddedCallback track_added2_cb =
      [&track_handle2, &transceiver_handle2, &track_added2_ev](
          mrsRemoteVideoTrackInteropHandle /*interop_handle*/,
          RemoteVideoTrackHandle track_native_handle,
          mrsVideoTransceiverInteropHandle /*interop_handle*/,
          VideoTransceiverHandle transceiver_native_handle) {
        track_handle2 = track_native_handle;
        transceiver_handle2 = transceiver_native_handle;
        track_added2_ev.Set();
      };
  mrsPeerConnectionRegisterVideoTrackAddedCallback(pair.pc2(),
                                                   CB(track_added2_cb));

  // Create the video transceiver #1
  VideoTransceiverHandle transceiver_handle1{};
  {
    renegotiation_needed1_ev.Reset();
    VideoTransceiverInitConfig config{};
    config.name = "transceiver_1";
    ASSERT_EQ(Result::kSuccess, mrsPeerConnectionAddVideoTransceiver(
                                    pair.pc1(), &config, &transceiver_handle1));
    ASSERT_NE(nullptr, transceiver_handle1);
    ASSERT_TRUE(renegotiation_needed1_ev.WaitFor(1s));
    renegotiation_needed1_ev.Reset();
  }

  // Check video transceiver #1 consistency
  {
    // Local track is NULL
    LocalVideoTrackHandle track_handle_local{};
    ASSERT_EQ(Result::kSuccess, mrsVideoTransceiverGetLocalTrack(
                                    transceiver_handle1, &track_handle_local));
    ASSERT_EQ(nullptr, track_handle_local);

    // Remote track is NULL
    RemoteVideoTrackHandle track_handle_remote{};
    ASSERT_EQ(Result::kSuccess, mrsVideoTransceiverGetRemoteTrack(
                                    transceiver_handle1, &track_handle_remote));
    ASSERT_EQ(nullptr, track_handle_remote);
  }

  // Create the local video track #1
  LocalVideoTrackHandle track_handle1{};
  {
    LocalVideoTrackInitConfig config{};
    ASSERT_EQ(Result::kSuccess,
              mrsLocalVideoTrackCreateFromDevice(&config, "local_video_track",
                                                 &track_handle1));
    ASSERT_NE(nullptr, track_handle1);
  }

  // New tracks are enabled by default
  ASSERT_NE(mrsBool::kFalse, mrsLocalVideoTrackIsEnabled(track_handle1));

  // Add the local track #1 on the transceiver #1.
  ASSERT_FALSE(renegotiation_needed1_ev.IsSignaled());
  ASSERT_EQ(Result::kSuccess, mrsVideoTransceiverSetLocalTrack(
                                  transceiver_handle1, track_handle1));
  ASSERT_FALSE(
      renegotiation_needed1_ev
          .IsSignaled());  // TODO: why? because transceiver starts in SendRecv
                           // mode, so didn't change direction?

  // Check video transceiver #1 consistency
  {
    // Local track is track_handle1
    LocalVideoTrackHandle track_handle_local{};
    ASSERT_EQ(Result::kSuccess, mrsVideoTransceiverGetLocalTrack(
                                    transceiver_handle1, &track_handle_local));
    ASSERT_EQ(track_handle1, track_handle_local);
    mrsLocalVideoTrackRemoveRef(track_handle_local);

    // Remote track is NULL
    RemoteVideoTrackHandle track_handle_remote{};
    ASSERT_EQ(Result::kSuccess, mrsVideoTransceiverGetRemoteTrack(
                                    transceiver_handle1, &track_handle_remote));
    ASSERT_EQ(nullptr, track_handle_remote);
  }

  // Connect #1 and #2
  pair.ConnectAndWait();

  // Wait for remote track to be added on #2
  ASSERT_TRUE(track_added2_ev.WaitFor(5s));
  ASSERT_NE(nullptr, track_handle2);

  // Check video transceiver #2 consistency
  {
    // Local track is NULL
    LocalVideoTrackHandle track_handle_local{};
    ASSERT_EQ(Result::kSuccess, mrsVideoTransceiverGetLocalTrack(
                                    transceiver_handle2, &track_handle_local));
    ASSERT_EQ(nullptr, track_handle_local);

    // Remote track is track_handle2
    RemoteVideoTrackHandle track_handle_remote{};
    ASSERT_EQ(Result::kSuccess, mrsVideoTransceiverGetRemoteTrack(
                                    transceiver_handle2, &track_handle_remote));
    ASSERT_EQ(track_handle2, track_handle_remote);
    mrsRemoteVideoTrackRemoveRef(track_handle_remote);
  }

  // Register a frame callback for the remote video of #2
  uint32_t frame_count = 0;
  I420VideoFrameCallback i420cb = [&frame_count](const I420AVideoFrame& frame) {
    ASSERT_NE(nullptr, frame.ydata_);
    ASSERT_NE(nullptr, frame.udata_);
    ASSERT_NE(nullptr, frame.vdata_);
    ASSERT_LT(0u, frame.width_);
    ASSERT_LT(0u, frame.height_);
    ++frame_count;
  };
  mrsRemoteVideoTrackRegisterI420AFrameCallback(track_handle2, CB(i420cb));

  // Wait 5 seconds and check the frame callback is called
  Event ev;
  ev.WaitFor(5s);
  ASSERT_LT(50u, frame_count) << "Expected at least 10 FPS";

  // Clean-up
  mrsRemoteVideoTrackRegisterI420AFrameCallback(track_handle2, nullptr,
                                                nullptr);
  mrsRemoteVideoTrackRemoveRef(track_handle2);
  mrsVideoTransceiverRemoveRef(transceiver_handle2);
  mrsLocalVideoTrackRemoveRef(track_handle1);
  mrsVideoTransceiverRemoveRef(transceiver_handle1);
}

TEST_F(VideoTrackTests, Muted) {
  LocalPeerPairRaii pair;

  // In order to allow creating interop wrappers from native code, register the
  // necessary interop callbacks.
  mrsPeerConnectionInteropCallbacks interop{};
  interop.remote_video_track_create_object = &FakeIterop_RemoteVideoTrackCreate;
  ASSERT_EQ(Result::kSuccess,
            mrsPeerConnectionRegisterInteropCallbacks(pair.pc2(), &interop));

  // Grab the handle of the remote track from the remote peer (#2) via the
  // VideoTrackAdded callback.
  RemoteVideoTrackHandle track_handle2{};
  VideoTransceiverHandle transceiver_handle2{};
  Event track_added2_ev;
  VideoTrackAddedCallback track_added2_cb =
      [&track_handle2, &transceiver_handle2, &track_added2_ev](
          mrsRemoteVideoTrackInteropHandle /*interop_handle*/,
          RemoteVideoTrackHandle track_native_handle,
          mrsVideoTransceiverInteropHandle /*interop_handle*/,
          VideoTransceiverHandle transceiver_native_handle) {
        track_handle2 = track_native_handle;
        transceiver_handle2 = transceiver_native_handle;
        track_added2_ev.Set();
      };
  mrsPeerConnectionRegisterVideoTrackAddedCallback(pair.pc2(),
                                                   CB(track_added2_cb));

  // Create the video transceiver #1
  VideoTransceiverHandle transceiver_handle1{};
  {
    VideoTransceiverInitConfig config{};
    config.name = "transceiver_1";
    ASSERT_EQ(Result::kSuccess, mrsPeerConnectionAddVideoTransceiver(
                                    pair.pc1(), &config, &transceiver_handle1));
    ASSERT_NE(nullptr, transceiver_handle1);
  }

  // Create the local video track #1
  LocalVideoTrackHandle track_handle1{};
  {
    LocalVideoTrackInitConfig config{};
    ASSERT_EQ(Result::kSuccess,
              mrsLocalVideoTrackCreateFromDevice(&config, "local_video_track",
                                                 &track_handle1));
    ASSERT_NE(nullptr, track_handle1);
  }

  // New tracks are enabled by default
  ASSERT_NE(mrsBool::kFalse, mrsLocalVideoTrackIsEnabled(track_handle1));

  // Disable the video track; it should output only black frames
  ASSERT_EQ(Result::kSuccess,
            mrsLocalVideoTrackSetEnabled(track_handle1, mrsBool::kFalse));
  ASSERT_EQ(mrsBool::kFalse, mrsLocalVideoTrackIsEnabled(track_handle1));

  // Add the local track #1 on the transceiver #1
  ASSERT_EQ(Result::kSuccess, mrsVideoTransceiverSetLocalTrack(
                                  transceiver_handle1, track_handle1));

  // Connect #1 and #2
  pair.ConnectAndWait();

  // Wait for remote track to be added on #2
  ASSERT_TRUE(track_added2_ev.WaitFor(5s));
  ASSERT_NE(nullptr, track_handle2);
  ASSERT_NE(nullptr, transceiver_handle2);

  // Register a frame callback for the remote video of #2
  uint32_t frame_count = 0;
  I420VideoFrameCallback i420cb = [&frame_count](const I420AVideoFrame& frame) {
    ASSERT_NE(nullptr, frame.ydata_);
    ASSERT_NE(nullptr, frame.udata_);
    ASSERT_NE(nullptr, frame.vdata_);
    ASSERT_LT(0u, frame.width_);
    ASSERT_LT(0u, frame.height_);
    const uint8_t* s = (const uint8_t*)frame.ydata_;
    const uint8_t* e = s + ((size_t)frame.ystride_ * frame.height_);
    bool all_black = true;
    for (const uint8_t* p = s; p < e; ++p) {
      all_black = all_black && (*p == 0);
    }
    // Note: U and V can be anything, so don't test them.
    ASSERT_TRUE(all_black);
    ++frame_count;
  };
  mrsRemoteVideoTrackRegisterI420AFrameCallback(track_handle2, CB(i420cb));

  // Wait 5 seconds and check the frame callback is called
  Event ev;
  ev.WaitFor(5s);
  ASSERT_LT(50u, frame_count) << "Expected at least 10 FPS";

  // Clean-up
  mrsRemoteVideoTrackRegisterI420AFrameCallback(track_handle2, nullptr,
                                                nullptr);
  mrsRemoteVideoTrackRemoveRef(track_handle2);
  mrsVideoTransceiverRemoveRef(transceiver_handle2);
  mrsLocalVideoTrackRemoveRef(track_handle1);
  mrsVideoTransceiverRemoveRef(transceiver_handle1);
}

void MRS_CALL enumDeviceCallback(const char* id,
                                 const char* /*name*/,
                                 void* user_data) {
  auto device_ids = (std::vector<std::string>*)user_data;
  device_ids->push_back(id);
}

void MRS_CALL enumDeviceCallbackCompleted(void* user_data) {
  auto ev = (Event*)user_data;
  ev->Set();
}

// FIXME - PeerConnection currently doesn't support multiple local video tracks
// TEST(VideoTrack, DeviceIdAll) {
//  LocalPeerPairRaii pair;
//
//  Event ev;
//  std::vector<std::string> device_ids;
//  mrsEnumVideoCaptureDevicesAsync(enumDeviceCallback, &device_ids,
//                                  enumDeviceCallbackCompleted, &ev);
//  ev.Wait();
//
//  for (auto&& id : device_ids) {
//    LocalVideoTrackInitConfig config{};
//    config.video_device_id = id.c_str();
//    ASSERT_EQ(Result::kSuccess,
//              mrsPeerConnectionAddLocalVideoTrack(pair.pc1(), config));
//  }
//}

<<<<<<< HEAD
TEST(VideoTrack, DeviceIdInvalid) {
=======
TEST_F(VideoTrackTests, DeviceIdInvalid) {
  LocalPeerPairRaii pair;

>>>>>>> ad109568
  LocalVideoTrackInitConfig config{};
  LocalVideoTrackHandle track_handle{};
  config.video_device_id = "[[INVALID DEVICE ID]]";
  ASSERT_EQ(Result::kNotFound, mrsLocalVideoTrackCreateFromDevice(
                                   &config, "invalid_track", &track_handle));
  ASSERT_EQ(nullptr, track_handle);
}

<<<<<<< HEAD
TEST(VideoTrack, Multi) {
  SimpleInterop simple_interop1;
  SimpleInterop simple_interop2;

  mrsPeerConnectionInteropHandle h1 =
      simple_interop1.CreateObject(ObjectType::kPeerConnection);
  mrsPeerConnectionInteropHandle h2 =
      simple_interop2.CreateObject(ObjectType::kPeerConnection);

  PeerConnectionConfiguration pc_config{};
  LocalPeerPairRaii pair(pc_config, h1, h2);

  constexpr const int kNumTracks = 5;
  struct TestTrack {
    int id{0};
    int frame_count{0};
    I420VideoFrameCallback frame_cb{};
    LocalVideoTrackHandle local_handle{};
    RemoteVideoTrackHandle remote_handle{};
    VideoTransceiverHandle local_transceiver_handle{};
    VideoTransceiverHandle remote_transceiver_handle{};
  };
  TestTrack tracks[kNumTracks];

  // In order to allow creating interop wrappers from native code, register the
  // necessary interop callbacks.
  simple_interop1.Register(pair.pc1());
  simple_interop2.Register(pair.pc2());

  // Grab the handle of the remote track from the remote peer (#2) via the
  // VideoTrackAdded callback.
  Semaphore track_added2_sem;
  std::atomic_int32_t track_id{0};
  VideoTrackAddedCallback track_added2_cb =
      [&track_added2_sem, &track_id, &tracks, kNumTracks](
          mrsRemoteVideoTrackInteropHandle /*interop_handle*/,
          RemoteVideoTrackHandle track_handle,
          mrsVideoTransceiverInteropHandle /*interop_handle*/,
          VideoTransceiverHandle transceiver_handle) {
        int id = track_id.fetch_add(1);
        ASSERT_LT(id, kNumTracks);
        tracks[id].remote_handle = track_handle;
        tracks[id].remote_transceiver_handle = transceiver_handle;
        track_added2_sem.Release();
      };
  mrsPeerConnectionRegisterVideoTrackAddedCallback(pair.pc2(),
                                                   CB(track_added2_cb));

  // Create the external source for the local tracks of the local peer (#1)
  ExternalVideoTrackSourceHandle source_handle1 = nullptr;
  ASSERT_EQ(mrsResult::kSuccess,
            mrsExternalVideoTrackSourceCreateFromI420ACallback(
                &VideoTestUtils::MakeTestFrame, nullptr, &source_handle1));
  ASSERT_NE(nullptr, source_handle1);
  mrsExternalVideoTrackSourceFinishCreation(source_handle1);

  // Create local video tracks on the local peer (#1)
  LocalVideoTrackFromExternalSourceInitConfig track_config{};
  int idx = 0;
  for (auto&& track : tracks) {
    std::stringstream strstr;
    std::string str;
    VideoTransceiverInitConfig tranceiver_config{};
    strstr << "transceiver_1_" << idx;
    str = strstr.str();  // keep alive
    tranceiver_config.name = str.c_str();
    ASSERT_EQ(Result::kSuccess, mrsPeerConnectionAddVideoTransceiver(
                                    pair.pc1(), &tranceiver_config,
                                    &track.local_transceiver_handle));
    ASSERT_NE(nullptr, track.local_transceiver_handle);
    strstr.clear();
    strstr << "track_1_" << idx;
    str = strstr.str();  // keep alive
    ASSERT_EQ(Result::kSuccess, mrsLocalVideoTrackCreateFromExternalSource(
                                    source_handle1, &track_config,
                                    str.c_str(), &track.local_handle));
    ASSERT_NE(nullptr, track.local_handle);
    ASSERT_EQ(Result::kSuccess,
              mrsVideoTransceiverSetLocalTrack(track.local_transceiver_handle,
                                               track.local_handle));
    ASSERT_NE(mrsBool::kFalse, mrsLocalVideoTrackIsEnabled(track.local_handle));

    // Check video transceiver consistency
    {
      LocalVideoTrackHandle track_handle_local{};
      ASSERT_EQ(Result::kSuccess,
                mrsVideoTransceiverGetLocalTrack(track.local_transceiver_handle,
                                                 &track_handle_local));
      ASSERT_EQ(track.local_handle, track_handle_local);
      mrsLocalVideoTrackRemoveRef(track_handle_local);

      RemoteVideoTrackHandle track_handle_remote{};
      ASSERT_EQ(Result::kSuccess,
                mrsVideoTransceiverGetRemoteTrack(
                    track.local_transceiver_handle, &track_handle_remote));
      ASSERT_EQ(nullptr, track_handle_remote);
    }

    ++idx;
  }

  // Connect #1 and #2
  pair.ConnectAndWait();

  // Wait for all remote tracks to be added on #2
  ASSERT_TRUE(track_added2_sem.TryAcquireFor(5s, kNumTracks));
  for (auto&& track : tracks) {
    ASSERT_NE(nullptr, track.remote_handle);
  }

  // Register a frame callback for the remote video of #2
  for (auto&& track : tracks) {
    track.frame_cb = [&track](const I420AVideoFrame& frame) {
      ASSERT_NE(nullptr, frame.ydata_);
      ASSERT_NE(nullptr, frame.udata_);
      ASSERT_NE(nullptr, frame.vdata_);
      ASSERT_LT(0u, frame.width_);
      ASSERT_LT(0u, frame.height_);
      ++track.frame_count;
    };
    mrsRemoteVideoTrackRegisterI420AFrameCallback(track.remote_handle,
                                                  CB(track.frame_cb));
  }

  Event ev;
  ev.WaitFor(5s);
  for (auto&& track : tracks) {
    ASSERT_LT(50, track.frame_count) << "Expected at least 10 FPS";
  }

  // Clean-up
  for (auto&& track : tracks) {
    mrsRemoteVideoTrackRegisterI420AFrameCallback(track.remote_handle, nullptr,
                                                  nullptr);
    mrsRemoteVideoTrackRemoveRef(track.remote_handle);
    mrsVideoTransceiverRemoveRef(track.remote_transceiver_handle);
    mrsLocalVideoTrackRemoveRef(track.local_handle);
    mrsVideoTransceiverRemoveRef(track.local_transceiver_handle);
  }

  simple_interop1.Unregister(pair.pc1());
  simple_interop2.Unregister(pair.pc2());
}

TEST(VideoTrack, ExternalI420) {
=======
TEST_F(VideoTrackTests, ExternalI420) {
>>>>>>> ad109568
  LocalPeerPairRaii pair;

  // In order to allow creating interop wrappers from native code, register the
  // necessary interop callbacks.
  mrsPeerConnectionInteropCallbacks interop{};
  interop.remote_video_track_create_object = &FakeIterop_RemoteVideoTrackCreate;
  ASSERT_EQ(Result::kSuccess,
            mrsPeerConnectionRegisterInteropCallbacks(pair.pc2(), &interop));

  // Grab the handle of the remote track from the remote peer (#2) via the
  // VideoTrackAdded callback.
  RemoteVideoTrackHandle track_handle2{};
  VideoTransceiverHandle transceiver_handle2{};
  Event track_added2_ev;
  VideoTrackAddedCallback track_added2_cb =
      [&track_handle2, &transceiver_handle2, &track_added2_ev](
          mrsRemoteVideoTrackInteropHandle /*interop_handle*/,
          RemoteVideoTrackHandle track_native_handle,
          mrsVideoTransceiverInteropHandle /*interop_handle*/,
          VideoTransceiverHandle transceiver_native_handle) {
        track_handle2 = track_native_handle;
        transceiver_handle2 = transceiver_native_handle;
        track_added2_ev.Set();
      };
  mrsPeerConnectionRegisterVideoTrackAddedCallback(pair.pc2(),
                                                   CB(track_added2_cb));

  // Create the video transceiver #1
  VideoTransceiverHandle transceiver_handle1{};
  {
    VideoTransceiverInitConfig config{};
    config.name = "transceiver_1";
    ASSERT_EQ(Result::kSuccess, mrsPeerConnectionAddVideoTransceiver(
                                    pair.pc1(), &config, &transceiver_handle1));
    ASSERT_NE(nullptr, transceiver_handle1);
  }

  // Create the external source for the local video track of the local peer (#1)
  ExternalVideoTrackSourceHandle source_handle1 = nullptr;
  ASSERT_EQ(mrsResult::kSuccess,
            mrsExternalVideoTrackSourceCreateFromI420ACallback(
                &VideoTestUtils::MakeTestFrame, nullptr, &source_handle1));
  ASSERT_NE(nullptr, source_handle1);
  mrsExternalVideoTrackSourceFinishCreation(source_handle1);

  // Create the local video track (#1)
  LocalVideoTrackHandle track_handle1{};
  {
    LocalVideoTrackFromExternalSourceInitConfig config{};
    ASSERT_EQ(
        mrsResult::kSuccess,
        mrsLocalVideoTrackCreateFromExternalSource(
            source_handle1, &config, "simulated_video_track", &track_handle1));
    ASSERT_NE(nullptr, track_handle1);
    ASSERT_NE(mrsBool::kFalse, mrsLocalVideoTrackIsEnabled(track_handle1));
  }

  // Add the local track #1 on the transceiver #1
  ASSERT_EQ(Result::kSuccess, mrsVideoTransceiverSetLocalTrack(
                                  transceiver_handle1, track_handle1));

  // Check video transceiver #1 consistency
  {
    // Local track is track_handle1
    LocalVideoTrackHandle track_handle_local{};
    ASSERT_EQ(Result::kSuccess, mrsVideoTransceiverGetLocalTrack(
                                    transceiver_handle1, &track_handle_local));
    ASSERT_EQ(track_handle1, track_handle_local);
    mrsLocalVideoTrackRemoveRef(track_handle_local);

    // Remote track is NULL
    RemoteVideoTrackHandle track_handle_remote{};
    ASSERT_EQ(Result::kSuccess, mrsVideoTransceiverGetRemoteTrack(
                                    transceiver_handle1, &track_handle_remote));
    ASSERT_EQ(nullptr, track_handle_remote);
  }

  // Connect #1 and #2
  pair.ConnectAndWait();

  // Wait for remote track to be added on #2
  ASSERT_TRUE(track_added2_ev.WaitFor(5s));
  ASSERT_NE(nullptr, track_handle2);
  ASSERT_NE(nullptr, transceiver_handle2);

  // Register a frame callback for the remote video of #2
  uint32_t frame_count = 0;
  I420VideoFrameCallback i420cb = [&frame_count](const I420AVideoFrame& frame) {
    VideoTestUtils::CheckIsTestFrame(frame);
    ++frame_count;
  };
  mrsRemoteVideoTrackRegisterI420AFrameCallback(track_handle2, CB(i420cb));

  Event ev;
  ev.WaitFor(5s);
  ASSERT_LT(50u, frame_count) << "Expected at least 10 FPS";

  mrsRemoteVideoTrackRegisterI420AFrameCallback(track_handle2, nullptr,
                                                nullptr);
  mrsLocalVideoTrackRemoveRef(track_handle1);
  mrsVideoTransceiverRemoveRef(transceiver_handle1);
  mrsRemoteVideoTrackRemoveRef(track_handle2);
  mrsVideoTransceiverRemoveRef(transceiver_handle2);
  mrsExternalVideoTrackSourceShutdown(source_handle1);
  mrsExternalVideoTrackSourceRemoveRef(source_handle1);
}

#endif  // MRSW_EXCLUDE_DEVICE_TESTS<|MERGE_RESOLUTION|>--- conflicted
+++ resolved
@@ -4,16 +4,13 @@
 #include "pch.h"
 
 #include "external_video_track_source_interop.h"
+#include "interop/remote_video_track_interop.h"
+#include "interop/video_transceiver_interop.h"
 #include "interop_api.h"
 #include "local_video_track_interop.h"
-#include "interop/remote_video_track_interop.h"
-#include "interop/video_transceiver_interop.h"
-
-<<<<<<< HEAD
+
 #include "simple_interop.h"
-=======
 #include "test_utils.h"
->>>>>>> ad109568
 #include "video_test_utils.h"
 
 #if !defined(MRSW_EXCLUDE_DEVICE_TESTS)
@@ -314,7 +311,7 @@
 }
 
 // FIXME - PeerConnection currently doesn't support multiple local video tracks
-// TEST(VideoTrack, DeviceIdAll) {
+// TEST_F(VideoTrackTests, DeviceIdAll) {
 //  LocalPeerPairRaii pair;
 //
 //  Event ev;
@@ -331,13 +328,7 @@
 //  }
 //}
 
-<<<<<<< HEAD
-TEST(VideoTrack, DeviceIdInvalid) {
-=======
 TEST_F(VideoTrackTests, DeviceIdInvalid) {
-  LocalPeerPairRaii pair;
-
->>>>>>> ad109568
   LocalVideoTrackInitConfig config{};
   LocalVideoTrackHandle track_handle{};
   config.video_device_id = "[[INVALID DEVICE ID]]";
@@ -346,8 +337,7 @@
   ASSERT_EQ(nullptr, track_handle);
 }
 
-<<<<<<< HEAD
-TEST(VideoTrack, Multi) {
+TEST_F(VideoTrackTests, Multi) {
   SimpleInterop simple_interop1;
   SimpleInterop simple_interop2;
 
@@ -421,8 +411,8 @@
     strstr << "track_1_" << idx;
     str = strstr.str();  // keep alive
     ASSERT_EQ(Result::kSuccess, mrsLocalVideoTrackCreateFromExternalSource(
-                                    source_handle1, &track_config,
-                                    str.c_str(), &track.local_handle));
+                                    source_handle1, &track_config, str.c_str(),
+                                    &track.local_handle));
     ASSERT_NE(nullptr, track.local_handle);
     ASSERT_EQ(Result::kSuccess,
               mrsVideoTransceiverSetLocalTrack(track.local_transceiver_handle,
@@ -491,10 +481,7 @@
   simple_interop2.Unregister(pair.pc2());
 }
 
-TEST(VideoTrack, ExternalI420) {
-=======
 TEST_F(VideoTrackTests, ExternalI420) {
->>>>>>> ad109568
   LocalPeerPairRaii pair;
 
   // In order to allow creating interop wrappers from native code, register the
