--- conflicted
+++ resolved
@@ -159,11 +159,7 @@
 
  protected:
   mrsPeerConnectionHandle handle_{};
-<<<<<<< HEAD
-  void create(const PeerConnectionConfiguration& config,
-=======
   void create(const mrsPeerConnectionConfiguration& config,
->>>>>>> f4642d37
               mrsPeerConnectionInteropHandle interop_handle) {
     ASSERT_EQ(mrsResult::kSuccess,
               mrsPeerConnectionCreate(config, interop_handle, &handle_));
