--- conflicted
+++ resolved
@@ -1,145 +1,141 @@
-<?xml version="1.0" encoding="utf-8"?>
-<Project DefaultTargets="Build" ToolsVersion="15.0" xmlns="http://schemas.microsoft.com/developer/msbuild/2003">
-  <ItemGroup Label="ProjectConfigurations">
-    <ProjectConfiguration Include="Debug|Win32">
-      <Configuration>Debug</Configuration>
-      <Platform>Win32</Platform>
-    </ProjectConfiguration>
-    <ProjectConfiguration Include="Release|Win32">
-      <Configuration>Release</Configuration>
-      <Platform>Win32</Platform>
-    </ProjectConfiguration>
-    <ProjectConfiguration Include="Debug|x64">
-      <Configuration>Debug</Configuration>
-      <Platform>x64</Platform>
-    </ProjectConfiguration>
-    <ProjectConfiguration Include="Release|x64">
-      <Configuration>Release</Configuration>
-      <Platform>x64</Platform>
-    </ProjectConfiguration>
-  </ItemGroup>
-  <PropertyGroup Label="Globals">
-    <ProjectGuid>{6D020425-2E3E-4BA7-BC46-00C8D29081C0}</ProjectGuid>
-    <Keyword>Win32Proj</Keyword>
-    <WindowsTargetPlatformVersion>10.0.17763.0</WindowsTargetPlatformVersion>
-    <ProjectName>Microsoft.MixedReality.WebRTC.Native.Tests</ProjectName>
-  </PropertyGroup>
-  <PropertyGroup Condition="'$(Configuration)'=='Debug'" Label="Configuration">
-    <UseDebugLibraries>true</UseDebugLibraries>
-  </PropertyGroup>
-  <PropertyGroup Condition="'$(Configuration)'=='Release'" Label="Configuration">
-    <UseDebugLibraries>false</UseDebugLibraries>
-    <WholeProgramOptimization>true</WholeProgramOptimization>
-  </PropertyGroup>
-  <Import Project="$(VCTargetsPath)\Microsoft.Cpp.Default.props" />
-  <PropertyGroup Label="Configuration">
-    <ConfigurationType>Application</ConfigurationType>
-    <PlatformToolset>v141</PlatformToolset>
-    <CharacterSet>Unicode</CharacterSet>
-  </PropertyGroup>
-  <Import Project="$(VCTargetsPath)\Microsoft.Cpp.props" />
-  <ImportGroup Label="ExtensionSettings" />
-  <ImportGroup Label="Shared" />
-  <ImportGroup Label="PropertySheets">
-    <Import Project="..\Microsoft.MixedReality.WebRTC.Native.targets" />
-  </ImportGroup>
-  <PropertyGroup Label="UserMacros" />
-  <PropertyGroup Condition="'$(Configuration)'=='Debug'">
-    <LinkIncremental>true</LinkIncremental>
-  </PropertyGroup>
-  <PropertyGroup Condition="'$(Configuration)'=='Release'">
-    <LinkIncremental>false</LinkIncremental>
-  </PropertyGroup>
-  <PropertyGroup>
-    <OutDir>..\..\..\bin\Win32\$(PlatformTarget)\$(Configuration)\</OutDir>
-    <IntDir>..\..\..\build\Microsoft.MixedReality.WebRTC.Native.Tests\Win32\$(PlatformTarget)\$(Configuration)\</IntDir>
-    <TargetName>Microsoft.MixedReality.WebRTC.Native.Tests</TargetName>
-  </PropertyGroup>
-  <ItemGroup>
-    <ClInclude Include="pch.h" />
-    <ClInclude Include="peer_connection_test_helpers.h" />
-    <ClInclude Include="simple_interop.h" />
-    <ClInclude Include="test_utils.h" />
-    <ClInclude Include="video_test_utils.h" />
-  </ItemGroup>
-  <ItemGroup>
-    <ClCompile Include="audio_track_tests.cpp" />
-    <ClCompile Include="audio_transceiver_tests.cpp" />
-    <ClCompile Include="external_video_track_source_tests.cpp" />
-    <ClCompile Include="library_tests.cpp" />
-    <ClCompile Include="memory_tests.cpp" />
-    <ClCompile Include="peer_connection_tests.cpp" />
-    <ClCompile Include="sdp_utils_tests.cpp" />
-    <ClCompile Include="pch.cpp">
-      <PrecompiledHeader>Create</PrecompiledHeader>
-    </ClCompile>
-    <ClCompile Include="data_channel_tests.cpp" />
-    <ClCompile Include="test_utils.cpp" />
-    <ClCompile Include="video_frame_observer_tests.cpp" />
-    <ClCompile Include="simple_interop.cpp" />
-    <ClCompile Include="video_test_utils.cpp" />
-    <ClCompile Include="video_track_tests.cpp" />
-<<<<<<< HEAD
-    <ClCompile Include="video_transceiver_tests.cpp" />
-=======
-    <ClCompile Include="transceiver_tests.cpp" />
->>>>>>> f4642d37
-  </ItemGroup>
-  <ItemGroup>
-    <ProjectReference Include="..\src\win32\Microsoft.MixedReality.WebRTC.Native.Win32.vcxproj">
-      <Project>{b69106ca-ecd6-49cc-a1a1-e5d97e9eb9e0}</Project>
-    </ProjectReference>
-  </ItemGroup>
-  <ItemGroup>
-    <None Include="packages.config" />
-  </ItemGroup>
-  <Import Project="$(VCTargetsPath)\Microsoft.Cpp.targets" />
-  <ImportGroup Label="ExtensionTargets">
-    <Import Project="..\..\..\packages\Microsoft.googletest.v140.windesktop.msvcstl.static.rt-dyn.1.8.1\build\native\Microsoft.googletest.v140.windesktop.msvcstl.static.rt-dyn.targets" Condition="Exists('..\..\..\packages\Microsoft.googletest.v140.windesktop.msvcstl.static.rt-dyn.1.8.1\build\native\Microsoft.googletest.v140.windesktop.msvcstl.static.rt-dyn.targets')" />
-  </ImportGroup>
-  <ItemDefinitionGroup>
-    <ClCompile>
-      <PrecompiledHeader>Use</PrecompiledHeader>
-      <PrecompiledHeaderFile>pch.h</PrecompiledHeaderFile>
-      <WarningLevel>Level4</WarningLevel>
-      <SDLCheck>true</SDLCheck>
-      <PreprocessorDefinitions>WIN32;_WINDOWS;_CONSOLE;MR_SHARING_WIN;MRS_USE_STR_WRAPPER;_SILENCE_CXX17_OLD_ALLOCATOR_MEMBERS_DEPRECATION_WARNING;%(PreprocessorDefinitions)</PreprocessorDefinitions>
-      <ConformanceMode>true</ConformanceMode>
-      <LanguageStandard>stdcpp17</LanguageStandard>
-      <AdditionalIncludeDirectories>..\include;..\src;$(WebRTCCoreRepoPath)webrtc\xplatform\webrtc;$(WebRTCCoreRepoPath)webrtc\xplatform\chromium;$(WebRTCCoreRepoPath)webrtc\xplatform\webrtc\sdk\windows;$(WebRTCCoreRepoPath)webrtc\xplatform\webrtc\sdk\windows\wrapper\generated\cppwinrt;$(WebRTCCoreRepoPath)webrtc\xplatform\webrtc\sdk\windows\wrapper\override\cppwinrt;$(WebRTCCoreRepoPath)webrtc\xplatform\chromium\third_party\abseil-cpp;$(WebRTCCoreRepoPath)webrtc\xplatform\webrtc\third_party\idl;$(WebRTCCoreRepoPath)webrtc\xplatform\zsLib;$(WebRTCCoreRepoPath)webrtc\xplatform\zsLib-eventing;$(WebRTCCoreRepoPath)webrtc\xplatform\libyuv\include;%(AdditionalIncludeDirectories)</AdditionalIncludeDirectories>
-    </ClCompile>
-    <Link>
-      <GenerateDebugInformation>true</GenerateDebugInformation>
-      <SubSystem>Console</SubSystem>
-    </Link>
-  </ItemDefinitionGroup>
-  <ItemDefinitionGroup Condition="'$(DisableDeviceTests)'!=''">
-    <ClCompile>
-      <PreprocessorDefinitions>MRSW_EXCLUDE_DEVICE_TESTS;%(PreprocessorDefinitions)</PreprocessorDefinitions>
-    </ClCompile>
-  </ItemDefinitionGroup>
-  <ItemDefinitionGroup Condition="'$(Configuration)'=='Debug'">
-    <ClCompile>
-      <RuntimeLibrary>MultiThreadedDebugDLL</RuntimeLibrary>
-      <BasicRuntimeChecks>EnableFastChecks</BasicRuntimeChecks>
-      <PreprocessorDefinitions>_DEBUG;%(PreprocessorDefinitions)</PreprocessorDefinitions>
-    </ClCompile>
-  </ItemDefinitionGroup>
-  <ItemDefinitionGroup Condition="'$(Configuration)'=='Release'">
-    <ClCompile>
-      <RuntimeLibrary>MultiThreadedDLL</RuntimeLibrary>
-      <DebugInformationFormat>ProgramDatabase</DebugInformationFormat>
-      <PreprocessorDefinitions>NDEBUG;%(PreprocessorDefinitions)</PreprocessorDefinitions>
-    </ClCompile>
-    <Link>
-      <OptimizeReferences>true</OptimizeReferences>
-      <EnableCOMDATFolding>true</EnableCOMDATFolding>
-    </Link>
-  </ItemDefinitionGroup>
-  <Target Name="EnsureNuGetPackageBuildImports" BeforeTargets="PrepareForBuild">
-    <PropertyGroup>
-      <ErrorText>This project references NuGet package(s) that are missing on this computer. Use NuGet Package Restore to download them.  For more information, see http://go.microsoft.com/fwlink/?LinkID=322105. The missing file is {0}.</ErrorText>
-    </PropertyGroup>
-    <Error Condition="!Exists('..\..\..\packages\Microsoft.googletest.v140.windesktop.msvcstl.static.rt-dyn.1.8.1\build\native\Microsoft.googletest.v140.windesktop.msvcstl.static.rt-dyn.targets')" Text="$([System.String]::Format('$(ErrorText)', '..\..\..\packages\Microsoft.googletest.v140.windesktop.msvcstl.static.rt-dyn.1.8.1\build\native\Microsoft.googletest.v140.windesktop.msvcstl.static.rt-dyn.targets'))" />
-  </Target>
+<?xml version="1.0" encoding="utf-8"?>
+<Project DefaultTargets="Build" ToolsVersion="15.0" xmlns="http://schemas.microsoft.com/developer/msbuild/2003">
+  <ItemGroup Label="ProjectConfigurations">
+    <ProjectConfiguration Include="Debug|Win32">
+      <Configuration>Debug</Configuration>
+      <Platform>Win32</Platform>
+    </ProjectConfiguration>
+    <ProjectConfiguration Include="Release|Win32">
+      <Configuration>Release</Configuration>
+      <Platform>Win32</Platform>
+    </ProjectConfiguration>
+    <ProjectConfiguration Include="Debug|x64">
+      <Configuration>Debug</Configuration>
+      <Platform>x64</Platform>
+    </ProjectConfiguration>
+    <ProjectConfiguration Include="Release|x64">
+      <Configuration>Release</Configuration>
+      <Platform>x64</Platform>
+    </ProjectConfiguration>
+  </ItemGroup>
+  <PropertyGroup Label="Globals">
+    <ProjectGuid>{6D020425-2E3E-4BA7-BC46-00C8D29081C0}</ProjectGuid>
+    <Keyword>Win32Proj</Keyword>
+    <WindowsTargetPlatformVersion>10.0.17763.0</WindowsTargetPlatformVersion>
+    <ProjectName>Microsoft.MixedReality.WebRTC.Native.Tests</ProjectName>
+  </PropertyGroup>
+  <PropertyGroup Condition="'$(Configuration)'=='Debug'" Label="Configuration">
+    <UseDebugLibraries>true</UseDebugLibraries>
+  </PropertyGroup>
+  <PropertyGroup Condition="'$(Configuration)'=='Release'" Label="Configuration">
+    <UseDebugLibraries>false</UseDebugLibraries>
+    <WholeProgramOptimization>true</WholeProgramOptimization>
+  </PropertyGroup>
+  <Import Project="$(VCTargetsPath)\Microsoft.Cpp.Default.props" />
+  <PropertyGroup Label="Configuration">
+    <ConfigurationType>Application</ConfigurationType>
+    <PlatformToolset>v141</PlatformToolset>
+    <CharacterSet>Unicode</CharacterSet>
+  </PropertyGroup>
+  <Import Project="$(VCTargetsPath)\Microsoft.Cpp.props" />
+  <ImportGroup Label="ExtensionSettings" />
+  <ImportGroup Label="Shared" />
+  <ImportGroup Label="PropertySheets">
+    <Import Project="..\Microsoft.MixedReality.WebRTC.Native.targets" />
+  </ImportGroup>
+  <PropertyGroup Label="UserMacros" />
+  <PropertyGroup Condition="'$(Configuration)'=='Debug'">
+    <LinkIncremental>true</LinkIncremental>
+  </PropertyGroup>
+  <PropertyGroup Condition="'$(Configuration)'=='Release'">
+    <LinkIncremental>false</LinkIncremental>
+  </PropertyGroup>
+  <PropertyGroup>
+    <OutDir>..\..\..\bin\Win32\$(PlatformTarget)\$(Configuration)\</OutDir>
+    <IntDir>..\..\..\build\Microsoft.MixedReality.WebRTC.Native.Tests\Win32\$(PlatformTarget)\$(Configuration)\</IntDir>
+    <TargetName>Microsoft.MixedReality.WebRTC.Native.Tests</TargetName>
+  </PropertyGroup>
+  <ItemGroup>
+    <ClInclude Include="pch.h" />
+    <ClInclude Include="peer_connection_test_helpers.h" />
+    <ClInclude Include="simple_interop.h" />
+    <ClInclude Include="test_utils.h" />
+    <ClInclude Include="video_test_utils.h" />
+  </ItemGroup>
+  <ItemGroup>
+    <ClCompile Include="audio_track_tests.cpp" />
+    <ClCompile Include="audio_transceiver_tests.cpp" />
+    <ClCompile Include="external_video_track_source_tests.cpp" />
+    <ClCompile Include="library_tests.cpp" />
+    <ClCompile Include="memory_tests.cpp" />
+    <ClCompile Include="peer_connection_tests.cpp" />
+    <ClCompile Include="sdp_utils_tests.cpp" />
+    <ClCompile Include="pch.cpp">
+      <PrecompiledHeader>Create</PrecompiledHeader>
+    </ClCompile>
+    <ClCompile Include="data_channel_tests.cpp" />
+    <ClCompile Include="test_utils.cpp" />
+    <ClCompile Include="video_frame_observer_tests.cpp" />
+    <ClCompile Include="simple_interop.cpp" />
+    <ClCompile Include="video_test_utils.cpp" />
+    <ClCompile Include="video_track_tests.cpp" />
+    <ClCompile Include="transceiver_tests.cpp" />
+  </ItemGroup>
+  <ItemGroup>
+    <ProjectReference Include="..\src\win32\Microsoft.MixedReality.WebRTC.Native.Win32.vcxproj">
+      <Project>{b69106ca-ecd6-49cc-a1a1-e5d97e9eb9e0}</Project>
+    </ProjectReference>
+  </ItemGroup>
+  <ItemGroup>
+    <None Include="packages.config" />
+  </ItemGroup>
+  <Import Project="$(VCTargetsPath)\Microsoft.Cpp.targets" />
+  <ImportGroup Label="ExtensionTargets">
+    <Import Project="..\..\..\packages\Microsoft.googletest.v140.windesktop.msvcstl.static.rt-dyn.1.8.1\build\native\Microsoft.googletest.v140.windesktop.msvcstl.static.rt-dyn.targets" Condition="Exists('..\..\..\packages\Microsoft.googletest.v140.windesktop.msvcstl.static.rt-dyn.1.8.1\build\native\Microsoft.googletest.v140.windesktop.msvcstl.static.rt-dyn.targets')" />
+  </ImportGroup>
+  <ItemDefinitionGroup>
+    <ClCompile>
+      <PrecompiledHeader>Use</PrecompiledHeader>
+      <PrecompiledHeaderFile>pch.h</PrecompiledHeaderFile>
+      <WarningLevel>Level4</WarningLevel>
+      <SDLCheck>true</SDLCheck>
+      <PreprocessorDefinitions>WIN32;_WINDOWS;_CONSOLE;MR_SHARING_WIN;MRS_USE_STR_WRAPPER;_SILENCE_CXX17_OLD_ALLOCATOR_MEMBERS_DEPRECATION_WARNING;%(PreprocessorDefinitions)</PreprocessorDefinitions>
+      <ConformanceMode>true</ConformanceMode>
+      <LanguageStandard>stdcpp17</LanguageStandard>
+      <AdditionalIncludeDirectories>..\include;..\src;$(WebRTCCoreRepoPath)webrtc\xplatform\webrtc;$(WebRTCCoreRepoPath)webrtc\xplatform\chromium;$(WebRTCCoreRepoPath)webrtc\xplatform\webrtc\sdk\windows;$(WebRTCCoreRepoPath)webrtc\xplatform\webrtc\sdk\windows\wrapper\generated\cppwinrt;$(WebRTCCoreRepoPath)webrtc\xplatform\webrtc\sdk\windows\wrapper\override\cppwinrt;$(WebRTCCoreRepoPath)webrtc\xplatform\chromium\third_party\abseil-cpp;$(WebRTCCoreRepoPath)webrtc\xplatform\webrtc\third_party\idl;$(WebRTCCoreRepoPath)webrtc\xplatform\zsLib;$(WebRTCCoreRepoPath)webrtc\xplatform\zsLib-eventing;$(WebRTCCoreRepoPath)webrtc\xplatform\libyuv\include;%(AdditionalIncludeDirectories)</AdditionalIncludeDirectories>
+    </ClCompile>
+    <Link>
+      <GenerateDebugInformation>true</GenerateDebugInformation>
+      <SubSystem>Console</SubSystem>
+    </Link>
+  </ItemDefinitionGroup>
+  <ItemDefinitionGroup Condition="'$(DisableDeviceTests)'!=''">
+    <ClCompile>
+      <PreprocessorDefinitions>MRSW_EXCLUDE_DEVICE_TESTS;%(PreprocessorDefinitions)</PreprocessorDefinitions>
+    </ClCompile>
+  </ItemDefinitionGroup>
+  <ItemDefinitionGroup Condition="'$(Configuration)'=='Debug'">
+    <ClCompile>
+      <RuntimeLibrary>MultiThreadedDebugDLL</RuntimeLibrary>
+      <BasicRuntimeChecks>EnableFastChecks</BasicRuntimeChecks>
+      <PreprocessorDefinitions>_DEBUG;%(PreprocessorDefinitions)</PreprocessorDefinitions>
+    </ClCompile>
+  </ItemDefinitionGroup>
+  <ItemDefinitionGroup Condition="'$(Configuration)'=='Release'">
+    <ClCompile>
+      <RuntimeLibrary>MultiThreadedDLL</RuntimeLibrary>
+      <DebugInformationFormat>ProgramDatabase</DebugInformationFormat>
+      <PreprocessorDefinitions>NDEBUG;%(PreprocessorDefinitions)</PreprocessorDefinitions>
+    </ClCompile>
+    <Link>
+      <OptimizeReferences>true</OptimizeReferences>
+      <EnableCOMDATFolding>true</EnableCOMDATFolding>
+    </Link>
+  </ItemDefinitionGroup>
+  <Target Name="EnsureNuGetPackageBuildImports" BeforeTargets="PrepareForBuild">
+    <PropertyGroup>
+      <ErrorText>This project references NuGet package(s) that are missing on this computer. Use NuGet Package Restore to download them.  For more information, see http://go.microsoft.com/fwlink/?LinkID=322105. The missing file is {0}.</ErrorText>
+    </PropertyGroup>
+    <Error Condition="!Exists('..\..\..\packages\Microsoft.googletest.v140.windesktop.msvcstl.static.rt-dyn.1.8.1\build\native\Microsoft.googletest.v140.windesktop.msvcstl.static.rt-dyn.targets')" Text="$([System.String]::Format('$(ErrorText)', '..\..\..\packages\Microsoft.googletest.v140.windesktop.msvcstl.static.rt-dyn.1.8.1\build\native\Microsoft.googletest.v140.windesktop.msvcstl.static.rt-dyn.targets'))" />
+  </Target>
 </Project>