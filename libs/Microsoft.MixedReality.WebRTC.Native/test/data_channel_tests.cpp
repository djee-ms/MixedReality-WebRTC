// Copyright (c) Microsoft Corporation.
// Licensed under the MIT License.

#include "pch.h"

#include "interop_api.h"

namespace {

const mrsPeerConnectionInteropHandle kFakeInteropPeerConnectionHandle =
    (void*)0x1;
const mrsDataChannelInteropHandle kFakeInteropDataChannelHandle = (void*)0x2;

mrsDataChannelInteropHandle MRS_CALL
FakeIterop_DataChannelCreate(mrsPeerConnectionInteropHandle /*parent*/,
                             const mrsDataChannelConfig& /*config*/,
                             mrsDataChannelCallbacks* /*callbacks*/) noexcept {
  return kFakeInteropDataChannelHandle;
}

// OnDataChannelAdded
using DataAddedCallback =
    InteropCallback<mrsDataChannelInteropHandle, DataChannelHandle>;

<<<<<<< HEAD
void MRS_CALL StaticMessageCallback(void* user_data,
                                    const void* data,
                                    const uint64_t size) {
  auto func = *static_cast<std::function<void(const void*, const uint64_t)>*>(
      user_data);
  func(data, size);
}

void MRS_CALL StaticStateCallback(void* user_data, int32_t state, int32_t id) {
  auto func = *static_cast<std::function<void(int32_t, int32_t)>*>(user_data);
  func(state, id);
=======
void MRS_CALL SetEventOnCompleted(void* user_data) {
  Event* ev = (Event*)user_data;
  ev->Set();
>>>>>>> 3e8ca31a
}

}  // namespace

TEST(DataChannel, AddChannelBeforeInit) {
  PCRaii pc;
  ASSERT_NE(nullptr, pc.handle());
  mrsDataChannelConfig config{};
  config.label = "data";
  config.flags = mrsDataChannelConfigFlags::kOrdered |
                 mrsDataChannelConfigFlags::kReliable;
  mrsDataChannelCallbacks callbacks{};
  DataChannelHandle handle;
  mrsDataChannelInteropHandle interopHandle = kFakeInteropDataChannelHandle;
  ASSERT_EQ(Result::kSuccess,
            mrsPeerConnectionAddDataChannel(pc.handle(), interopHandle, config,
                                            callbacks, &handle));
}

TEST(DataChannel, InBand) {
  // Create PC
  PeerConnectionConfiguration config{};  // local connection only
  PCRaii pc1(config);
  ASSERT_NE(nullptr, pc1.handle());
  PCRaii pc2(config);
  ASSERT_NE(nullptr, pc2.handle());

  // In order to allow creating interop wrappers from native code, register the
  // necessary interop callbacks.
  mrsPeerConnectionInteropCallbacks interop{};
  interop.data_channel_create_object = &FakeIterop_DataChannelCreate;
  ASSERT_EQ(Result::kSuccess,
            mrsPeerConnectionRegisterInteropCallbacks(pc2.handle(), &interop));

  // Setup signaling
  SdpCallback sdp1_cb(pc1.handle(), [&pc2](const char* type,
                                           const char* sdp_data) {
<<<<<<< HEAD
    ASSERT_EQ(Result::kSuccess,
              mrsPeerConnectionSetRemoteDescriptionAsync(
                  pc2.handle(), type, sdp_data, nullptr, nullptr));
=======
    Event ev;
    ASSERT_EQ(Result::kSuccess,
              mrsPeerConnectionSetRemoteDescriptionAsync(
                  pc2.handle(), type, sdp_data, &SetEventOnCompleted, &ev));
    ev.Wait();
>>>>>>> 3e8ca31a
    if (kOfferString == type) {
      ASSERT_EQ(Result::kSuccess, mrsPeerConnectionCreateAnswer(pc2.handle()));
    }
  });
  SdpCallback sdp2_cb(pc2.handle(), [&pc1](const char* type,
                                           const char* sdp_data) {
<<<<<<< HEAD
    ASSERT_EQ(Result::kSuccess,
              mrsPeerConnectionSetRemoteDescriptionAsync(
                  pc1.handle(), type, sdp_data, nullptr, nullptr));
=======
    Event ev;
    ASSERT_EQ(Result::kSuccess,
              mrsPeerConnectionSetRemoteDescriptionAsync(
                  pc1.handle(), type, sdp_data, &SetEventOnCompleted, &ev));
    ev.Wait();
>>>>>>> 3e8ca31a
    if (kOfferString == type) {
      ASSERT_EQ(Result::kSuccess, mrsPeerConnectionCreateAnswer(pc1.handle()));
    }
  });
  IceCallback ice1_cb(
      pc1.handle(),
      [&pc2](const char* candidate, int sdpMlineindex, const char* sdpMid) {
        ASSERT_EQ(Result::kSuccess,
                  mrsPeerConnectionAddIceCandidate(pc2.handle(), sdpMid,
                                                   sdpMlineindex, candidate));
      });
  IceCallback ice2_cb(
      pc2.handle(),
      [&pc1](const char* candidate, int sdpMlineindex, const char* sdpMid) {
        ASSERT_EQ(Result::kSuccess,
                  mrsPeerConnectionAddIceCandidate(pc1.handle(), sdpMid,
                                                   sdpMlineindex, candidate));
      });

  // Add dummy out-of-band data channel to force SCTP negotiating, otherwise
  // further data channel opening after connecting will fail.
  {
    mrsDataChannelConfig data_config{};
    data_config.id = 25;  // must be >= 0 for negotiated (out-of-band) channel
    data_config.label = "dummy_out_of_band";
    data_config.flags = mrsDataChannelConfigFlags::kOrdered |
                        mrsDataChannelConfigFlags::kReliable;
    mrsDataChannelCallbacks callbacks{};
    DataChannelHandle handle;
    mrsDataChannelInteropHandle interopHandle = kFakeInteropDataChannelHandle;
    ASSERT_EQ(Result::kSuccess,
              mrsPeerConnectionAddDataChannel(pc1.handle(), interopHandle,
                                              data_config, callbacks, &handle));
    ASSERT_EQ(Result::kSuccess,
              mrsPeerConnectionAddDataChannel(pc2.handle(), interopHandle,
                                              data_config, callbacks, &handle));
  }

  // Connect
  Event ev1, ev2;
  InteropCallback<> connectec1_cb([&ev1]() { ev1.Set(); });
  InteropCallback<> connectec2_cb([&ev2]() { ev2.Set(); });
  mrsPeerConnectionRegisterConnectedCallback(pc1.handle(), CB(connectec1_cb));
  connectec1_cb.is_registered_ = true;
  mrsPeerConnectionRegisterConnectedCallback(pc2.handle(), CB(connectec2_cb));
  connectec2_cb.is_registered_ = true;
  ASSERT_EQ(Result::kSuccess, mrsPeerConnectionCreateOffer(pc1.handle()));
  ASSERT_EQ(true, ev1.WaitFor(55s));  // should complete within 5s (usually ~1s)
  ASSERT_EQ(true, ev2.WaitFor(55s));

  // Register a callback on PC #2
  const std::string channel_label = "test data channel";
  Event data2_ev;
  DataAddedCallback data_added_cb =
      [&pc2, &data2_ev, &channel_label](
          mrsDataChannelInteropHandle data_channel_wrapper,
          DataChannelHandle data_channel) {
        ASSERT_EQ(kFakeInteropDataChannelHandle, data_channel_wrapper);
        ASSERT_NE(nullptr, data_channel);

        // TODO expose label
        // ASSERT_EQ(channel_label, data2->label());

        data2_ev.Set();
      };
  mrsPeerConnectionRegisterDataChannelAddedCallback(pc2.handle(),
                                                    CB(data_added_cb));
  data_added_cb.is_registered_ = true;

  // Add a data channel on PC #1, which should get negotiated to PC #2
  {
    mrsDataChannelConfig data_config{};
    data_config.label = channel_label.c_str();
    data_config.flags = mrsDataChannelConfigFlags::kOrdered |
                        mrsDataChannelConfigFlags::kReliable;
    mrsDataChannelCallbacks callbacks{};
    DataChannelHandle data1_handle;
    mrsDataChannelInteropHandle interopHandle = kFakeInteropDataChannelHandle;
    ASSERT_EQ(Result::kSuccess, mrsPeerConnectionAddDataChannel(
                                    pc1.handle(), interopHandle, data_config,
                                    callbacks, &data1_handle));
    ASSERT_NE(nullptr, data1_handle);

    // TODO expose label
    // ASSERT_EQ(channel_label, data1->label());

    ASSERT_EQ(true, data2_ev.WaitFor(30s));

    // Clean-up
    mrsPeerConnectionRegisterConnectedCallback(pc1.handle(), nullptr, nullptr);
    connectec1_cb.is_registered_ = false;
    mrsPeerConnectionRegisterConnectedCallback(pc2.handle(), nullptr, nullptr);
    connectec2_cb.is_registered_ = false;
    mrsPeerConnectionRegisterIceCandidateReadytoSendCallback(pc1.handle(),
                                                             nullptr, nullptr);
    ice1_cb.is_registered_ = false;
    mrsPeerConnectionRegisterIceCandidateReadytoSendCallback(pc2.handle(),
                                                             nullptr, nullptr);
    ice2_cb.is_registered_ = false;
    mrsPeerConnectionRegisterDataChannelAddedCallback(pc2.handle(), nullptr,
                                                      nullptr);
    data_added_cb.is_registered_ = false;
    mrsPeerConnectionRegisterLocalSdpReadytoSendCallback(pc1.handle(), nullptr,
                                                         nullptr);
    sdp1_cb.is_registered_ = false;
    mrsPeerConnectionRegisterLocalSdpReadytoSendCallback(pc2.handle(), nullptr,
                                                         nullptr);
    sdp2_cb.is_registered_ = false;
  }
}

TEST(DataChannel, MultiThreadCreate) {
  PCRaii pc;
  constexpr int kNumThreads = 16;
  std::thread threads[kNumThreads];
  Event ev_start;
  for (std::thread& t : threads) {
    t = std::move(*new std::thread([&ev_start, &pc]() {
      ev_start.Wait();
      mrsDataChannelConfig config{};
      DataChannelHandle handle;
      ASSERT_EQ(Result::kSuccess,
                mrsPeerConnectionAddDataChannel(
                    pc.handle(), (mrsDataChannelInteropHandle)0x1, config, {},
                    &handle));
    }));
  }
  ev_start.SetBroadcast();
  for (std::thread& t : threads) {
    t.join();
  }
}

TEST(DataChannel, Send) {
  LocalPeerPairRaii pair;

  const int kId = 42;

  mrsDataChannelConfig config{};
  config.id = kId;
  config.label = "data";
  config.flags = mrsDataChannelConfigFlags::kOrdered |
                 mrsDataChannelConfigFlags::kReliable;

  const char msg1_data[] = "test message";
  const uint64_t msg1_size = sizeof(msg1_data);
  const char msg2_data[] =
      "This is a reply from peer #2 to peer #1 which is a bit longer than the "
      "previous message, just to make sure longer messages are also supported.";
  const uint64_t msg2_size = sizeof(msg2_data);

  Event ev_msg1, ev_state1;
  std::function<void(const void*, const uint64_t)> message1_cb(
      [&](const void* data, const uint64_t size) {
        ASSERT_EQ(msg2_size, size);
        ASSERT_NE(nullptr, data);
        ASSERT_EQ(0, memcmp(data, msg2_data, msg2_size));
        ev_msg1.Set();
      });
  std::function<void(int32_t, int32_t)> state1_cb(
      [&](int32_t state, int32_t id) {
        ASSERT_EQ(kId, id);
        if (state == 1) {  // kOpen
          ev_state1.Set();
        }
      });
  mrsDataChannelCallbacks callbacks1{};
  callbacks1.message_callback = &StaticMessageCallback;
  callbacks1.message_user_data = &message1_cb;
  callbacks1.state_callback = &StaticStateCallback;
  callbacks1.state_user_data = &state1_cb;
  DataChannelHandle handle1;
  mrsDataChannelInteropHandle interopHandle1 = kFakeInteropDataChannelHandle;
  ASSERT_EQ(Result::kSuccess,
            mrsPeerConnectionAddDataChannel(pair.pc1(), interopHandle1, config,
                                            callbacks1, &handle1));

  Event ev_msg2, ev_state2;
  std::function<void(const void*, const uint64_t)> message2_cb(
      [&](const void* data, const uint64_t size) {
        ASSERT_EQ(msg1_size, size);
        ASSERT_NE(nullptr, data);
        ASSERT_EQ(0, memcmp(data, msg1_data, msg1_size));
        ev_msg2.Set();
      });
  std::function<void(int32_t, int32_t)> state2_cb(
      [&](int32_t state, int32_t id) {
        ASSERT_EQ(kId, id);
        if (state == 1) {  // kOpen
          ev_state2.Set();
        }
      });
  mrsDataChannelCallbacks callbacks2{};
  callbacks2.message_callback = &StaticMessageCallback;
  callbacks2.message_user_data = &message2_cb;
  callbacks2.state_callback = &StaticStateCallback;
  callbacks2.state_user_data = &state2_cb;
  DataChannelHandle handle2;
  mrsDataChannelInteropHandle interopHandle2 = kFakeInteropDataChannelHandle;
  ASSERT_EQ(Result::kSuccess,
            mrsPeerConnectionAddDataChannel(pair.pc2(), interopHandle2, config,
                                            callbacks2, &handle2));

  // Connect and waitfor channels to be ready
  pair.ConnectAndWait();
  ASSERT_TRUE(ev_state1.WaitFor(60s));
  ASSERT_TRUE(ev_state2.WaitFor(60s));

  // Send message 1 -> 2
  ASSERT_EQ(Result::kSuccess,
            mrsDataChannelSendMessage(handle1, msg1_data, msg1_size));
  ASSERT_TRUE(ev_msg2.WaitFor(60s));

  // Send message 2 -> 1
  ASSERT_EQ(Result::kSuccess,
            mrsDataChannelSendMessage(handle2, msg2_data, msg2_size));
  ASSERT_TRUE(ev_msg1.WaitFor(60s));

  // Clean-up
  ASSERT_EQ(Result::kSuccess,
            mrsPeerConnectionRemoveDataChannel(pair.pc1(), handle1));
  ASSERT_EQ(Result::kSuccess,
            mrsPeerConnectionRemoveDataChannel(pair.pc2(), handle2));
}

TEST(DataChannel, Send_InvalidHandle) {
  const char msg[] = "test";
  const uint64_t size = sizeof(msg);
  ASSERT_EQ(Result::kInvalidNativeHandle,
            mrsDataChannelSendMessage(nullptr, msg, size));
}

// NOTE - This test is flaky, relies on the send loop being faster than what the
// local
//        network can send, without setting any explicit congestion control etc.
//        so is prone to false errors. This is still useful for local testing.
//
// TEST(DataChannel, Buffering) {
//  LibraryInitRaii lib;
//
//  // Create PC
//  LocalPeerPairRaii pair;
//  ASSERT_NE(nullptr, pair.pc1());
//  ASSERT_NE(nullptr, pair.pc2());
//
//  // In order to allow creating interop wrappers from native code, register
//  the
//  // necessary interop callbacks.
//  mrsPeerConnectionInteropCallbacks interop{};
//  interop.data_channel_create_object = &FakeIterop_DataChannelCreate;
//  ASSERT_EQ(Result::kSuccess,
//            mrsPeerConnectionRegisterInteropCallbacks(pair.pc1(), &interop));
//  ASSERT_EQ(Result::kSuccess,
//            mrsPeerConnectionRegisterInteropCallbacks(pair.pc2(), &interop));
//
//  // Add dummy out-of-band data channel
//  DataChannelHandle handle1, handle2;
//  uint64_t peak = 0;
//  {
//    mrsDataChannelConfig data_config{};
//    data_config.id = 25;  // must be >= 0 for negotiated (out-of-band) channel
//    data_config.label = "out_of_band";
//    data_config.flags = mrsDataChannelConfigFlags::kOrdered |
//                        mrsDataChannelConfigFlags::kReliable;
//    mrsDataChannelCallbacks callbacks{};
//	callbacks.buffering_user_data = &peak;
//    callbacks.buffering_callback = [](void* user_data, uint64_t previous,
//                                      uint64_t current, uint64_t limit) {
//      ASSERT_LT(previous, limit);
//      ASSERT_LT(current, limit);
//      uint64_t* ppeak = (uint64_t*)user_data;
//      *ppeak = std::max(*ppeak, current);
//    };
//
//    mrsDataChannelInteropHandle interopHandle = kFakeInteropDataChannelHandle;
//    ASSERT_EQ(Result::kSuccess,
//              mrsPeerConnectionAddDataChannel(
//                  pair.pc1(), interopHandle, data_config, callbacks,
//                  &handle1));
//    ASSERT_EQ(Result::kSuccess,
//              mrsPeerConnectionAddDataChannel(
//                  pair.pc2(), interopHandle, data_config, callbacks,
//                  &handle2));
//  }
//  auto data1 = (Microsoft::MixedReality::WebRTC::DataChannel*)handle1;
//  auto data2 = (Microsoft::MixedReality::WebRTC::DataChannel*)handle2;
//
//  pair.ConnectAndWait();
//
//  // Send data too fast, to trigger some buffering
//  char buffer[4096];
//  for (int i = 0; i < 10000; ++i)  // current impl has 16 MB buffer
//  {
//    ASSERT_TRUE(data1->Send(buffer, 4096));
//  }
//
//  ASSERT_GT(peak, 0);
//}<|MERGE_RESOLUTION|>--- conflicted
+++ resolved
@@ -22,7 +22,11 @@
 using DataAddedCallback =
     InteropCallback<mrsDataChannelInteropHandle, DataChannelHandle>;
 
-<<<<<<< HEAD
+void MRS_CALL SetEventOnCompleted(void* user_data) {
+  Event* ev = (Event*)user_data;
+  ev->Set();
+}
+
 void MRS_CALL StaticMessageCallback(void* user_data,
                                     const void* data,
                                     const uint64_t size) {
@@ -34,11 +38,6 @@
 void MRS_CALL StaticStateCallback(void* user_data, int32_t state, int32_t id) {
   auto func = *static_cast<std::function<void(int32_t, int32_t)>*>(user_data);
   func(state, id);
-=======
-void MRS_CALL SetEventOnCompleted(void* user_data) {
-  Event* ev = (Event*)user_data;
-  ev->Set();
->>>>>>> 3e8ca31a
 }
 
 }  // namespace
@@ -76,34 +75,22 @@
   // Setup signaling
   SdpCallback sdp1_cb(pc1.handle(), [&pc2](const char* type,
                                            const char* sdp_data) {
-<<<<<<< HEAD
-    ASSERT_EQ(Result::kSuccess,
-              mrsPeerConnectionSetRemoteDescriptionAsync(
-                  pc2.handle(), type, sdp_data, nullptr, nullptr));
-=======
     Event ev;
     ASSERT_EQ(Result::kSuccess,
               mrsPeerConnectionSetRemoteDescriptionAsync(
                   pc2.handle(), type, sdp_data, &SetEventOnCompleted, &ev));
     ev.Wait();
->>>>>>> 3e8ca31a
     if (kOfferString == type) {
       ASSERT_EQ(Result::kSuccess, mrsPeerConnectionCreateAnswer(pc2.handle()));
     }
   });
   SdpCallback sdp2_cb(pc2.handle(), [&pc1](const char* type,
                                            const char* sdp_data) {
-<<<<<<< HEAD
-    ASSERT_EQ(Result::kSuccess,
-              mrsPeerConnectionSetRemoteDescriptionAsync(
-                  pc1.handle(), type, sdp_data, nullptr, nullptr));
-=======
     Event ev;
     ASSERT_EQ(Result::kSuccess,
               mrsPeerConnectionSetRemoteDescriptionAsync(
                   pc1.handle(), type, sdp_data, &SetEventOnCompleted, &ev));
     ev.Wait();
->>>>>>> 3e8ca31a
     if (kOfferString == type) {
       ASSERT_EQ(Result::kSuccess, mrsPeerConnectionCreateAnswer(pc1.handle()));
     }
