// Copyright (c) Microsoft Corporation.
// Licensed under the MIT License.

#include "pch.h"

#include "interop_api.h"

#include "test_utils.h"

namespace {

class DataChannelTests : public TestUtils::TestBase {};

const mrsPeerConnectionInteropHandle kFakeInteropPeerConnectionHandle =
    (void*)0x1;
const mrsDataChannelInteropHandle kFakeInteropDataChannelHandle = (void*)0x2;

mrsDataChannelInteropHandle MRS_CALL
FakeIterop_DataChannelCreate(mrsPeerConnectionInteropHandle /*parent*/,
                             const mrsDataChannelConfig& /*config*/,
                             mrsDataChannelCallbacks* /*callbacks*/) noexcept {
  return kFakeInteropDataChannelHandle;
}

// OnDataChannelAdded
using DataAddedCallback =
    InteropCallback<mrsDataChannelInteropHandle, DataChannelHandle>;

void MRS_CALL SetEventOnCompleted(void* user_data) {
  Event* ev = (Event*)user_data;
  ev->Set();
}

void MRS_CALL StaticMessageCallback(void* user_data,
                                    const void* data,
                                    const uint64_t size) {
  auto func = *static_cast<std::function<void(const void*, const uint64_t)>*>(
      user_data);
  func(data, size);
}

void MRS_CALL StaticStateCallback(void* user_data, int32_t state, int32_t id) {
  auto func = *static_cast<std::function<void(int32_t, int32_t)>*>(user_data);
  func(state, id);
}

}  // namespace

TEST_F(DataChannelTests, AddChannelBeforeInit) {
  PCRaii pc;
  ASSERT_NE(nullptr, pc.handle());
  mrsDataChannelConfig config{};
  config.label = "data";
  config.flags = mrsDataChannelConfigFlags::kOrdered |
                 mrsDataChannelConfigFlags::kReliable;
  mrsDataChannelCallbacks callbacks{};
  DataChannelHandle handle;
  mrsDataChannelInteropHandle interopHandle = kFakeInteropDataChannelHandle;
  ASSERT_EQ(Result::kSuccess,
            mrsPeerConnectionAddDataChannel(pc.handle(), interopHandle, config,
                                            callbacks, &handle));
}

TEST_F(DataChannelTests, InBand) {
  // Create PC
  PeerConnectionConfiguration config{};  // local connection only
  PCRaii pc1(config);
  ASSERT_NE(nullptr, pc1.handle());
  PCRaii pc2(config);
  ASSERT_NE(nullptr, pc2.handle());

  // In order to allow creating interop wrappers from native code, register the
  // necessary interop callbacks.
  mrsPeerConnectionInteropCallbacks interop{};
  interop.data_channel_create_object = &FakeIterop_DataChannelCreate;
  ASSERT_EQ(Result::kSuccess,
            mrsPeerConnectionRegisterInteropCallbacks(pc2.handle(), &interop));

  // Setup signaling
  SdpCallback sdp1_cb(pc1.handle(), [&pc2](const char* type,
                                           const char* sdp_data) {
    Event ev;
    ASSERT_EQ(Result::kSuccess,
              mrsPeerConnectionSetRemoteDescriptionAsync(
                  pc2.handle(), type, sdp_data, &SetEventOnCompleted, &ev));
    ev.Wait();
    if (kOfferString == type) {
      ASSERT_EQ(Result::kSuccess, mrsPeerConnectionCreateAnswer(pc2.handle()));
    }
  });
  SdpCallback sdp2_cb(pc2.handle(), [&pc1](const char* type,
                                           const char* sdp_data) {
    Event ev;
    ASSERT_EQ(Result::kSuccess,
              mrsPeerConnectionSetRemoteDescriptionAsync(
                  pc1.handle(), type, sdp_data, &SetEventOnCompleted, &ev));
    ev.Wait();
    if (kOfferString == type) {
      ASSERT_EQ(Result::kSuccess, mrsPeerConnectionCreateAnswer(pc1.handle()));
    }
  });
  IceCallback ice1_cb(
      pc1.handle(),
      [&pc2](const char* candidate, int sdpMlineindex, const char* sdpMid) {
        ASSERT_EQ(Result::kSuccess,
                  mrsPeerConnectionAddIceCandidate(pc2.handle(), sdpMid,
                                                   sdpMlineindex, candidate));
      });
  IceCallback ice2_cb(
      pc2.handle(),
      [&pc1](const char* candidate, int sdpMlineindex, const char* sdpMid) {
        ASSERT_EQ(Result::kSuccess,
                  mrsPeerConnectionAddIceCandidate(pc1.handle(), sdpMid,
                                                   sdpMlineindex, candidate));
      });

  // Add dummy out-of-band data channel to force SCTP negotiating, otherwise
  // further data channel opening after connecting will fail.
  {
    mrsDataChannelConfig data_config{};
    data_config.id = 25;  // must be >= 0 for negotiated (out-of-band) channel
    data_config.label = "dummy_out_of_band";
    data_config.flags = mrsDataChannelConfigFlags::kOrdered |
                        mrsDataChannelConfigFlags::kReliable;
    mrsDataChannelCallbacks callbacks{};
    DataChannelHandle handle;
    mrsDataChannelInteropHandle interopHandle = kFakeInteropDataChannelHandle;
    ASSERT_EQ(Result::kSuccess,
              mrsPeerConnectionAddDataChannel(pc1.handle(), interopHandle,
                                              data_config, callbacks, &handle));
    ASSERT_EQ(Result::kSuccess,
              mrsPeerConnectionAddDataChannel(pc2.handle(), interopHandle,
                                              data_config, callbacks, &handle));
  }

  // Connect
  Event ev1, ev2;
  InteropCallback<> connectec1_cb([&ev1]() { ev1.Set(); });
  InteropCallback<> connectec2_cb([&ev2]() { ev2.Set(); });
  mrsPeerConnectionRegisterConnectedCallback(pc1.handle(), CB(connectec1_cb));
  connectec1_cb.is_registered_ = true;
  mrsPeerConnectionRegisterConnectedCallback(pc2.handle(), CB(connectec2_cb));
  connectec2_cb.is_registered_ = true;
  ASSERT_EQ(Result::kSuccess, mrsPeerConnectionCreateOffer(pc1.handle()));
  ASSERT_EQ(true, ev1.WaitFor(55s));  // should complete within 5s (usually ~1s)
  ASSERT_EQ(true, ev2.WaitFor(55s));

  // Register a callback on PC #2
  const std::string channel_label = "test data channel";
  Event data2_ev;
  DataAddedCallback data_added_cb =
      [&pc2, &data2_ev, &channel_label](
          mrsDataChannelInteropHandle data_channel_wrapper,
          DataChannelHandle data_channel) {
        ASSERT_EQ(kFakeInteropDataChannelHandle, data_channel_wrapper);
        ASSERT_NE(nullptr, data_channel);

        // TODO expose label
        // ASSERT_EQ(channel_label, data2->label());

        data2_ev.Set();
      };
  mrsPeerConnectionRegisterDataChannelAddedCallback(pc2.handle(),
                                                    CB(data_added_cb));
  data_added_cb.is_registered_ = true;

  // Add a data channel on PC #1, which should get negotiated to PC #2
  {
    mrsDataChannelConfig data_config{};
    data_config.label = channel_label.c_str();
    data_config.flags = mrsDataChannelConfigFlags::kOrdered |
                        mrsDataChannelConfigFlags::kReliable;
    mrsDataChannelCallbacks callbacks{};
    DataChannelHandle data1_handle;
    mrsDataChannelInteropHandle interopHandle = kFakeInteropDataChannelHandle;
    ASSERT_EQ(Result::kSuccess, mrsPeerConnectionAddDataChannel(
                                    pc1.handle(), interopHandle, data_config,
                                    callbacks, &data1_handle));
    ASSERT_NE(nullptr, data1_handle);

    // TODO expose label
    // ASSERT_EQ(channel_label, data1->label());

    ASSERT_EQ(true, data2_ev.WaitFor(30s));

    // Clean-up
    mrsPeerConnectionRegisterConnectedCallback(pc1.handle(), nullptr, nullptr);
    connectec1_cb.is_registered_ = false;
    mrsPeerConnectionRegisterConnectedCallback(pc2.handle(), nullptr, nullptr);
    connectec2_cb.is_registered_ = false;
    mrsPeerConnectionRegisterIceCandidateReadytoSendCallback(pc1.handle(),
                                                             nullptr, nullptr);
    ice1_cb.is_registered_ = false;
    mrsPeerConnectionRegisterIceCandidateReadytoSendCallback(pc2.handle(),
                                                             nullptr, nullptr);
    ice2_cb.is_registered_ = false;
    mrsPeerConnectionRegisterDataChannelAddedCallback(pc2.handle(), nullptr,
                                                      nullptr);
    data_added_cb.is_registered_ = false;
    mrsPeerConnectionRegisterLocalSdpReadytoSendCallback(pc1.handle(), nullptr,
                                                         nullptr);
    sdp1_cb.is_registered_ = false;
    mrsPeerConnectionRegisterLocalSdpReadytoSendCallback(pc2.handle(), nullptr,
                                                         nullptr);
    sdp2_cb.is_registered_ = false;
  }
}

TEST_F(DataChannelTests, MultiThreadCreate) {
  PCRaii pc;
  constexpr int kNumThreads = 16;
  std::thread threads[kNumThreads];
  Event ev_start;
  for (std::thread& t : threads) {
    t = std::move(*new std::thread([&ev_start, &pc]() {
      ev_start.Wait();
      mrsDataChannelConfig config{};
      DataChannelHandle handle;
      ASSERT_EQ(Result::kSuccess,
                mrsPeerConnectionAddDataChannel(
                    pc.handle(), (mrsDataChannelInteropHandle)0x1, config, {},
                    &handle));
    }));
  }
  ev_start.SetBroadcast();
  for (std::thread& t : threads) {
    t.join();
  }
}

TEST_F(DataChannelTests, Send) {
  LocalPeerPairRaii pair;

  const int kId = 42;

  mrsDataChannelConfig config{};
  config.id = kId;
  config.label = "data";
  config.flags = mrsDataChannelConfigFlags::kOrdered |
                 mrsDataChannelConfigFlags::kReliable;

  const char msg1_data[] = "test message";
  const uint64_t msg1_size = sizeof(msg1_data);
  const char msg2_data[] =
      "This is a reply from peer #2 to peer #1 which is a bit longer than the "
      "previous message, just to make sure longer messages are also supported.";
  const uint64_t msg2_size = sizeof(msg2_data);

  Event ev_msg1, ev_state1;
  std::function<void(const void*, const uint64_t)> message1_cb(
      [&](const void* data, const uint64_t size) {
        ASSERT_EQ(msg2_size, size);
        ASSERT_NE(nullptr, data);
        ASSERT_EQ(0, memcmp(data, msg2_data, msg2_size));
        ev_msg1.Set();
      });
  std::function<void(int32_t, int32_t)> state1_cb(
      [&](int32_t state, int32_t id) {
        ASSERT_EQ(kId, id);
        if (state == 1) {  // kOpen
          ev_state1.Set();
        }
      });
  mrsDataChannelCallbacks callbacks1{};
  callbacks1.message_callback = &StaticMessageCallback;
  callbacks1.message_user_data = &message1_cb;
  callbacks1.state_callback = &StaticStateCallback;
  callbacks1.state_user_data = &state1_cb;
  DataChannelHandle handle1;
  mrsDataChannelInteropHandle interopHandle1 = kFakeInteropDataChannelHandle;
  ASSERT_EQ(Result::kSuccess,
            mrsPeerConnectionAddDataChannel(pair.pc1(), interopHandle1, config,
                                            callbacks1, &handle1));

  Event ev_msg2, ev_state2;
  std::function<void(const void*, const uint64_t)> message2_cb(
      [&](const void* data, const uint64_t size) {
        ASSERT_EQ(msg1_size, size);
        ASSERT_NE(nullptr, data);
        ASSERT_EQ(0, memcmp(data, msg1_data, msg1_size));
        ev_msg2.Set();
      });
  std::function<void(int32_t, int32_t)> state2_cb(
      [&](int32_t state, int32_t id) {
        ASSERT_EQ(kId, id);
        if (state == 1) {  // kOpen
          ev_state2.Set();
        }
      });
  mrsDataChannelCallbacks callbacks2{};
  callbacks2.message_callback = &StaticMessageCallback;
  callbacks2.message_user_data = &message2_cb;
  callbacks2.state_callback = &StaticStateCallback;
  callbacks2.state_user_data = &state2_cb;
  DataChannelHandle handle2;
  mrsDataChannelInteropHandle interopHandle2 = kFakeInteropDataChannelHandle;
  ASSERT_EQ(Result::kSuccess,
            mrsPeerConnectionAddDataChannel(pair.pc2(), interopHandle2, config,
                                            callbacks2, &handle2));

  // Connect and waitfor channels to be ready
  pair.ConnectAndWait();
  ASSERT_TRUE(ev_state1.WaitFor(60s));
  ASSERT_TRUE(ev_state2.WaitFor(60s));

  // Send message 1 -> 2
  ASSERT_EQ(Result::kSuccess,
            mrsDataChannelSendMessage(handle1, msg1_data, msg1_size));
  ASSERT_TRUE(ev_msg2.WaitFor(60s));

  // Send message 2 -> 1
  ASSERT_EQ(Result::kSuccess,
            mrsDataChannelSendMessage(handle2, msg2_data, msg2_size));
  ASSERT_TRUE(ev_msg1.WaitFor(60s));

  // Clean-up
  ASSERT_EQ(Result::kSuccess,
            mrsPeerConnectionRemoveDataChannel(pair.pc1(), handle1));
  ASSERT_EQ(Result::kSuccess,
            mrsPeerConnectionRemoveDataChannel(pair.pc2(), handle2));
}

TEST_F(DataChannelTests, Send_InvalidHandle) {
  const char msg[] = "test";
  const uint64_t size = sizeof(msg);
  ASSERT_EQ(Result::kInvalidNativeHandle,
            mrsDataChannelSendMessage(nullptr, msg, size));
}

// NOTE - This test is flaky, relies on the send loop being faster than what the
// local
//        network can send, without setting any explicit congestion control etc.
//        so is prone to false errors. This is still useful for local testing.
//
<<<<<<< HEAD
// TEST(DataChannel, Buffering) {
//  LibraryInitRaii lib;
//
=======
// TEST_F(DataChannelTests, Buffering) {
>>>>>>> ad109568
//  // Create PC
//  LocalPeerPairRaii pair;
//  ASSERT_NE(nullptr, pair.pc1());
//  ASSERT_NE(nullptr, pair.pc2());
//
//  // In order to allow creating interop wrappers from native code, register
//  the
//  // necessary interop callbacks.
//  mrsPeerConnectionInteropCallbacks interop{};
//  interop.data_channel_create_object = &FakeIterop_DataChannelCreate;
//  ASSERT_EQ(Result::kSuccess,
//            mrsPeerConnectionRegisterInteropCallbacks(pair.pc1(), &interop));
//  ASSERT_EQ(Result::kSuccess,
//            mrsPeerConnectionRegisterInteropCallbacks(pair.pc2(), &interop));
//
//  // Add dummy out-of-band data channel
//  DataChannelHandle handle1, handle2;
//  uint64_t peak = 0;
//  {
//    mrsDataChannelConfig data_config{};
//    data_config.id = 25;  // must be >= 0 for negotiated (out-of-band) channel
//    data_config.label = "out_of_band";
//    data_config.flags = mrsDataChannelConfigFlags::kOrdered |
//                        mrsDataChannelConfigFlags::kReliable;
//    mrsDataChannelCallbacks callbacks{};
//	callbacks.buffering_user_data = &peak;
//    callbacks.buffering_callback = [](void* user_data, uint64_t previous,
//                                      uint64_t current, uint64_t limit) {
//      ASSERT_LT(previous, limit);
//      ASSERT_LT(current, limit);
//      uint64_t* ppeak = (uint64_t*)user_data;
//      *ppeak = std::max(*ppeak, current);
//    };
//
//    mrsDataChannelInteropHandle interopHandle = kFakeInteropDataChannelHandle;
//    ASSERT_EQ(Result::kSuccess,
//              mrsPeerConnectionAddDataChannel(
//                  pair.pc1(), interopHandle, data_config, callbacks,
//                  &handle1));
//    ASSERT_EQ(Result::kSuccess,
//              mrsPeerConnectionAddDataChannel(
//                  pair.pc2(), interopHandle, data_config, callbacks,
//                  &handle2));
//  }
//  auto data1 = (Microsoft::MixedReality::WebRTC::DataChannel*)handle1;
//  auto data2 = (Microsoft::MixedReality::WebRTC::DataChannel*)handle2;
//
//  pair.ConnectAndWait();
//
//  // Send data too fast, to trigger some buffering
//  char buffer[4096];
//  for (int i = 0; i < 10000; ++i)  // current impl has 16 MB buffer
//  {
//    ASSERT_TRUE(data1->Send(buffer, 4096));
//  }
//
//  ASSERT_GT(peak, 0);
//}<|MERGE_RESOLUTION|>--- conflicted
+++ resolved
@@ -332,13 +332,7 @@
 //        network can send, without setting any explicit congestion control etc.
 //        so is prone to false errors. This is still useful for local testing.
 //
-<<<<<<< HEAD
-// TEST(DataChannel, Buffering) {
-//  LibraryInitRaii lib;
-//
-=======
 // TEST_F(DataChannelTests, Buffering) {
->>>>>>> ad109568
 //  // Create PC
 //  LocalPeerPairRaii pair;
 //  ASSERT_NE(nullptr, pair.pc1());
