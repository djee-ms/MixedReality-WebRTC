// Copyright (c) Microsoft Corporation.
// Licensed under the MIT License.

#include "pch.h"

#include "data_channel.h"
#include "external_video_track_source_interop.h"
#include "remote_video_track_interop.h"
#include "video_transceiver_interop.h"
#include "interop_api.h"
#include "local_video_track_interop.h"
#include "remote_video_track_interop.h"
#include "transceiver_interop.h"

#include "test_utils.h"

#include "libyuv.h"

namespace {

class ExternalVideoTrackSourceTests
    : public TestUtils::TestBase,
<<<<<<< HEAD
      public testing::WithParamInterface<SdpSemantic> {};
=======
      public testing::WithParamInterface<mrsSdpSemantic> {};
>>>>>>> f4642d37

}  // namespace

#if !defined(MRSW_EXCLUDE_DEVICE_TESTS)

namespace {

uint32_t FrameBuffer[256];

void FillSquareArgb32(uint32_t* buffer,
                      int x,
                      int y,
                      int w,
                      int h,
                      int stride,
                      uint32_t color) {
  assert(stride % 4 == 0);
  char* row = ((char*)buffer + (y * stride));
  for (int j = 0; j < h; ++j) {
    uint32_t* ptr = (uint32_t*)row + x;
    for (int i = 0; i < w; ++i) {
      *ptr++ = color;
    }
    row += stride;
  }
}

constexpr uint32_t kRed = 0xFF2250F2u;
constexpr uint32_t kGreen = 0xFF00BA7Fu;
constexpr uint32_t kBlue = 0xFFEFA400u;
constexpr uint32_t kYellow = 0xFF00B9FFu;

/// Generate a 16px by 16px test frame.
mrsResult MRS_CALL
GenerateQuadTestFrame(void* /*user_data*/,
                      mrsExternalVideoTrackSourceHandle source_handle,
                      uint32_t request_id,
                      int64_t timestamp_ms) {
  memset(FrameBuffer, 0, 256 * 4);
  FillSquareArgb32(FrameBuffer, 0, 0, 8, 8, 64, kRed);
  FillSquareArgb32(FrameBuffer, 8, 0, 8, 8, 64, kGreen);
  FillSquareArgb32(FrameBuffer, 0, 8, 8, 8, 64, kBlue);
  FillSquareArgb32(FrameBuffer, 8, 8, 8, 8, 64, kYellow);
  mrsArgb32VideoFrame frame_view{};
  frame_view.width_ = 16;
  frame_view.height_ = 16;
  frame_view.argb32_data_ = FrameBuffer;
  frame_view.stride_ = 16 * 4;
  return mrsExternalVideoTrackSourceCompleteArgb32FrameRequest(
      source_handle, request_id, timestamp_ms, &frame_view);
}

inline double ArgbColorError(uint32_t ref, uint32_t val) {
  return ((double)(ref & 0xFFu) - (double)(val & 0xFFu)) +
         ((double)((ref & 0xFF00u) >> 8u) - (double)((val & 0xFF00u) >> 8u)) +
         ((double)((ref & 0xFF0000u) >> 16u) -
          (double)((val & 0xFF0000u) >> 16u)) +
         ((double)((ref & 0xFF000000u) >> 24u) -
          (double)((val & 0xFF000000u) >> 24u));
}

void ValidateQuadTestFrame(const void* data,
                           const int stride,
                           const int frame_width,
                           const int frame_height) {
  ASSERT_NE(nullptr, data);
  ASSERT_EQ(16, frame_width);
  ASSERT_EQ(16, frame_height);
  double err = 0.0;
  const uint8_t* row = (const uint8_t*)data;
  for (int j = 0; j < 8; ++j) {
    const uint32_t* argb = (const uint32_t*)row;
    // Red
    for (int i = 0; i < 8; ++i) {
      err += ArgbColorError(kRed, *argb++);
    }
    // Green
    for (int i = 0; i < 8; ++i) {
      err += ArgbColorError(kGreen, *argb++);
    }
    row += stride;
  }
  for (int j = 0; j < 8; ++j) {
    const uint32_t* argb = (const uint32_t*)row;
    // Blue
    for (int i = 0; i < 8; ++i) {
      err += ArgbColorError(kBlue, *argb++);
    }
    // Yellow
    for (int i = 0; i < 8; ++i) {
      err += ArgbColorError(kYellow, *argb++);
    }
    row += stride;
  }
  ASSERT_LE(std::fabs(err), 768.0);  // +/-1 per component over 256 pixels
}

// PeerConnectionVideoTrackAddedCallback
using VideoTrackAddedCallback =
    InteropCallback<mrsRemoteVideoTrackInteropHandle,
                    mrsRemoteVideoTrackHandle,
<<<<<<< HEAD
                    mrsVideoTransceiverInteropHandle,
                    mrsVideoTransceiverHandle>;
=======
                    mrsTransceiverInteropHandle,
                    mrsTransceiverHandle>;
>>>>>>> f4642d37

// mrsArgb32VideoFrameCallback
using Argb32VideoFrameCallback = InteropCallback<const mrsArgb32VideoFrame&>;

}  // namespace

INSTANTIATE_TEST_CASE_P(,
                        ExternalVideoTrackSourceTests,
                        testing::ValuesIn(TestUtils::TestSemantics),
                        TestUtils::SdpSemanticToString);

TEST_P(ExternalVideoTrackSourceTests, Simple) {
<<<<<<< HEAD
  PeerConnectionConfiguration pc_config{};
=======
  mrsPeerConnectionConfiguration pc_config{};
>>>>>>> f4642d37
  pc_config.sdp_semantic = GetParam();
  LocalPeerPairRaii pair(pc_config);

  // Grab the handle of the remote track from the remote peer (#2) via the
  // VideoTrackAdded callback.
  mrsRemoteVideoTrackHandle track_handle2{};
<<<<<<< HEAD
  mrsVideoTransceiverHandle transceiver_handle2{};
=======
  mrsTransceiverHandle transceiver_handle2{};
>>>>>>> f4642d37
  Event track_added2_ev;
  VideoTrackAddedCallback track_added2_cb =
      [&track_handle2, &transceiver_handle2, &track_added2_ev](
          mrsRemoteVideoTrackInteropHandle /*interop_handle*/,
          mrsRemoteVideoTrackHandle track_handle,
<<<<<<< HEAD
          mrsVideoTransceiverInteropHandle /*interop_handle*/,
          mrsVideoTransceiverHandle transceiver_handle) {
=======
          mrsTransceiverInteropHandle /*interop_handle*/,
          mrsTransceiverHandle transceiver_handle) {
>>>>>>> f4642d37
        track_handle2 = track_handle;
        transceiver_handle2 = transceiver_handle;
        track_added2_ev.Set();
      };
  mrsPeerConnectionRegisterVideoTrackAddedCallback(pair.pc2(),
                                                   CB(track_added2_cb));

  // Create the external source for the local video track of the local peer (#1)
  mrsExternalVideoTrackSourceHandle source_handle1 = nullptr;
  ASSERT_EQ(mrsResult::kSuccess,
            mrsExternalVideoTrackSourceCreateFromArgb32Callback(
                &GenerateQuadTestFrame, nullptr, &source_handle1));
  ASSERT_NE(nullptr, source_handle1);
  mrsExternalVideoTrackSourceFinishCreation(source_handle1);
<<<<<<< HEAD

  // Create the local track itself for #1
  mrsLocalVideoTrackHandle track_handle1{};
  {
    LocalVideoTrackFromExternalSourceInitConfig source_config{};
    ASSERT_EQ(mrsResult::kSuccess,
              mrsLocalVideoTrackCreateFromExternalSource(
                  source_handle1, &source_config, "gen_track", &track_handle1));
    ASSERT_NE(nullptr, track_handle1);
    ASSERT_NE(mrsBool::kFalse, mrsLocalVideoTrackIsEnabled(track_handle1));
  }

  // Create the video transceiver #1
  mrsVideoTransceiverHandle transceiver_handle1{};
  {
    VideoTransceiverInitConfig config{};
=======

  // Create the local track itself for #1
  mrsLocalVideoTrackHandle track_handle1{};
  {
    mrsLocalVideoTrackFromExternalSourceInitConfig source_config{};
    ASSERT_EQ(mrsResult::kSuccess,
              mrsLocalVideoTrackCreateFromExternalSource(
                  source_handle1, &source_config, "gen_track", &track_handle1));
    ASSERT_NE(nullptr, track_handle1);
    ASSERT_NE(mrsBool::kFalse, mrsLocalVideoTrackIsEnabled(track_handle1));
  }

  // Create the video transceiver #1
  mrsTransceiverHandle transceiver_handle1{};
  {
    mrsTransceiverInitConfig config{};
>>>>>>> f4642d37
    config.name = "transceiver_1";
    ASSERT_EQ(mrsResult::kSuccess,
              mrsPeerConnectionAddVideoTransceiver(pair.pc1(), &config,
                                                   &transceiver_handle1));
    ASSERT_NE(nullptr, transceiver_handle1);
  }

<<<<<<< HEAD
  // Check video transceiver #1 consistency
  {
    // Local track is NULL
    mrsLocalVideoTrackHandle track_handle_local{};
    ASSERT_EQ(Result::kSuccess, mrsVideoTransceiverGetLocalTrack(
                                    transceiver_handle1, &track_handle_local));
    ASSERT_EQ(nullptr, track_handle_local);

    // Remote track is NULL
    mrsRemoteVideoTrackHandle track_handle_remote{};
    ASSERT_EQ(Result::kSuccess, mrsVideoTransceiverGetRemoteTrack(
                                    transceiver_handle1, &track_handle_remote));
    ASSERT_EQ(nullptr, track_handle_remote);
  }

  // Add the track #1 to the transceiver #1
  ASSERT_EQ(mrsResult::kSuccess, mrsVideoTransceiverSetLocalTrack(
                                     transceiver_handle1, track_handle1));

  // Check video transceiver #1 consistency
  {
    // Local track is track_handle1
    mrsLocalVideoTrackHandle track_handle_local{};
    ASSERT_EQ(Result::kSuccess, mrsVideoTransceiverGetLocalTrack(
                                    transceiver_handle1, &track_handle_local));
    ASSERT_EQ(track_handle1, track_handle_local);
    mrsLocalVideoTrackRemoveRef(track_handle_local);

    // Remote track is NULL
    mrsRemoteVideoTrackHandle track_handle_remote{};
    ASSERT_EQ(Result::kSuccess, mrsVideoTransceiverGetRemoteTrack(
                                    transceiver_handle1, &track_handle_remote));
    ASSERT_EQ(nullptr, track_handle_remote);
  }

=======
  // Add the track #1 to the transceiver #1
  ASSERT_EQ(mrsResult::kSuccess, mrsTransceiverSetLocalVideoTrack(
                                     transceiver_handle1, track_handle1));

>>>>>>> f4642d37
  // Connect #1 and #2
  pair.ConnectAndWait();

  // Wait for remote track to be added on #2
  ASSERT_TRUE(track_added2_ev.WaitFor(5s));
  ASSERT_NE(nullptr, track_handle2);
  ASSERT_NE(nullptr, transceiver_handle2);

<<<<<<< HEAD
  // Check video transceiver #2 consistency
  {
    // Local track is NULL
    mrsLocalVideoTrackHandle track_handle_local{};
    ASSERT_EQ(Result::kSuccess, mrsVideoTransceiverGetLocalTrack(
                                    transceiver_handle2, &track_handle_local));
    ASSERT_EQ(nullptr, track_handle_local);

    // Remote track is track_handle2
    mrsRemoteVideoTrackHandle track_handle_remote{};
    ASSERT_EQ(Result::kSuccess, mrsVideoTransceiverGetRemoteTrack(
                                    transceiver_handle2, &track_handle_remote));
    ASSERT_EQ(track_handle2, track_handle_remote);
    mrsRemoteVideoTrackRemoveRef(track_handle_remote);
  }

=======
>>>>>>> f4642d37
  // Register a frame callback for the remote video of #2
  uint32_t frame_count = 0;
  Argb32VideoFrameCallback argb_cb =
      [&frame_count](const mrsArgb32VideoFrame& frame) {
        ASSERT_NE(nullptr, frame.argb32_data_);
        ASSERT_LT(0u, frame.width_);
        ASSERT_LT(0u, frame.height_);
        ValidateQuadTestFrame(frame.argb32_data_, frame.stride_, frame.width_,
                              frame.height_);
        ++frame_count;
      };
  mrsRemoteVideoTrackRegisterArgb32FrameCallback(track_handle2, CB(argb_cb));

  // Wait 3 seconds and check the frame callback is called
  Event ev;
  ev.WaitFor(3s);
  ASSERT_LT(30u, frame_count) << "Expected at least 10 FPS";

  // Clean-up
  mrsRemoteVideoTrackRegisterArgb32FrameCallback(track_handle2, nullptr,
                                                 nullptr);
  mrsRemoteVideoTrackRemoveRef(track_handle2);
<<<<<<< HEAD
  mrsVideoTransceiverRemoveRef(transceiver_handle2);
  mrsLocalVideoTrackRemoveRef(track_handle1);
  mrsVideoTransceiverRemoveRef(transceiver_handle1);
=======
  mrsTransceiverRemoveRef(transceiver_handle2);
  mrsLocalVideoTrackRemoveRef(track_handle1);
  mrsTransceiverRemoveRef(transceiver_handle1);
>>>>>>> f4642d37
  mrsExternalVideoTrackSourceShutdown(source_handle1);
  mrsExternalVideoTrackSourceRemoveRef(source_handle1);
}

#endif  // MRSW_EXCLUDE_DEVICE_TESTS<|MERGE_RESOLUTION|>--- conflicted
+++ resolved
@@ -20,11 +20,7 @@
 
 class ExternalVideoTrackSourceTests
     : public TestUtils::TestBase,
-<<<<<<< HEAD
-      public testing::WithParamInterface<SdpSemantic> {};
-=======
       public testing::WithParamInterface<mrsSdpSemantic> {};
->>>>>>> f4642d37
 
 }  // namespace
 
@@ -126,13 +122,8 @@
 using VideoTrackAddedCallback =
     InteropCallback<mrsRemoteVideoTrackInteropHandle,
                     mrsRemoteVideoTrackHandle,
-<<<<<<< HEAD
-                    mrsVideoTransceiverInteropHandle,
-                    mrsVideoTransceiverHandle>;
-=======
                     mrsTransceiverInteropHandle,
                     mrsTransceiverHandle>;
->>>>>>> f4642d37
 
 // mrsArgb32VideoFrameCallback
 using Argb32VideoFrameCallback = InteropCallback<const mrsArgb32VideoFrame&>;
@@ -145,34 +136,21 @@
                         TestUtils::SdpSemanticToString);
 
 TEST_P(ExternalVideoTrackSourceTests, Simple) {
-<<<<<<< HEAD
-  PeerConnectionConfiguration pc_config{};
-=======
   mrsPeerConnectionConfiguration pc_config{};
->>>>>>> f4642d37
   pc_config.sdp_semantic = GetParam();
   LocalPeerPairRaii pair(pc_config);
 
   // Grab the handle of the remote track from the remote peer (#2) via the
   // VideoTrackAdded callback.
   mrsRemoteVideoTrackHandle track_handle2{};
-<<<<<<< HEAD
-  mrsVideoTransceiverHandle transceiver_handle2{};
-=======
   mrsTransceiverHandle transceiver_handle2{};
->>>>>>> f4642d37
   Event track_added2_ev;
   VideoTrackAddedCallback track_added2_cb =
       [&track_handle2, &transceiver_handle2, &track_added2_ev](
           mrsRemoteVideoTrackInteropHandle /*interop_handle*/,
           mrsRemoteVideoTrackHandle track_handle,
-<<<<<<< HEAD
-          mrsVideoTransceiverInteropHandle /*interop_handle*/,
-          mrsVideoTransceiverHandle transceiver_handle) {
-=======
           mrsTransceiverInteropHandle /*interop_handle*/,
           mrsTransceiverHandle transceiver_handle) {
->>>>>>> f4642d37
         track_handle2 = track_handle;
         transceiver_handle2 = transceiver_handle;
         track_added2_ev.Set();
@@ -187,24 +165,6 @@
                 &GenerateQuadTestFrame, nullptr, &source_handle1));
   ASSERT_NE(nullptr, source_handle1);
   mrsExternalVideoTrackSourceFinishCreation(source_handle1);
-<<<<<<< HEAD
-
-  // Create the local track itself for #1
-  mrsLocalVideoTrackHandle track_handle1{};
-  {
-    LocalVideoTrackFromExternalSourceInitConfig source_config{};
-    ASSERT_EQ(mrsResult::kSuccess,
-              mrsLocalVideoTrackCreateFromExternalSource(
-                  source_handle1, &source_config, "gen_track", &track_handle1));
-    ASSERT_NE(nullptr, track_handle1);
-    ASSERT_NE(mrsBool::kFalse, mrsLocalVideoTrackIsEnabled(track_handle1));
-  }
-
-  // Create the video transceiver #1
-  mrsVideoTransceiverHandle transceiver_handle1{};
-  {
-    VideoTransceiverInitConfig config{};
-=======
 
   // Create the local track itself for #1
   mrsLocalVideoTrackHandle track_handle1{};
@@ -221,7 +181,6 @@
   mrsTransceiverHandle transceiver_handle1{};
   {
     mrsTransceiverInitConfig config{};
->>>>>>> f4642d37
     config.name = "transceiver_1";
     ASSERT_EQ(mrsResult::kSuccess,
               mrsPeerConnectionAddVideoTransceiver(pair.pc1(), &config,
@@ -229,48 +188,10 @@
     ASSERT_NE(nullptr, transceiver_handle1);
   }
 
-<<<<<<< HEAD
-  // Check video transceiver #1 consistency
-  {
-    // Local track is NULL
-    mrsLocalVideoTrackHandle track_handle_local{};
-    ASSERT_EQ(Result::kSuccess, mrsVideoTransceiverGetLocalTrack(
-                                    transceiver_handle1, &track_handle_local));
-    ASSERT_EQ(nullptr, track_handle_local);
-
-    // Remote track is NULL
-    mrsRemoteVideoTrackHandle track_handle_remote{};
-    ASSERT_EQ(Result::kSuccess, mrsVideoTransceiverGetRemoteTrack(
-                                    transceiver_handle1, &track_handle_remote));
-    ASSERT_EQ(nullptr, track_handle_remote);
-  }
-
-  // Add the track #1 to the transceiver #1
-  ASSERT_EQ(mrsResult::kSuccess, mrsVideoTransceiverSetLocalTrack(
-                                     transceiver_handle1, track_handle1));
-
-  // Check video transceiver #1 consistency
-  {
-    // Local track is track_handle1
-    mrsLocalVideoTrackHandle track_handle_local{};
-    ASSERT_EQ(Result::kSuccess, mrsVideoTransceiverGetLocalTrack(
-                                    transceiver_handle1, &track_handle_local));
-    ASSERT_EQ(track_handle1, track_handle_local);
-    mrsLocalVideoTrackRemoveRef(track_handle_local);
-
-    // Remote track is NULL
-    mrsRemoteVideoTrackHandle track_handle_remote{};
-    ASSERT_EQ(Result::kSuccess, mrsVideoTransceiverGetRemoteTrack(
-                                    transceiver_handle1, &track_handle_remote));
-    ASSERT_EQ(nullptr, track_handle_remote);
-  }
-
-=======
   // Add the track #1 to the transceiver #1
   ASSERT_EQ(mrsResult::kSuccess, mrsTransceiverSetLocalVideoTrack(
                                      transceiver_handle1, track_handle1));
 
->>>>>>> f4642d37
   // Connect #1 and #2
   pair.ConnectAndWait();
 
@@ -279,25 +200,6 @@
   ASSERT_NE(nullptr, track_handle2);
   ASSERT_NE(nullptr, transceiver_handle2);
 
-<<<<<<< HEAD
-  // Check video transceiver #2 consistency
-  {
-    // Local track is NULL
-    mrsLocalVideoTrackHandle track_handle_local{};
-    ASSERT_EQ(Result::kSuccess, mrsVideoTransceiverGetLocalTrack(
-                                    transceiver_handle2, &track_handle_local));
-    ASSERT_EQ(nullptr, track_handle_local);
-
-    // Remote track is track_handle2
-    mrsRemoteVideoTrackHandle track_handle_remote{};
-    ASSERT_EQ(Result::kSuccess, mrsVideoTransceiverGetRemoteTrack(
-                                    transceiver_handle2, &track_handle_remote));
-    ASSERT_EQ(track_handle2, track_handle_remote);
-    mrsRemoteVideoTrackRemoveRef(track_handle_remote);
-  }
-
-=======
->>>>>>> f4642d37
   // Register a frame callback for the remote video of #2
   uint32_t frame_count = 0;
   Argb32VideoFrameCallback argb_cb =
@@ -320,15 +222,9 @@
   mrsRemoteVideoTrackRegisterArgb32FrameCallback(track_handle2, nullptr,
                                                  nullptr);
   mrsRemoteVideoTrackRemoveRef(track_handle2);
-<<<<<<< HEAD
-  mrsVideoTransceiverRemoveRef(transceiver_handle2);
-  mrsLocalVideoTrackRemoveRef(track_handle1);
-  mrsVideoTransceiverRemoveRef(transceiver_handle1);
-=======
   mrsTransceiverRemoveRef(transceiver_handle2);
   mrsLocalVideoTrackRemoveRef(track_handle1);
   mrsTransceiverRemoveRef(transceiver_handle1);
->>>>>>> f4642d37
   mrsExternalVideoTrackSourceShutdown(source_handle1);
   mrsExternalVideoTrackSourceRemoveRef(source_handle1);
 }
