--- conflicted
+++ resolved
@@ -106,7 +106,6 @@
   ASSERT_LE(std::fabs(err), 768.0);  // +/-1 per component over 256 pixels
 }
 
-<<<<<<< HEAD
 // PeerConnectionVideoTrackAddedCallback
 using VideoTrackAddedCallback =
     InteropCallback<mrsRemoteVideoTrackInteropHandle,
@@ -114,10 +113,7 @@
                     mrsVideoTransceiverInteropHandle,
                     VideoTransceiverHandle>;
 
-// PeerConnectionArgb32VideoFrameCallback
-=======
 // mrsArgb32VideoFrameCallback
->>>>>>> c169c3f4
 using Argb32VideoFrameCallback = InteropCallback<const mrsArgb32VideoFrame&>;
 
 }  // namespace
@@ -151,14 +147,13 @@
   ASSERT_NE(nullptr, source_handle1);
   mrsExternalVideoTrackSourceFinishCreation(source_handle1);
 
-<<<<<<< HEAD
   // Create the local track itself for #1
   LocalVideoTrackHandle track_handle1{};
   {
-    LocalVideoTrackFromExternalSourceInitConfig config{};
+    LocalVideoTrackFromExternalSourceInitConfig source_config{};
     ASSERT_EQ(mrsResult::kSuccess,
               mrsLocalVideoTrackCreateFromExternalSource(
-                  source_handle1, &config, "gen_track", &track_handle1));
+                  source_handle1, &source_config, "gen_track", &track_handle1));
     ASSERT_NE(nullptr, track_handle1);
     ASSERT_NE(mrsBool::kFalse, mrsLocalVideoTrackIsEnabled(track_handle1));
   }
@@ -201,16 +196,6 @@
                                     transceiver_handle1, &track_handle_local));
     ASSERT_EQ(track_handle1, track_handle_local);
     mrsLocalVideoTrackRemoveRef(track_handle_local);
-=======
-  LocalVideoTrackHandle track_handle = nullptr;
-  LocalVideoTrackFromExternalSourceInitConfig source_config{};
-  ASSERT_EQ(mrsResult::kSuccess,
-            mrsPeerConnectionAddLocalVideoTrackFromExternalSource(
-                pair.pc1(), "gen_track", source_handle, &source_config,
-                &track_handle));
-  ASSERT_NE(nullptr, track_handle);
-  ASSERT_NE(mrsBool::kFalse, mrsLocalVideoTrackIsEnabled(track_handle));
->>>>>>> c169c3f4
 
     // Remote track is NULL
     RemoteVideoTrackHandle track_handle_remote{};
