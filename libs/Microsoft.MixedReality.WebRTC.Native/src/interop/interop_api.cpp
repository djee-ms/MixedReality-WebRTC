// Copyright (c) Microsoft Corporation.
// Licensed under the MIT License.

// This is a precompiled header, it must be on its own, followed by a blank
// line, to prevent clang-format from reordering it with other headers.
#include "pch.h"

#include "api/stats/rtcstats_objects.h"

#include "data_channel.h"
#include "external_video_track_source_interop.h"
#include "interop/global_factory.h"
#include "interop/local_audio_track_interop.h"
#include "interop_api.h"
#include "local_video_track_interop.h"
#include "media/external_video_track_source_impl.h"
#include "media/local_audio_track.h"
#include "media/local_video_track.h"
#include "peer_connection.h"
#include "peer_connection_interop.h"
#include "sdp_utils.h"
#include "utils.h"

using namespace Microsoft::MixedReality::WebRTC;

struct mrsEnumerator {
  virtual ~mrsEnumerator() = default;
  virtual void dispose() = 0;
};

namespace {

mrsResult RTCToAPIError(const webrtc::RTCError& error) {
  if (error.ok()) {
    return Result::kSuccess;
  }
  switch (error.type()) {
    case webrtc::RTCErrorType::INVALID_PARAMETER:
    case webrtc::RTCErrorType::INVALID_RANGE:
      return Result::kInvalidParameter;
    case webrtc::RTCErrorType::INVALID_STATE:
      return Result::kInvalidOperation;
    case webrtc::RTCErrorType::INTERNAL_ERROR:
    default:
      return Result::kUnknownError;
  }
}

#if defined(WINUWP)
using WebRtcFactoryPtr =
    std::shared_ptr<wrapper::impl::org::webRtc::WebRtcFactory>;
#endif  // defined(WINUWP)

/// Predefined name of the local audio track.
const std::string kLocalAudioLabel("local_audio");

class SimpleMediaConstraints : public webrtc::MediaConstraintsInterface {
 public:
  using webrtc::MediaConstraintsInterface::Constraint;
  using webrtc::MediaConstraintsInterface::Constraints;
  static Constraint MinWidth(uint32_t min_width) {
    return Constraint(webrtc::MediaConstraintsInterface::kMinWidth,
                      std::to_string(min_width));
  }
  static Constraint MaxWidth(uint32_t max_width) {
    return Constraint(webrtc::MediaConstraintsInterface::kMaxWidth,
                      std::to_string(max_width));
  }
  static Constraint MinHeight(uint32_t min_height) {
    return Constraint(webrtc::MediaConstraintsInterface::kMinHeight,
                      std::to_string(min_height));
  }
  static Constraint MaxHeight(uint32_t max_height) {
    return Constraint(webrtc::MediaConstraintsInterface::kMaxHeight,
                      std::to_string(max_height));
  }
  static Constraint MinFrameRate(double min_framerate) {
    // Note: kMinFrameRate is read back as an int
    const int min_int = (int)std::floor(min_framerate);
    return Constraint(webrtc::MediaConstraintsInterface::kMinFrameRate,
                      std::to_string(min_int));
  }
  static Constraint MaxFrameRate(double max_framerate) {
    // Note: kMinFrameRate is read back as an int
    const int max_int = (int)std::ceil(max_framerate);
    return Constraint(webrtc::MediaConstraintsInterface::kMaxFrameRate,
                      std::to_string(max_int));
  }
  const Constraints& GetMandatory() const override { return mandatory_; }
  const Constraints& GetOptional() const override { return optional_; }
  Constraints mandatory_;
  Constraints optional_;
};

/// Helper to open a video capture device.
mrsResult OpenVideoCaptureDevice(
    const LocalVideoTrackInitConfig& config,
    std::unique_ptr<cricket::VideoCapturer>& capturer_out) noexcept {
  capturer_out.reset();
#if defined(WINUWP)
  RefPtr<GlobalFactory> global_factory(GlobalFactory::InstancePtr());
  WebRtcFactoryPtr uwp_factory;
  {
    mrsResult res = global_factory->GetOrCreateWebRtcFactory(uwp_factory);
    if (res != Result::kSuccess) {
      RTC_LOG(LS_ERROR) << "Failed to initialize the UWP factory.";
      return res;
    }
  }

  // Check for calls from main UI thread; this is not supported (will deadlock)
  auto mw = winrt::Windows::ApplicationModel::Core::CoreApplication::MainView();
  auto cw = mw.CoreWindow();
  auto dispatcher = cw.Dispatcher();
  if (dispatcher.HasThreadAccess()) {
    return Result::kWrongThread;
  }

  // Get devices synchronously (wait for UI thread to retrieve them for us)
  rtc::Event blockOnDevicesEvent(true, false);
  auto vci = wrapper::impl::org::webRtc::VideoCapturer::getDevices();
  vci->thenClosure([&blockOnDevicesEvent] { blockOnDevicesEvent.Set(); });
  blockOnDevicesEvent.Wait(rtc::Event::kForever);
  auto deviceList = vci->value();

  std::wstring video_device_id_str;
  if (!IsStringNullOrEmpty(config.video_device_id)) {
    video_device_id_str =
        rtc::ToUtf16(config.video_device_id, strlen(config.video_device_id));
  }

  for (auto&& vdi : *deviceList) {
    auto devInfo =
        wrapper::impl::org::webRtc::VideoDeviceInfo::toNative_winrt(vdi);
    const winrt::hstring& id = devInfo.Id();
    if (!video_device_id_str.empty() && (video_device_id_str != id)) {
      RTC_LOG(LS_VERBOSE) << "Skipping device ID " << rtc::ToUtf8(id.c_str())
                          << " not matching requested device.";
      continue;
    }

    auto createParams =
        wrapper::org::webRtc::VideoCapturerCreationParameters::wrapper_create();
    createParams->factory = uwp_factory;
    createParams->name = devInfo.Name().c_str();
    createParams->id = id.c_str();
    if (config.video_profile_id) {
      createParams->videoProfileId = config.video_profile_id;
    }
    createParams->videoProfileKind =
        (wrapper::org::webRtc::VideoProfileKind)config.video_profile_kind;
    createParams->enableMrc = (config.enable_mrc != mrsBool::kFalse);
    createParams->enableMrcRecordingIndicator =
        (config.enable_mrc_recording_indicator != mrsBool::kFalse);
    createParams->width = config.width;
    createParams->height = config.height;
    createParams->framerate = config.framerate;

    auto vcd = wrapper::impl::org::webRtc::VideoCapturer::create(createParams);
    if (vcd != nullptr) {
      auto nativeVcd = wrapper::impl::org::webRtc::VideoCapturer::toNative(vcd);

      RTC_LOG(LS_INFO) << "Using video capture device '"
                       << createParams->name.c_str()
                       << "' (id=" << createParams->id.c_str() << ")";

      if (auto supportedFormats = nativeVcd->GetSupportedFormats()) {
        RTC_LOG(LS_INFO) << "Supported video formats:";
        for (auto&& format : *supportedFormats) {
          auto str = format.ToString();
          RTC_LOG(LS_INFO) << "- " << str.c_str();
        }
      }

      capturer_out = std::move(nativeVcd);
      return Result::kSuccess;
    }
  }
  RTC_LOG(LS_ERROR) << "Failed to find a local video capture device matching "
                       "the capture format constraints. None of the "
                    << deviceList->size()
                    << " devices tested had a compatible capture format.";
  return Result::kNotFound;
#else
  // List all available video capture devices, or match by ID if specified.
  std::vector<std::string> device_names;
  {
    std::unique_ptr<webrtc::VideoCaptureModule::DeviceInfo> info(
        webrtc::VideoCaptureFactory::CreateDeviceInfo());
    if (!info) {
      return Result::kUnknownError;
    }

    const int num_devices = info->NumberOfDevices();
    constexpr uint32_t kSize = 256;
    if (!IsStringNullOrEmpty(config.video_device_id)) {
      // Look for the one specific device the user asked for
      std::string video_device_id_str = config.video_device_id;
      for (int i = 0; i < num_devices; ++i) {
        char name[kSize] = {};
        char id[kSize] = {};
        if (info->GetDeviceName(i, name, kSize, id, kSize) != -1) {
          if (video_device_id_str == id) {
            // Keep only the device the user selected
            device_names.push_back(name);
            break;
          }
        }
      }
      if (device_names.empty()) {
        RTC_LOG(LS_ERROR)
            << "Could not find video capture device by unique ID: "
            << config.video_device_id;
        return Result::kNotFound;
      }
    } else {
      // List all available devices
      for (int i = 0; i < num_devices; ++i) {
        char name[kSize] = {};
        char id[kSize] = {};
        if (info->GetDeviceName(i, name, kSize, id, kSize) != -1) {
          device_names.push_back(name);
        }
      }
      if (device_names.empty()) {
        RTC_LOG(LS_ERROR) << "Could not find any video catpure device.";
        return Result::kNotFound;
      }
    }
  }

  // Open the specified capture device, or the first one available if none
  // specified.
  cricket::WebRtcVideoDeviceCapturerFactory factory;
  for (const auto& name : device_names) {
    // cricket::Device identifies devices by (friendly) name, not unique ID
    capturer_out = factory.Create(cricket::Device(name, 0));
    if (capturer_out) {
      return Result::kSuccess;
    }
  }
  RTC_LOG(LS_ERROR) << "Failed to open any video capture device (tried "
                    << device_names.size() << " devices).";
  return Result::kUnknownError;
#endif
}

//< TODO - Unit test / check if RTC has already a utility like this
std::vector<std::string> SplitString(const std::string& str, char sep) {
  std::vector<std::string> ret;
  size_t offset = 0;
  for (size_t idx = str.find_first_of(sep); idx < std::string::npos;
       idx = str.find_first_of(sep, offset)) {
    if (idx > offset) {
      ret.push_back(str.substr(offset, idx - offset));
    }
    offset = idx + 1;
  }
  if (offset < str.size()) {
    ret.push_back(str.substr(offset));
  }
  return ret;
}

/// Convert a WebRTC VideoType format into its FOURCC counterpart.
uint32_t FourCCFromVideoType(webrtc::VideoType videoType) {
  switch (videoType) {
    default:
    case webrtc::VideoType::kUnknown:
      return (uint32_t)libyuv::FOURCC_ANY;
    case webrtc::VideoType::kI420:
      return (uint32_t)libyuv::FOURCC_I420;
    case webrtc::VideoType::kIYUV:
      return (uint32_t)libyuv::FOURCC_IYUV;
    case webrtc::VideoType::kRGB24:
      // this seems unintuitive, but is how defined in the core implementation
      return (uint32_t)libyuv::FOURCC_24BG;
    case webrtc::VideoType::kABGR:
      return (uint32_t)libyuv::FOURCC_ABGR;
    case webrtc::VideoType::kARGB:
      return (uint32_t)libyuv::FOURCC_ARGB;
    case webrtc::VideoType::kARGB4444:
      return (uint32_t)libyuv::FOURCC_R444;
    case webrtc::VideoType::kRGB565:
      return (uint32_t)libyuv::FOURCC_RGBP;
    case webrtc::VideoType::kARGB1555:
      return (uint32_t)libyuv::FOURCC_RGBO;
    case webrtc::VideoType::kYUY2:
      return (uint32_t)libyuv::FOURCC_YUY2;
    case webrtc::VideoType::kYV12:
      return (uint32_t)libyuv::FOURCC_YV12;
    case webrtc::VideoType::kUYVY:
      return (uint32_t)libyuv::FOURCC_UYVY;
    case webrtc::VideoType::kMJPEG:
      return (uint32_t)libyuv::FOURCC_MJPG;
    case webrtc::VideoType::kNV21:
      return (uint32_t)libyuv::FOURCC_NV21;
    case webrtc::VideoType::kNV12:
      return (uint32_t)libyuv::FOURCC_NV12;
    case webrtc::VideoType::kBGRA:
      return (uint32_t)libyuv::FOURCC_BGRA;
  };
}

}  // namespace

inline rtc::Thread* GetWorkerThread() {
  return GlobalFactory::InstancePtr()->GetWorkerThread();
}

uint32_t MRS_CALL mrsReportLiveObjects() noexcept {
  return GlobalFactory::StaticReportLiveObjects();
}

void MRS_CALL mrsSetShutdownOptions(mrsShutdownOptions options) noexcept {
  GlobalFactory::SetShutdownOptions(options);
}

void MRS_CALL mrsForceShutdown() noexcept {
  GlobalFactory::ForceShutdown();
}

void MRS_CALL mrsCloseEnum(mrsEnumHandle* handleRef) noexcept {
  if (handleRef) {
    if (auto& handle = *handleRef) {
      handle->dispose();
      delete handle;
      handle = nullptr;
    }
  }
}

mrsResult MRS_CALL mrsEnumVideoCaptureDevicesAsync(
    mrsVideoCaptureDeviceEnumCallback enumCallback,
    void* enumCallbackUserData,
    mrsVideoCaptureDeviceEnumCompletedCallback completedCallback,
    void* completedCallbackUserData) noexcept {
  if (!enumCallback) {
    return Result::kInvalidParameter;
  }
#if defined(WINUWP)
  RefPtr<GlobalFactory> global_factory(GlobalFactory::InstancePtr());
  // The UWP factory needs to be initialized for getDevices() to work.
  if (!global_factory->GetPeerConnectionFactory()) {
    RTC_LOG(LS_ERROR) << "Failed to initialize the UWP factory.";
    return Result::kUnknownError;
  }

  auto vci = wrapper::impl::org::webRtc::VideoCapturer::getDevices();
  vci->thenClosure([vci, enumCallback, completedCallback, enumCallbackUserData,
                    completedCallbackUserData] {
    auto deviceList = vci->value();
    for (auto&& vdi : *deviceList) {
      auto devInfo =
          wrapper::impl::org::webRtc::VideoDeviceInfo::toNative_winrt(vdi);
      auto id = winrt::to_string(devInfo.Id());
      auto name = winrt::to_string(devInfo.Name());
      (*enumCallback)(id.c_str(), name.c_str(), enumCallbackUserData);
    }
    if (completedCallback) {
      (*completedCallback)(completedCallbackUserData);
    }
  });
  return Result::kSuccess;
#else
  std::unique_ptr<webrtc::VideoCaptureModule::DeviceInfo> info(
      webrtc::VideoCaptureFactory::CreateDeviceInfo());
  if (!info) {
    RTC_LOG(LS_ERROR) << "Failed to start video capture devices enumeration.";
    if (completedCallback) {
      (*completedCallback)(completedCallbackUserData);
    }
    return Result::kUnknownError;
  }
  int num_devices = info->NumberOfDevices();
  for (int i = 0; i < num_devices; ++i) {
    constexpr uint32_t kSize = 256;
    char name[kSize] = {0};
    char id[kSize] = {0};
    if (info->GetDeviceName(i, name, kSize, id, kSize) != -1) {
      (*enumCallback)(id, name, enumCallbackUserData);
    }
  }
  if (completedCallback) {
    (*completedCallback)(completedCallbackUserData);
  }
  return Result::kSuccess;
#endif
}

mrsResult MRS_CALL mrsEnumVideoCaptureFormatsAsync(
    const char* device_id,
    mrsVideoCaptureFormatEnumCallback enumCallback,
    void* enumCallbackUserData,
    mrsVideoCaptureFormatEnumCompletedCallback completedCallback,
    void* completedCallbackUserData) noexcept {
  if (IsStringNullOrEmpty(device_id)) {
    return Result::kInvalidParameter;
  }
  const std::string device_id_str = device_id;

  if (!enumCallback) {
    return Result::kInvalidParameter;
  }

#if defined(WINUWP)
  RefPtr<GlobalFactory> global_factory(GlobalFactory::InstancePtr());
  // The UWP factory needs to be initialized for getDevices() to work.
  WebRtcFactoryPtr uwp_factory;
  {
    mrsResult res = global_factory->GetOrCreateWebRtcFactory(uwp_factory);
    if (res != Result::kSuccess) {
      RTC_LOG(LS_ERROR) << "Failed to initialize the UWP factory.";
      return res;
    }
  }

  // On UWP, MediaCapture is used to open the video capture device and list
  // the available capture formats. This requires the UI thread to be idle,
  // ready to process messages. Because the enumeration is async, and this
  // function can return before the enumeration completed, if called on the
  // main UI thread then defer all of it to a different thread.
  // auto mw =
  // winrt::Windows::ApplicationModel::Core::CoreApplication::MainView(); auto
  // cw = mw.CoreWindow(); auto dispatcher = cw.Dispatcher(); if
  // (dispatcher.HasThreadAccess()) {
  //  if (completedCallback) {
  //    (*completedCallback)(Result::kWrongThread,
  //    completedCallbackUserData);
  //  }
  //  return Result::kWrongThread;
  //}

  // Enumerate the video capture devices
  auto asyncResults =
      winrt::Windows::Devices::Enumeration::DeviceInformation::FindAllAsync(
          winrt::Windows::Devices::Enumeration::DeviceClass::VideoCapture);
  asyncResults.Completed([device_id_str, enumCallback, completedCallback,
                          enumCallbackUserData, completedCallbackUserData,
                          uwp_factory = std::move(uwp_factory)](
                             auto&& asyncResults,
                             winrt::Windows::Foundation::AsyncStatus status) {
    // If the OS enumeration failed, terminate our own enumeration
    if (status != winrt::Windows::Foundation::AsyncStatus::Completed) {
      if (completedCallback) {
        (*completedCallback)(Result::kUnknownError, completedCallbackUserData);
      }
      return;
    }
    winrt::Windows::Devices::Enumeration::DeviceInformationCollection
        devInfoCollection = asyncResults.GetResults();

    // Find the video capture device by unique identifier
    winrt::Windows::Devices::Enumeration::DeviceInformation devInfo(nullptr);
    for (auto curDevInfo : devInfoCollection) {
      auto id = winrt::to_string(curDevInfo.Id());
      if (id != device_id_str) {
        continue;
      }
      devInfo = curDevInfo;
      break;
    }
    if (!devInfo) {
      if (completedCallback) {
        (*completedCallback)(Result::kInvalidParameter,
                             completedCallbackUserData);
      }
      return;
    }

    // Device found, create an instance to enumerate. Most devices require
    // actually opening the device to enumerate its capture formats.
    auto createParams =
        wrapper::org::webRtc::VideoCapturerCreationParameters::wrapper_create();
    createParams->factory = uwp_factory;
    createParams->name = devInfo.Name().c_str();
    createParams->id = devInfo.Id().c_str();
    auto vcd = wrapper::impl::org::webRtc::VideoCapturer::create(createParams);
    if (vcd == nullptr) {
      if (completedCallback) {
        (*completedCallback)(Result::kUnknownError, completedCallbackUserData);
      }
      return;
    }

    // Get its supported capture formats
    auto captureFormatList = vcd->getSupportedFormats();
    for (auto&& captureFormat : *captureFormatList) {
      uint32_t width = captureFormat->get_width();
      uint32_t height = captureFormat->get_height();
      double framerate = captureFormat->get_framerateFloat();
      uint32_t fourcc = captureFormat->get_fourcc();

      // When VideoEncodingProperties.Subtype() contains a GUID, the
      // conversion to FOURCC fails and returns FOURCC_ANY. So ignore
      // those formats, as we don't know their encoding.
      if (fourcc != libyuv::FOURCC_ANY) {
        (*enumCallback)(width, height, framerate, fourcc, enumCallbackUserData);
      }
    }

    // Invoke the completed callback at the end of enumeration
    if (completedCallback) {
      (*completedCallback)(Result::kSuccess, completedCallbackUserData);
    }
  });
#else   // defined(WINUWP)
  std::unique_ptr<webrtc::VideoCaptureModule::DeviceInfo> info(
      webrtc::VideoCaptureFactory::CreateDeviceInfo());
  if (!info) {
    return Result::kUnknownError;
  }
  int num_devices = info->NumberOfDevices();
  for (int device_idx = 0; device_idx < num_devices; ++device_idx) {
    // Filter devices by name
    constexpr uint32_t kSize = 256;
    char name[kSize] = {0};
    char id[kSize] = {0};
    if (info->GetDeviceName(device_idx, name, kSize, id, kSize) == -1) {
      continue;
    }
    if (id != device_id_str) {
      continue;
    }

    // Enum video capture formats
    int32_t num_capabilities = info->NumberOfCapabilities(id);
    for (int32_t cap_idx = 0; cap_idx < num_capabilities; ++cap_idx) {
      webrtc::VideoCaptureCapability capability{};
      if (info->GetCapability(id, cap_idx, capability) != -1) {
        uint32_t width = capability.width;
        uint32_t height = capability.height;
        double framerate = capability.maxFPS;
        uint32_t fourcc = FourCCFromVideoType(capability.videoType);
        if (fourcc != libyuv::FOURCC_ANY) {
          (*enumCallback)(width, height, framerate, fourcc,
                          enumCallbackUserData);
        }
      }
    }

    break;
  }

  // Invoke the completed callback at the end of enumeration
  if (completedCallback) {
    (*completedCallback)(Result::kSuccess, completedCallbackUserData);
  }
#endif  // defined(WINUWP)

  // If the async operation was successfully queued, return successfully.
  // Note that the enumeration is asynchronous, so not done yet.
  return Result::kSuccess;
}
mrsResult MRS_CALL
mrsPeerConnectionCreate(PeerConnectionConfiguration config,
                        mrsPeerConnectionInteropHandle interop_handle,
                        PeerConnectionHandle* peerHandleOut) noexcept {
  if (!peerHandleOut || !interop_handle) {
    return Result::kInvalidParameter;
  }
  *peerHandleOut = nullptr;

  // Create the new peer connection
  auto result = PeerConnection::create(config, interop_handle);
  if (!result.ok()) {
    return result.error().result();
  }
  *peerHandleOut = (PeerConnectionHandle)result.value().release();
  return Result::kSuccess;
}

mrsResult MRS_CALL mrsPeerConnectionRegisterInteropCallbacks(
    PeerConnectionHandle peerHandle,
    mrsPeerConnectionInteropCallbacks* callbacks) noexcept {
  if (!callbacks) {
    return Result::kInvalidParameter;
  }
  if (auto peer = static_cast<PeerConnection*>(peerHandle)) {
    return peer->RegisterInteropCallbacks(*callbacks);
  }
  return Result::kInvalidNativeHandle;
}

void MRS_CALL mrsPeerConnectionRegisterConnectedCallback(
    PeerConnectionHandle peerHandle,
    PeerConnectionConnectedCallback callback,
    void* user_data) noexcept {
  if (auto peer = static_cast<PeerConnection*>(peerHandle)) {
    peer->RegisterConnectedCallback(Callback<>{callback, user_data});
  }
}

void MRS_CALL mrsPeerConnectionRegisterLocalSdpReadytoSendCallback(
    PeerConnectionHandle peerHandle,
    PeerConnectionLocalSdpReadytoSendCallback callback,
    void* user_data) noexcept {
  if (auto peer = static_cast<PeerConnection*>(peerHandle)) {
    peer->RegisterLocalSdpReadytoSendCallback(
        Callback<const char*, const char*>{callback, user_data});
  }
}

void MRS_CALL mrsPeerConnectionRegisterIceCandidateReadytoSendCallback(
    PeerConnectionHandle peerHandle,
    PeerConnectionIceCandidateReadytoSendCallback callback,
    void* user_data) noexcept {
  if (auto peer = static_cast<PeerConnection*>(peerHandle)) {
    peer->RegisterIceCandidateReadytoSendCallback(
        Callback<const char*, int, const char*>{callback, user_data});
  }
}

void MRS_CALL mrsPeerConnectionRegisterIceStateChangedCallback(
    PeerConnectionHandle peerHandle,
    PeerConnectionIceStateChangedCallback callback,
    void* user_data) noexcept {
  if (auto peer = static_cast<PeerConnection*>(peerHandle)) {
    peer->RegisterIceStateChangedCallback(
        Callback<IceConnectionState>{callback, user_data});
  }
}

void MRS_CALL mrsPeerConnectionRegisterRenegotiationNeededCallback(
    PeerConnectionHandle peerHandle,
    PeerConnectionRenegotiationNeededCallback callback,
    void* user_data) noexcept {
  if (auto peer = static_cast<PeerConnection*>(peerHandle)) {
    peer->RegisterRenegotiationNeededCallback(Callback<>{callback, user_data});
  }
}

void MRS_CALL mrsPeerConnectionRegisterAudioTrackAddedCallback(
    PeerConnectionHandle peerHandle,
    PeerConnectionAudioTrackAddedCallback callback,
    void* user_data) noexcept {
  if (auto peer = static_cast<PeerConnection*>(peerHandle)) {
    peer->RegisterAudioTrackAddedCallback(
        Callback<mrsRemoteAudioTrackInteropHandle, RemoteAudioTrackHandle,
                 mrsAudioTransceiverInteropHandle, AudioTransceiverHandle>{
            callback, user_data});
  }
}

void MRS_CALL mrsPeerConnectionRegisterAudioTrackRemovedCallback(
    PeerConnectionHandle peerHandle,
    PeerConnectionAudioTrackRemovedCallback callback,
    void* user_data) noexcept {
  if (auto peer = static_cast<PeerConnection*>(peerHandle)) {
    peer->RegisterAudioTrackRemovedCallback(
        Callback<mrsRemoteAudioTrackInteropHandle, RemoteAudioTrackHandle,
                 mrsAudioTransceiverInteropHandle, AudioTransceiverHandle>{
            callback, user_data});
  }
}

void MRS_CALL mrsPeerConnectionRegisterVideoTrackAddedCallback(
    PeerConnectionHandle peerHandle,
    PeerConnectionVideoTrackAddedCallback callback,
    void* user_data) noexcept {
  if (auto peer = static_cast<PeerConnection*>(peerHandle)) {
    peer->RegisterVideoTrackAddedCallback(
        Callback<mrsRemoteVideoTrackInteropHandle, RemoteVideoTrackHandle,
                 mrsVideoTransceiverInteropHandle, VideoTransceiverHandle>{
            callback, user_data});
  }
}

void MRS_CALL mrsPeerConnectionRegisterVideoTrackRemovedCallback(
    PeerConnectionHandle peerHandle,
    PeerConnectionVideoTrackRemovedCallback callback,
    void* user_data) noexcept {
  if (auto peer = static_cast<PeerConnection*>(peerHandle)) {
    peer->RegisterVideoTrackRemovedCallback(
        Callback<mrsRemoteVideoTrackInteropHandle, RemoteVideoTrackHandle,
                 mrsVideoTransceiverInteropHandle, VideoTransceiverHandle>{
            callback, user_data});
  }
}

void MRS_CALL mrsPeerConnectionRegisterDataChannelAddedCallback(
    PeerConnectionHandle peerHandle,
    PeerConnectionDataChannelAddedCallback callback,
    void* user_data) noexcept {
  if (auto peer = static_cast<PeerConnection*>(peerHandle)) {
    peer->RegisterDataChannelAddedCallback(
        Callback<mrsDataChannelInteropHandle, DataChannelHandle>{callback,
                                                                 user_data});
  }
}

void MRS_CALL mrsPeerConnectionRegisterDataChannelRemovedCallback(
    PeerConnectionHandle peerHandle,
    PeerConnectionDataChannelRemovedCallback callback,
    void* user_data) noexcept {
  if (auto peer = static_cast<PeerConnection*>(peerHandle)) {
    peer->RegisterDataChannelRemovedCallback(
        Callback<mrsDataChannelInteropHandle, DataChannelHandle>{callback,
                                                                 user_data});
  }
}

<<<<<<< HEAD
mrsResult MRS_CALL mrsLocalAudioTrackCreateFromDevice(
    const LocalAudioTrackInitConfig* config,
    const char* track_name,
    LocalAudioTrackHandle* track_handle_out) noexcept {
  if (IsStringNullOrEmpty(track_name)) {
    RTC_LOG(LS_ERROR) << "Invalid empty local audio track name.";
    return Result::kInvalidParameter;
=======
void MRS_CALL mrsPeerConnectionRegisterI420ARemoteVideoFrameCallback(
    PeerConnectionHandle peerHandle,
    mrsI420AVideoFrameCallback callback,
    void* user_data) noexcept {
  if (auto peer = static_cast<PeerConnection*>(peerHandle)) {
    peer->RegisterRemoteVideoFrameCallback(
        I420AFrameReadyCallback{callback, user_data});
>>>>>>> c169c3f4
  }
  if (!track_handle_out) {
    RTC_LOG(LS_ERROR) << "Invalid NULL local audio track handle.";
    return Result::kInvalidParameter;
  }
  *track_handle_out = nullptr;

<<<<<<< HEAD
  RefPtr<GlobalFactory> global_factory(GlobalFactory::InstancePtr());
  auto pc_factory = global_factory->GetPeerConnectionFactory();
  if (!pc_factory) {
    return Result::kInvalidOperation;
=======
void MRS_CALL mrsPeerConnectionRegisterArgb32RemoteVideoFrameCallback(
    PeerConnectionHandle peerHandle,
    mrsArgb32VideoFrameCallback callback,
    void* user_data) noexcept {
  if (auto peer = static_cast<PeerConnection*>(peerHandle)) {
    peer->RegisterRemoteVideoFrameCallback(
        Argb32FrameReadyCallback{callback, user_data});
>>>>>>> c169c3f4
  }

  // Create the audio track source
  rtc::scoped_refptr<webrtc::AudioSourceInterface> audio_source =
      pc_factory->CreateAudioSource(cricket::AudioOptions());
  if (!audio_source) {
    RTC_LOG(LS_ERROR) << "Failed to create local audio source.";
    return Result::kUnknownError;
  }

  // Create the audio track
  rtc::scoped_refptr<webrtc::AudioTrackInterface> audio_track =
      pc_factory->CreateAudioTrack(track_name, audio_source);
  if (!audio_track) {
    RTC_LOG(LS_ERROR) << "Failed to create local audio track.";
    return Result::kUnknownError;
  }

  // Create the audio track wrapper
  RefPtr<LocalAudioTrack> track =
      new LocalAudioTrack(std::move(global_factory), std::move(audio_track),
                          config->track_interop_handle);
  *track_handle_out = track.release();
  return Result::kSuccess;
}

mrsResult MRS_CALL mrsLocalVideoTrackCreateFromDevice(
    const LocalVideoTrackInitConfig* config,
    const char* track_name,
<<<<<<< HEAD
=======
    const LocalVideoTrackInitConfig* config,
>>>>>>> c169c3f4
    LocalVideoTrackHandle* track_handle_out) noexcept {
  if (IsStringNullOrEmpty(track_name)) {
    RTC_LOG(LS_ERROR) << "Invalid empty local video track name.";
    return Result::kInvalidParameter;
  }
  if (!config) {
    RTC_LOG(LS_ERROR) << "Invalid NULL local video device configuration.";
    return Result::kInvalidParameter;
  }
  if (!track_handle_out) {
    RTC_LOG(LS_ERROR) << "Invalid NULL local video track handle.";
    return Result::kInvalidParameter;
  }
  *track_handle_out = nullptr;

  RefPtr<GlobalFactory> global_factory(GlobalFactory::InstancePtr());
  auto pc_factory = global_factory->GetPeerConnectionFactory();
  if (!pc_factory) {
    return Result::kInvalidOperation;
  }

  // Open the video capture device
  std::unique_ptr<cricket::VideoCapturer> video_capturer;
  auto res = OpenVideoCaptureDevice(*config, video_capturer);
  if (res != Result::kSuccess) {
    RTC_LOG(LS_ERROR) << "Failed to open video capture device.";
    return res;
  }
  RTC_CHECK(video_capturer.get());

  // Apply the same constraints used for opening the video capturer
  auto videoConstraints = std::make_unique<SimpleMediaConstraints>();
  if (config->width > 0) {
    videoConstraints->mandatory_.push_back(
        SimpleMediaConstraints::MinWidth(config->width));
    videoConstraints->mandatory_.push_back(
        SimpleMediaConstraints::MaxWidth(config->width));
  }
  if (config->height > 0) {
    videoConstraints->mandatory_.push_back(
        SimpleMediaConstraints::MinHeight(config->height));
    videoConstraints->mandatory_.push_back(
        SimpleMediaConstraints::MaxHeight(config->height));
  }
  if (config->framerate > 0) {
    videoConstraints->mandatory_.push_back(
        SimpleMediaConstraints::MinFrameRate(config->framerate));
    videoConstraints->mandatory_.push_back(
        SimpleMediaConstraints::MaxFrameRate(config->framerate));
  }

  // Create the video track source
  rtc::scoped_refptr<webrtc::VideoTrackSourceInterface> video_source =
      pc_factory->CreateVideoSource(std::move(video_capturer),
                                    videoConstraints.get());
  if (!video_source) {
    return Result::kUnknownError;
  }

  // Create the video track
  rtc::scoped_refptr<webrtc::VideoTrackInterface> video_track =
      pc_factory->CreateVideoTrack(track_name, video_source);
  if (!video_track) {
    RTC_LOG(LS_ERROR) << "Failed to create local video track.";
    return Result::kUnknownError;
  }
<<<<<<< HEAD

  // Create the video track wrapper
  RefPtr<LocalVideoTrack> track =
      new LocalVideoTrack(std::move(global_factory), std::move(video_track),
                          config->track_interop_handle);
  *track_handle_out = track.release();
=======
  auto result = peer->AddLocalVideoTrack(std::move(video_track),
                                         config->track_interop_handle);
  if (result.ok()) {
    RefPtr<LocalVideoTrack>& video_track_wrapper = result.value();
    video_track_wrapper->AddRef();  // for the handle
    *track_handle_out = video_track_wrapper.get();
    return Result::kSuccess;
  }
  RTC_LOG(LS_ERROR) << "Failed to add local video track to peer connection.";
  return Result::kUnknownError;
}

mrsResult MRS_CALL mrsPeerConnectionAddLocalVideoTrackFromExternalSource(
    PeerConnectionHandle peer_handle,
    const char* track_name,
    ExternalVideoTrackSourceHandle source_handle,
    const LocalVideoTrackFromExternalSourceInitConfig* config,
    LocalVideoTrackHandle* track_handle_out) noexcept {
  if (!track_handle_out) {
    return Result::kInvalidParameter;
  }
  *track_handle_out = nullptr;
  auto peer = static_cast<PeerConnection*>(peer_handle);
  if (!peer) {
    return Result::kInvalidNativeHandle;
  }
  auto track_source =
      static_cast<detail::ExternalVideoTrackSourceImpl*>(source_handle);
  if (!track_source) {
    return Result::kInvalidNativeHandle;
  }
  RefPtr<GlobalFactory> global_factory = GlobalFactory::InstancePtr();
  auto pc_factory = global_factory->GetPeerConnectionFactory();
  if (!pc_factory) {
    return Result::kUnknownError;
  }
  std::string track_name_str;
  if (track_name && (track_name[0] != '\0')) {
    track_name_str = track_name;
  } else {
    track_name_str = "external_track";
  }
  // The video track keeps a reference to the video source; let's hope this
  // does not change, because this is not explicitly mentioned in the docs,
  // and the video track is the only one keeping the video source alive.
  rtc::scoped_refptr<webrtc::VideoTrackInterface> video_track =
      pc_factory->CreateVideoTrack(track_name_str, track_source->impl());
  if (!video_track) {
    return Result::kUnknownError;
  }
  auto result = peer->AddLocalVideoTrack(std::move(video_track),
                                         config->track_interop_handle);
  if (result.ok()) {
    *track_handle_out = result.value().release();
    return Result::kSuccess;
  }
  RTC_LOG(LS_ERROR) << "Failed to add local video track: "
                    << result.error().message();
  return Result::kUnknownError;  //< TODO Convert from result.error()?
}

mrsResult MRS_CALL mrsPeerConnectionRemoveLocalVideoTracksFromSource(
    PeerConnectionHandle peer_handle,
    ExternalVideoTrackSourceHandle source_handle) noexcept {
  auto peer = static_cast<PeerConnection*>(peer_handle);
  if (!peer) {
    return Result::kInvalidNativeHandle;
  }
  auto source = static_cast<ExternalVideoTrackSource*>(source_handle);
  if (!source) {
    return Result::kInvalidNativeHandle;
  }
  peer->RemoveLocalVideoTracksFromSource(*source);
>>>>>>> c169c3f4
  return Result::kSuccess;
}

mrsResult MRS_CALL mrsPeerConnectionAddDataChannel(
    PeerConnectionHandle peerHandle,
    mrsDataChannelInteropHandle dataChannelInteropHandle,
    mrsDataChannelConfig config,
    mrsDataChannelCallbacks callbacks,
    DataChannelHandle* dataChannelHandleOut) noexcept

{
  if (!dataChannelHandleOut || !dataChannelInteropHandle) {
    return Result::kInvalidParameter;
  }
  *dataChannelHandleOut = nullptr;

  auto peer = static_cast<PeerConnection*>(peerHandle);
  if (!peer) {
    return Result::kInvalidNativeHandle;
  }

  const bool ordered = (config.flags & mrsDataChannelConfigFlags::kOrdered);
  const bool reliable = (config.flags & mrsDataChannelConfigFlags::kReliable);
  const std::string_view label = (config.label ? config.label : "");
  ErrorOr<std::shared_ptr<DataChannel>> data_channel = peer->AddDataChannel(
      config.id, label, ordered, reliable, dataChannelInteropHandle);
  if (data_channel.ok()) {
    data_channel.value()->SetMessageCallback(DataChannel::MessageCallback{
        callbacks.message_callback, callbacks.message_user_data});
    data_channel.value()->SetBufferingCallback(DataChannel::BufferingCallback{
        callbacks.buffering_callback, callbacks.buffering_user_data});
    data_channel.value()->SetStateCallback(DataChannel::StateCallback{
        callbacks.state_callback, callbacks.state_user_data});
    *dataChannelHandleOut = data_channel.value().operator->();
    return Result::kSuccess;
  }
  return data_channel.error().result();
}

mrsResult MRS_CALL mrsPeerConnectionRemoveDataChannel(
    PeerConnectionHandle peerHandle,
    DataChannelHandle dataChannelHandle) noexcept {
  auto peer = static_cast<PeerConnection*>(peerHandle);
  if (!peer) {
    return Result::kInvalidNativeHandle;
  }
  auto data_channel = static_cast<DataChannel*>(dataChannelHandle);
  if (!data_channel) {
    return Result::kInvalidNativeHandle;
  }
  peer->RemoveDataChannel(*data_channel);
  return Result::kSuccess;
}

mrsResult MRS_CALL
mrsDataChannelSendMessage(DataChannelHandle dataChannelHandle,
                          const void* data,
                          uint64_t size) noexcept {
  auto data_channel = static_cast<DataChannel*>(dataChannelHandle);
  if (!data_channel) {
    return Result::kInvalidNativeHandle;
  }
  return (data_channel->Send(data, (size_t)size) ? Result::kSuccess
                                                 : Result::kUnknownError);
}

mrsResult MRS_CALL
mrsPeerConnectionAddIceCandidate(PeerConnectionHandle peerHandle,
                                 const char* sdp,
                                 const int sdp_mline_index,
                                 const char* sdp_mid) noexcept {
  if (auto peer = static_cast<PeerConnection*>(peerHandle)) {
    return (peer->AddIceCandidate(sdp, sdp_mline_index, sdp_mid)
                ? Result::kSuccess
                : Result::kUnknownError);
  }
  return Result::kInvalidNativeHandle;
}

mrsResult MRS_CALL
mrsPeerConnectionCreateOffer(PeerConnectionHandle peerHandle) noexcept {
  if (auto peer = static_cast<PeerConnection*>(peerHandle)) {
    return (peer->CreateOffer() ? Result::kSuccess : Result::kUnknownError);
  }
  return Result::kInvalidNativeHandle;
}

mrsResult MRS_CALL
mrsPeerConnectionCreateAnswer(PeerConnectionHandle peerHandle) noexcept {
  if (auto peer = static_cast<PeerConnection*>(peerHandle)) {
    return (peer->CreateAnswer() ? Result::kSuccess : Result::kUnknownError);
  }
  return Result::kInvalidNativeHandle;
}

mrsResult MRS_CALL mrsPeerConnectionSetBitrate(PeerConnectionHandle peer_handle,
                                               int min_bitrate_bps,
                                               int start_bitrate_bps,
                                               int max_bitrate_bps) noexcept {
  if (auto peer = static_cast<PeerConnection*>(peer_handle)) {
    BitrateSettings settings{};
    if (min_bitrate_bps >= 0) {
      settings.min_bitrate_bps = min_bitrate_bps;
    }
    if (start_bitrate_bps >= 0) {
      settings.start_bitrate_bps = start_bitrate_bps;
    }
    if (max_bitrate_bps >= 0) {
      settings.max_bitrate_bps = max_bitrate_bps;
    }
    return peer->SetBitrate(settings);
  }
  return Result::kInvalidNativeHandle;
}

mrsResult MRS_CALL
mrsPeerConnectionSetRemoteDescriptionAsync(PeerConnectionHandle peerHandle,
                                           const char* type,
                                           const char* sdp,
                                           ActionCallback callback,
                                           void* user_data) noexcept {
  if (auto peer = static_cast<PeerConnection*>(peerHandle)) {
    return (peer->SetRemoteDescriptionAsync(type, sdp,
                                            Callback<>{callback, user_data})
                ? Result::kSuccess
                : Result::kUnknownError);
  }
  return Result::kInvalidNativeHandle;
}

mrsResult MRS_CALL
mrsPeerConnectionClose(PeerConnectionHandle peerHandle) noexcept {
  if (auto peer = static_cast<PeerConnection*>(peerHandle)) {
    peer->Close();
    return Result::kSuccess;
  }
  return Result::kInvalidNativeHandle;
}

mrsResult MRS_CALL mrsSdpForceCodecs(const char* message,
                                     SdpFilter audio_filter,
                                     SdpFilter video_filter,
                                     char* buffer,
                                     uint64_t* buffer_size) noexcept {
  RTC_CHECK(message);
  RTC_CHECK(buffer);
  RTC_CHECK(buffer_size);
  std::string message_str(message);
  std::string audio_codec_name_str;
  std::string video_codec_name_str;
  std::map<std::string, std::string> extra_audio_params;
  std::map<std::string, std::string> extra_video_params;
  if (audio_filter.codec_name) {
    audio_codec_name_str.assign(audio_filter.codec_name);
  }
  if (video_filter.codec_name) {
    video_codec_name_str.assign(video_filter.codec_name);
  }
  // Only assign extra parameters if codec name is not empty
  if (!audio_codec_name_str.empty() && audio_filter.params) {
    SdpParseCodecParameters(audio_filter.params, extra_audio_params);
  }
  if (!video_codec_name_str.empty() && video_filter.params) {
    SdpParseCodecParameters(video_filter.params, extra_video_params);
  }
  std::string out_message =
      SdpForceCodecs(message_str, audio_codec_name_str, extra_audio_params,
                     video_codec_name_str, extra_video_params);
  const size_t capacity = static_cast<size_t>(*buffer_size);
  const size_t size = out_message.size();
  *buffer_size = size + 1;
  if (capacity < size + 1) {
    return Result::kInvalidParameter;
  }
  memcpy(buffer, out_message.c_str(), size);
  buffer[size] = '\0';
  return Result::kSuccess;
}

mrsBool MRS_CALL mrsSdpIsValidToken(const char* token) noexcept {
  return ((token != nullptr) && SdpIsValidToken(token) ? mrsBool::kTrue
                                                       : mrsBool::kFalse);
}

void MRS_CALL mrsSetFrameHeightRoundMode(FrameHeightRoundMode value) {
  PeerConnection::SetFrameHeightRoundMode(
      (PeerConnection::FrameHeightRoundMode)value);
}

void MRS_CALL mrsMemCpy(void* dst, const void* src, uint64_t size) noexcept {
  memcpy(dst, src, static_cast<size_t>(size));
}

void MRS_CALL mrsMemCpyStride(void* dst,
                              int32_t dst_stride,
                              const void* src,
                              int32_t src_stride,
                              int32_t elem_size,
                              int32_t elem_count) noexcept {
  RTC_CHECK(dst);
  RTC_CHECK(dst_stride >= elem_size);
  RTC_CHECK(src);
  RTC_CHECK(src_stride >= elem_size);
  if ((dst_stride == elem_size) && (src_stride == elem_size)) {
    // If tightly packed, do a single memcpy() for performance
    const size_t total_size = (size_t)elem_size * elem_count;
    memcpy(dst, src, total_size);
  } else {
    // Otherwise, copy row by row
    for (int i = 0; i < elem_count; ++i) {
      memcpy(dst, src, elem_size);
      dst = (char*)dst + dst_stride;
      src = (const char*)src + src_stride;
    }
  }
}

namespace {
template <class T>
T& FindOrInsert(std::vector<std::pair<std::string, T>>& vec,
                std::string_view id) {
  auto it = std::find_if(vec.begin(), vec.end(),
                         [&](auto&& pair) { return pair.first == id; });
  if (it != vec.end()) {
    return it->second;
  }
  return vec.emplace_back(id, T{}).second;
}

}  // namespace

mrsResult MRS_CALL
mrsPeerConnectionGetSimpleStats(PeerConnectionHandle peerHandle,
                                PeerConnectionGetSimpleStatsCallback callback,
                                void* user_data) {
  if (auto peer = static_cast<PeerConnection*>(peerHandle)) {
    struct Collector : webrtc::RTCStatsCollectorCallback {
      Collector(PeerConnectionGetSimpleStatsCallback callback, void* user_data)
          : callback_(callback), user_data_(user_data) {}

      PeerConnectionGetSimpleStatsCallback callback_;
      void* user_data_;
      void OnStatsDelivered(
          const rtc::scoped_refptr<const webrtc::RTCStatsReport>& report)
          override {
        // Return a wrapper for the RTCStatsReport.
        // mrsStatsReportRemoveRef removes the reference.
        report->AddRef();
        (*callback_)(user_data_, report.get());
      }
    };
    rtc::scoped_refptr<Collector> collector =
        new rtc::RefCountedObject<Collector>(callback, user_data);

    peer->GetStats(collector);
    return Result::kSuccess;
  }
  return Result::kInvalidNativeHandle;
}

namespace {
template <class T>
void GetCommonValues(T& lhs, const webrtc::RTCOutboundRTPStreamStats& rhs) {
  lhs.rtp_stats_timestamp_us = rhs.timestamp_us();
  lhs.packets_sent = *rhs.packets_sent;
  lhs.bytes_sent = *rhs.bytes_sent;
}
template <class T>
void GetCommonValues(T& lhs, const webrtc::RTCInboundRTPStreamStats& rhs) {
  lhs.rtp_stats_timestamp_us = rhs.timestamp_us();
  lhs.packets_received = *rhs.packets_received;
  lhs.bytes_received = *rhs.bytes_received;
}

template <class T>
T GetValueIfDefined(const webrtc::RTCStatsMember<T>& member) {
  return member.is_defined() ? *member : 0;
}

}  // namespace

mrsResult MRS_CALL
mrsStatsReportGetObjects(mrsStatsReportHandle report_handle,
                         const char* stats_type,
                         mrsStatsReportGetObjectCallback callback,
                         void* user_data) {
  if (!report_handle) {
    return Result::kInvalidNativeHandle;
  }
  auto report = static_cast<const webrtc::RTCStatsReport*>(report_handle);

  if (!strcmp(stats_type, "DataChannelStats")) {
    for (auto&& stats : *report) {
      if (!strcmp(stats.type(), "data-channel")) {
        const auto& dc_stats = stats.cast_to<webrtc::RTCDataChannelStats>();
        mrsDataChannelStats simple_stats{
            dc_stats.timestamp_us(),     *dc_stats.datachannelid,
            *dc_stats.messages_sent,     *dc_stats.bytes_sent,
            *dc_stats.messages_received, *dc_stats.bytes_received};
        (*callback)(user_data, &simple_stats);
      }
    }
  } else if (!strcmp(stats_type, "AudioSenderStats")) {
    std::vector<std::pair<std::string, mrsAudioSenderStats>> pending_stats;
    // Get values from both RTCOutboundRTPStreamStats and
    // RTCMediaStreamTrackStats objects. Match them together by track ID.
    for (auto&& stats : *report) {
      if (!strcmp(stats.type(), "outbound-rtp")) {
        const auto& ortp_stats =
            stats.cast_to<webrtc::RTCOutboundRTPStreamStats>();
        if (*ortp_stats.kind == "audio" &&
            // Removing a track will leave a "trackless" RTP stream. Ignore it.
            ortp_stats.track_id.is_defined()) {
          auto& dest_stats = FindOrInsert(pending_stats, *ortp_stats.track_id);
          GetCommonValues(dest_stats, ortp_stats);
        }
      } else if (!strcmp(stats.type(), "track")) {
        const auto& track_stats =
            stats.cast_to<webrtc::RTCMediaStreamTrackStats>();
        if (*track_stats.kind == "audio") {
          if (!(*track_stats.remote_source)) {
            auto& dest_stats = FindOrInsert(pending_stats, track_stats.id());
            dest_stats.track_stats_timestamp_us = track_stats.timestamp_us();
            dest_stats.track_identifier = track_stats.track_identifier->c_str();
            dest_stats.audio_level = GetValueIfDefined(track_stats.audio_level);
            dest_stats.total_audio_energy = *track_stats.total_audio_energy;
            dest_stats.total_samples_duration =
                *track_stats.total_samples_duration;
          }
        }
      }
    }
    for (auto&& stats : pending_stats) {
      (*callback)(user_data, &stats.second);
    }
  } else if (!strcmp(stats_type, "AudioReceiverStats")) {
    std::vector<std::pair<std::string, mrsAudioReceiverStats>> pending_stats;
    // Get values from both RTCInboundRTPStreamStats and
    // RTCMediaStreamTrackStats objects. Match them together by track ID.
    for (auto&& stats : *report) {
      if (!strcmp(stats.type(), "inbound-rtp")) {
        const auto& irtp_stats =
            stats.cast_to<webrtc::RTCInboundRTPStreamStats>();
        if (*irtp_stats.kind == "audio") {
          auto& dest_stats = FindOrInsert(pending_stats, *irtp_stats.track_id);
          GetCommonValues(dest_stats, irtp_stats);
        }
      } else if (!strcmp(stats.type(), "track")) {
        const auto& track_stats =
            stats.cast_to<webrtc::RTCMediaStreamTrackStats>();
        if (*track_stats.kind == "audio") {
          if (*track_stats.remote_source) {
            auto& dest_stats = FindOrInsert(pending_stats, track_stats.id());
            dest_stats.track_stats_timestamp_us = track_stats.timestamp_us();
            dest_stats.track_identifier = track_stats.track_identifier->c_str();
            // This seems to be undefined in some not well specified cases.
            dest_stats.audio_level = GetValueIfDefined(track_stats.audio_level);
            dest_stats.total_audio_energy = *track_stats.total_audio_energy;
            dest_stats.total_samples_received =
                GetValueIfDefined(track_stats.total_samples_received);
            dest_stats.total_samples_duration =
                *track_stats.total_samples_duration;
          }
        }
      }
    }
    for (auto&& stats : pending_stats) {
      (*callback)(user_data, &stats.second);
    }
  } else if (!strcmp(stats_type, "VideoSenderStats")) {
    std::vector<std::pair<std::string, mrsVideoSenderStats>> pending_stats;
    // Get values from both RTCOutboundRTPStreamStats and
    // RTCMediaStreamTrackStats objects. Match them together by track ID.
    for (auto&& stats : *report) {
      if (!strcmp(stats.type(), "outbound-rtp")) {
        const auto& ortp_stats =
            stats.cast_to<webrtc::RTCOutboundRTPStreamStats>();
        if (*ortp_stats.kind == "video" &&
            // Removing a track will leave a "trackless" RTP stream. Ignore it.
            ortp_stats.track_id.is_defined()) {
          auto& dest_stats = FindOrInsert(pending_stats, *ortp_stats.track_id);
          GetCommonValues(dest_stats, ortp_stats);
          dest_stats.frames_encoded = *ortp_stats.frames_encoded;
        }
      } else if (!strcmp(stats.type(), "track")) {
        const auto& track_stats =
            stats.cast_to<webrtc::RTCMediaStreamTrackStats>();
        if (*track_stats.kind == "video") {
          if (!(*track_stats.remote_source)) {
            auto& dest_stats = FindOrInsert(pending_stats, track_stats.id());
            dest_stats.track_stats_timestamp_us = track_stats.timestamp_us();
            dest_stats.track_identifier = track_stats.track_identifier->c_str();
            dest_stats.frames_sent = GetValueIfDefined(track_stats.frames_sent);
            dest_stats.huge_frames_sent =
                GetValueIfDefined(track_stats.huge_frames_sent);
          }
        }
      }
    }
    for (auto&& stats : pending_stats) {
      (*callback)(user_data, &stats.second);
    }
  } else if (!strcmp(stats_type, "VideoReceiverStats")) {
    std::vector<std::pair<std::string, mrsVideoReceiverStats>> pending_stats;
    // Get values from both RTCInboundRTPStreamStats and
    // RTCMediaStreamTrackStats objects. Match them together by track ID.
    for (auto&& stats : *report) {
      if (!strcmp(stats.type(), "inbound-rtp")) {
        const auto& irtp_stats =
            stats.cast_to<webrtc::RTCInboundRTPStreamStats>();
        if (*irtp_stats.kind == "video") {
          auto& dest_stats = FindOrInsert(pending_stats, *irtp_stats.track_id);
          GetCommonValues(dest_stats, irtp_stats);
          dest_stats.frames_decoded = *irtp_stats.frames_decoded;
        }
      } else if (!strcmp(stats.type(), "track")) {
        const auto& track_stats =
            stats.cast_to<webrtc::RTCMediaStreamTrackStats>();
        if (*track_stats.kind == "video") {
          if (*track_stats.remote_source) {
            auto& dest_stats = FindOrInsert(pending_stats, track_stats.id());
            dest_stats.track_stats_timestamp_us = track_stats.timestamp_us();
            dest_stats.track_identifier = track_stats.track_identifier->c_str();
            dest_stats.frames_received =
                GetValueIfDefined(track_stats.frames_received);
            dest_stats.frames_dropped =
                GetValueIfDefined(track_stats.frames_dropped);
          }
        }
      }
    }
    for (auto&& stats : pending_stats) {
      (*callback)(user_data, &stats.second);
    }
  } else if (!strcmp(stats_type, "TransportStats")) {
    for (auto&& stats : *report) {
      if (!strcmp(stats.type(), "transport")) {
        const auto& dc_stats = stats.cast_to<webrtc::RTCTransportStats>();
        mrsTransportStats simple_stats{dc_stats.timestamp_us(),
                                       *dc_stats.bytes_sent,
                                       *dc_stats.bytes_received};
        (*callback)(user_data, &simple_stats);
      }
    }
  }
  return Result::kSuccess;
}

mrsResult MRS_CALL mrsStatsReportRemoveRef(mrsStatsReportHandle stats_report) {
  if (auto rep = static_cast<const webrtc::RTCStatsReport*>(stats_report)) {
    rep->Release();
    return Result::kSuccess;
  }
  return Result::kInvalidNativeHandle;
}<|MERGE_RESOLUTION|>--- conflicted
+++ resolved
@@ -700,7 +700,6 @@
   }
 }
 
-<<<<<<< HEAD
 mrsResult MRS_CALL mrsLocalAudioTrackCreateFromDevice(
     const LocalAudioTrackInitConfig* config,
     const char* track_name,
@@ -708,15 +707,6 @@
   if (IsStringNullOrEmpty(track_name)) {
     RTC_LOG(LS_ERROR) << "Invalid empty local audio track name.";
     return Result::kInvalidParameter;
-=======
-void MRS_CALL mrsPeerConnectionRegisterI420ARemoteVideoFrameCallback(
-    PeerConnectionHandle peerHandle,
-    mrsI420AVideoFrameCallback callback,
-    void* user_data) noexcept {
-  if (auto peer = static_cast<PeerConnection*>(peerHandle)) {
-    peer->RegisterRemoteVideoFrameCallback(
-        I420AFrameReadyCallback{callback, user_data});
->>>>>>> c169c3f4
   }
   if (!track_handle_out) {
     RTC_LOG(LS_ERROR) << "Invalid NULL local audio track handle.";
@@ -724,20 +714,10 @@
   }
   *track_handle_out = nullptr;
 
-<<<<<<< HEAD
   RefPtr<GlobalFactory> global_factory(GlobalFactory::InstancePtr());
   auto pc_factory = global_factory->GetPeerConnectionFactory();
   if (!pc_factory) {
     return Result::kInvalidOperation;
-=======
-void MRS_CALL mrsPeerConnectionRegisterArgb32RemoteVideoFrameCallback(
-    PeerConnectionHandle peerHandle,
-    mrsArgb32VideoFrameCallback callback,
-    void* user_data) noexcept {
-  if (auto peer = static_cast<PeerConnection*>(peerHandle)) {
-    peer->RegisterRemoteVideoFrameCallback(
-        Argb32FrameReadyCallback{callback, user_data});
->>>>>>> c169c3f4
   }
 
   // Create the audio track source
@@ -767,10 +747,7 @@
 mrsResult MRS_CALL mrsLocalVideoTrackCreateFromDevice(
     const LocalVideoTrackInitConfig* config,
     const char* track_name,
-<<<<<<< HEAD
-=======
-    const LocalVideoTrackInitConfig* config,
->>>>>>> c169c3f4
+    VideoDeviceConfiguration config,
     LocalVideoTrackHandle* track_handle_out) noexcept {
   if (IsStringNullOrEmpty(track_name)) {
     RTC_LOG(LS_ERROR) << "Invalid empty local video track name.";
@@ -837,88 +814,12 @@
     RTC_LOG(LS_ERROR) << "Failed to create local video track.";
     return Result::kUnknownError;
   }
-<<<<<<< HEAD
 
   // Create the video track wrapper
   RefPtr<LocalVideoTrack> track =
       new LocalVideoTrack(std::move(global_factory), std::move(video_track),
                           config->track_interop_handle);
   *track_handle_out = track.release();
-=======
-  auto result = peer->AddLocalVideoTrack(std::move(video_track),
-                                         config->track_interop_handle);
-  if (result.ok()) {
-    RefPtr<LocalVideoTrack>& video_track_wrapper = result.value();
-    video_track_wrapper->AddRef();  // for the handle
-    *track_handle_out = video_track_wrapper.get();
-    return Result::kSuccess;
-  }
-  RTC_LOG(LS_ERROR) << "Failed to add local video track to peer connection.";
-  return Result::kUnknownError;
-}
-
-mrsResult MRS_CALL mrsPeerConnectionAddLocalVideoTrackFromExternalSource(
-    PeerConnectionHandle peer_handle,
-    const char* track_name,
-    ExternalVideoTrackSourceHandle source_handle,
-    const LocalVideoTrackFromExternalSourceInitConfig* config,
-    LocalVideoTrackHandle* track_handle_out) noexcept {
-  if (!track_handle_out) {
-    return Result::kInvalidParameter;
-  }
-  *track_handle_out = nullptr;
-  auto peer = static_cast<PeerConnection*>(peer_handle);
-  if (!peer) {
-    return Result::kInvalidNativeHandle;
-  }
-  auto track_source =
-      static_cast<detail::ExternalVideoTrackSourceImpl*>(source_handle);
-  if (!track_source) {
-    return Result::kInvalidNativeHandle;
-  }
-  RefPtr<GlobalFactory> global_factory = GlobalFactory::InstancePtr();
-  auto pc_factory = global_factory->GetPeerConnectionFactory();
-  if (!pc_factory) {
-    return Result::kUnknownError;
-  }
-  std::string track_name_str;
-  if (track_name && (track_name[0] != '\0')) {
-    track_name_str = track_name;
-  } else {
-    track_name_str = "external_track";
-  }
-  // The video track keeps a reference to the video source; let's hope this
-  // does not change, because this is not explicitly mentioned in the docs,
-  // and the video track is the only one keeping the video source alive.
-  rtc::scoped_refptr<webrtc::VideoTrackInterface> video_track =
-      pc_factory->CreateVideoTrack(track_name_str, track_source->impl());
-  if (!video_track) {
-    return Result::kUnknownError;
-  }
-  auto result = peer->AddLocalVideoTrack(std::move(video_track),
-                                         config->track_interop_handle);
-  if (result.ok()) {
-    *track_handle_out = result.value().release();
-    return Result::kSuccess;
-  }
-  RTC_LOG(LS_ERROR) << "Failed to add local video track: "
-                    << result.error().message();
-  return Result::kUnknownError;  //< TODO Convert from result.error()?
-}
-
-mrsResult MRS_CALL mrsPeerConnectionRemoveLocalVideoTracksFromSource(
-    PeerConnectionHandle peer_handle,
-    ExternalVideoTrackSourceHandle source_handle) noexcept {
-  auto peer = static_cast<PeerConnection*>(peer_handle);
-  if (!peer) {
-    return Result::kInvalidNativeHandle;
-  }
-  auto source = static_cast<ExternalVideoTrackSource*>(source_handle);
-  if (!source) {
-    return Result::kInvalidNativeHandle;
-  }
-  peer->RemoveLocalVideoTracksFromSource(*source);
->>>>>>> c169c3f4
   return Result::kSuccess;
 }
 
