--- conflicted
+++ resolved
@@ -29,7 +29,6 @@
 };
 
 namespace {
-
 mrsResult RTCToAPIError(const webrtc::RTCError& error) {
   if (error.ok()) {
     return Result::kSuccess;
@@ -98,11 +97,7 @@
     std::unique_ptr<cricket::VideoCapturer>& capturer_out) noexcept {
   capturer_out.reset();
 #if defined(WINUWP)
-<<<<<<< HEAD
-  RefPtr<GlobalFactory> global_factory(GlobalFactory::GetLock());
-=======
-  RefPtr<GlobalFactory> global_factory = GlobalFactory::InstancePtr();
->>>>>>> da68179d
+  RefPtr<GlobalFactory> global_factory(GlobalFactory::InstancePtr());
   WebRtcFactoryPtr uwp_factory;
   {
     mrsResult res = global_factory->GetOrCreateWebRtcFactory(uwp_factory);
@@ -309,8 +304,7 @@
 }  // namespace
 
 inline rtc::Thread* GetWorkerThread() {
-<<<<<<< HEAD
-  return GlobalFactory::GetLock()->GetWorkerThread();
+  return GlobalFactory::InstancePtr()->GetWorkerThread();
 }
 
 uint32_t MRS_CALL mrsReportLiveObjects() noexcept {
@@ -323,9 +317,6 @@
 
 void MRS_CALL mrsForceShutdown() noexcept {
   GlobalFactory::ForceShutdown();
-=======
-  return GlobalFactory::InstancePtr()->GetWorkerThread();
->>>>>>> da68179d
 }
 
 void MRS_CALL mrsCloseEnum(mrsEnumHandle* handleRef) noexcept {
@@ -347,11 +338,7 @@
     return Result::kInvalidParameter;
   }
 #if defined(WINUWP)
-<<<<<<< HEAD
-  RefPtr<GlobalFactory> global_factory(GlobalFactory::GetLock());
-=======
-  RefPtr<GlobalFactory> global_factory = GlobalFactory::InstancePtr();
->>>>>>> da68179d
+  RefPtr<GlobalFactory> global_factory(GlobalFactory::InstancePtr());
   // The UWP factory needs to be initialized for getDevices() to work.
   if (!global_factory->GetPeerConnectionFactory()) {
     RTC_LOG(LS_ERROR) << "Failed to initialize the UWP factory.";
@@ -416,11 +403,7 @@
   }
 
 #if defined(WINUWP)
-<<<<<<< HEAD
-  RefPtr<GlobalFactory> global_factory(GlobalFactory::GetLock());
-=======
-  RefPtr<GlobalFactory> global_factory = GlobalFactory::InstancePtr();
->>>>>>> da68179d
+  RefPtr<GlobalFactory> global_factory(GlobalFactory::InstancePtr());
   // The UWP factory needs to be initialized for getDevices() to work.
   WebRtcFactoryPtr uwp_factory;
   {
@@ -763,38 +746,22 @@
 mrsResult MRS_CALL mrsLocalVideoTrackCreateFromDevice(
     const LocalVideoTrackInitConfig* config,
     const char* track_name,
-<<<<<<< HEAD
-=======
-    VideoDeviceConfiguration config,
->>>>>>> da68179d
     LocalVideoTrackHandle* track_handle_out) noexcept {
   if (IsStringNullOrEmpty(track_name)) {
     RTC_LOG(LS_ERROR) << "Invalid empty local video track name.";
     return Result::kInvalidParameter;
   }
-<<<<<<< HEAD
   if (!config) {
     RTC_LOG(LS_ERROR) << "Invalid NULL local video device configuration.";
     return Result::kInvalidParameter;
   }
-=======
->>>>>>> da68179d
   if (!track_handle_out) {
     RTC_LOG(LS_ERROR) << "Invalid NULL local video track handle.";
     return Result::kInvalidParameter;
   }
   *track_handle_out = nullptr;
 
-<<<<<<< HEAD
-  RefPtr<GlobalFactory> global_factory(GlobalFactory::GetLock());
-=======
-  auto peer = static_cast<PeerConnection*>(peerHandle);
-  if (!peer) {
-    RTC_LOG(LS_ERROR) << "Invalid NULL peer connection handle.";
-    return Result::kInvalidNativeHandle;
-  }
-  RefPtr<GlobalFactory> global_factory = GlobalFactory::InstancePtr();
->>>>>>> da68179d
+  RefPtr<GlobalFactory> global_factory(GlobalFactory::InstancePtr());
   auto pc_factory = global_factory->GetPeerConnectionFactory();
   if (!pc_factory) {
     return Result::kInvalidOperation;
@@ -845,66 +812,6 @@
     RTC_LOG(LS_ERROR) << "Failed to create local video track.";
     return Result::kUnknownError;
   }
-<<<<<<< HEAD
-=======
-  auto result = peer->AddLocalVideoTrack(std::move(video_track));
-  if (result.ok()) {
-    RefPtr<LocalVideoTrack>& video_track_wrapper = result.value();
-    video_track_wrapper->AddRef();  // for the handle
-    *track_handle_out = video_track_wrapper.get();
-    return Result::kSuccess;
-  }
-  RTC_LOG(LS_ERROR) << "Failed to add local video track to peer connection.";
-  return Result::kUnknownError;
-}
-
-mrsResult MRS_CALL mrsPeerConnectionAddLocalVideoTrackFromExternalSource(
-    PeerConnectionHandle peer_handle,
-    const char* track_name,
-    ExternalVideoTrackSourceHandle source_handle,
-    LocalVideoTrackHandle* track_handle_out) noexcept {
-  if (!track_handle_out) {
-    return Result::kInvalidParameter;
-  }
-  *track_handle_out = nullptr;
-  auto peer = static_cast<PeerConnection*>(peer_handle);
-  if (!peer) {
-    return Result::kInvalidNativeHandle;
-  }
-  auto track_source =
-      static_cast<detail::ExternalVideoTrackSourceImpl*>(source_handle);
-  if (!track_source) {
-    return Result::kInvalidNativeHandle;
-  }
-  RefPtr<GlobalFactory> global_factory = GlobalFactory::InstancePtr();
-  auto pc_factory = global_factory->GetPeerConnectionFactory();
-  if (!pc_factory) {
-    return Result::kUnknownError;
-  }
-  std::string track_name_str;
-  if (track_name && (track_name[0] != '\0')) {
-    track_name_str = track_name;
-  } else {
-    track_name_str = "external_track";
-  }
-  // The video track keeps a reference to the video source; let's hope this
-  // does not change, because this is not explicitly mentioned in the docs,
-  // and the video track is the only one keeping the video source alive.
-  rtc::scoped_refptr<webrtc::VideoTrackInterface> video_track =
-      pc_factory->CreateVideoTrack(track_name_str, track_source->impl());
-  if (!video_track) {
-    return Result::kUnknownError;
-  }
-  auto result = peer->AddLocalVideoTrack(std::move(video_track));
-  if (result.ok()) {
-    *track_handle_out = result.value().release();
-    return Result::kSuccess;
-  }
-  RTC_LOG(LS_ERROR) << "Failed to add local video track: "
-                    << result.error().message();
-  return Result::kUnknownError;  //< TODO Convert from result.error()?
-}
->>>>>>> da68179d
 
   // Create the video track wrapper
   RefPtr<LocalVideoTrack> track =
@@ -914,34 +821,6 @@
   return Result::kSuccess;
 }
 
-<<<<<<< HEAD
-=======
-mrsResult MRS_CALL
-mrsPeerConnectionAddLocalAudioTrack(PeerConnectionHandle peerHandle) noexcept {
-  if (auto peer = static_cast<PeerConnection*>(peerHandle)) {
-    RefPtr<GlobalFactory> global_factory = GlobalFactory::InstancePtr();
-    auto pc_factory = global_factory->GetPeerConnectionFactory();
-    if (!pc_factory) {
-      return Result::kInvalidOperation;
-    }
-    rtc::scoped_refptr<webrtc::AudioSourceInterface> audio_source =
-        pc_factory->CreateAudioSource(cricket::AudioOptions());
-    if (!audio_source) {
-      return Result::kUnknownError;
-    }
-    rtc::scoped_refptr<webrtc::AudioTrackInterface> audio_track =
-        pc_factory->CreateAudioTrack(kLocalAudioLabel, audio_source);
-    if (!audio_track) {
-      return Result::kUnknownError;
-    }
-    return (peer->AddLocalAudioTrack(std::move(audio_track))
-                ? Result::kSuccess
-                : Result::kUnknownError);
-  }
-  return Result::kUnknownError;
-}
-
->>>>>>> da68179d
 mrsResult MRS_CALL mrsPeerConnectionAddDataChannel(
     PeerConnectionHandle peerHandle,
     mrsDataChannelInteropHandle dataChannelInteropHandle,
