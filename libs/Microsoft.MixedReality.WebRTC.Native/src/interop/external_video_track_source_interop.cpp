// Copyright (c) Microsoft Corporation.
// Licensed under the MIT License.

// This is a precompiled header, it must be on its own, followed by a blank
// line, to prevent clang-format from reordering it with other headers.
#include "pch.h"

#include "callback.h"
#include "external_video_track_source_interop.h"
#include "interop/global_factory.h"
#include "media/external_video_track_source.h"

using namespace Microsoft::MixedReality::WebRTC;

void MRS_CALL mrsExternalVideoTrackSourceAddRef(
    ExternalVideoTrackSourceHandle handle) noexcept {
  if (auto track = static_cast<ExternalVideoTrackSource*>(handle)) {
    track->AddRef();
  } else {
    RTC_LOG(LS_WARNING)
        << "Trying to add reference to NULL ExternalVideoTrackSource object.";
  }
}

void MRS_CALL mrsExternalVideoTrackSourceRemoveRef(
    ExternalVideoTrackSourceHandle handle) noexcept {
  if (auto track = static_cast<ExternalVideoTrackSource*>(handle)) {
    track->RemoveRef();
  } else {
    RTC_LOG(LS_WARNING) << "Trying to remove reference from NULL "
                           "ExternalVideoTrackSource object.";
  }
}

mrsResult MRS_CALL mrsExternalVideoTrackSourceCreateFromI420ACallback(
    mrsRequestExternalI420AVideoFrameCallback callback,
    void* user_data,
    ExternalVideoTrackSourceHandle* source_handle_out) noexcept {
  if (!source_handle_out) {
    return Result::kInvalidParameter;
  }
  *source_handle_out = nullptr;
  RefPtr<ExternalVideoTrackSource> track_source =
<<<<<<< HEAD
      detail::ExternalVideoTrackSourceCreateFromI420A(GlobalFactory::GetLock(),
                                                      callback, user_data);
=======
      detail::ExternalVideoTrackSourceCreateFromI420A(
          GlobalFactory::InstancePtr(), callback, user_data);
>>>>>>> b59d2032
  if (!track_source) {
    return Result::kUnknownError;
  }
  *source_handle_out = track_source.release();
  return Result::kSuccess;
}

mrsResult MRS_CALL mrsExternalVideoTrackSourceCreateFromArgb32Callback(
    mrsRequestExternalArgb32VideoFrameCallback callback,
    void* user_data,
    ExternalVideoTrackSourceHandle* source_handle_out) noexcept {
  if (!source_handle_out) {
    return Result::kInvalidParameter;
  }
  *source_handle_out = nullptr;
  RefPtr<ExternalVideoTrackSource> track_source =
<<<<<<< HEAD
      detail::ExternalVideoTrackSourceCreateFromArgb32(GlobalFactory::GetLock(),
                                                       callback, user_data);
=======
      detail::ExternalVideoTrackSourceCreateFromArgb32(
          GlobalFactory::InstancePtr(), callback, user_data);
>>>>>>> b59d2032
  if (!track_source) {
    return Result::kUnknownError;
  }
  *source_handle_out = track_source.release();
  return Result::kSuccess;
}

void MRS_CALL mrsExternalVideoTrackSourceFinishCreation(
    ExternalVideoTrackSourceHandle source_handle) noexcept {
  if (auto source = static_cast<ExternalVideoTrackSource*>(source_handle)) {
    source->FinishCreation();
  }
}

mrsResult MRS_CALL mrsExternalVideoTrackSourceCompleteI420AFrameRequest(
    ExternalVideoTrackSourceHandle handle,
    uint32_t request_id,
    int64_t timestamp_ms,
    const mrsI420AVideoFrame* frame_view) noexcept {
  if (!frame_view) {
    return Result::kInvalidParameter;
  }
  if (auto track = static_cast<ExternalVideoTrackSource*>(handle)) {
    return track->CompleteRequest(request_id, timestamp_ms, *frame_view);
  }
  return mrsResult::kInvalidNativeHandle;
}

mrsResult MRS_CALL mrsExternalVideoTrackSourceCompleteArgb32FrameRequest(
    ExternalVideoTrackSourceHandle handle,
    uint32_t request_id,
    int64_t timestamp_ms,
    const mrsArgb32VideoFrame* frame_view) noexcept {
  if (!frame_view) {
    return Result::kInvalidParameter;
  }
  if (auto track = static_cast<ExternalVideoTrackSource*>(handle)) {
    return track->CompleteRequest(request_id, timestamp_ms, *frame_view);
  }
  return mrsResult::kInvalidNativeHandle;
}

void MRS_CALL mrsExternalVideoTrackSourceShutdown(
    ExternalVideoTrackSourceHandle handle) noexcept {
  if (auto track = static_cast<ExternalVideoTrackSource*>(handle)) {
    track->Shutdown();
  }
}

namespace {

/// Adapter for a an interop-based I420A custom video source.
struct I420AInteropVideoSource : I420AExternalVideoSource {
  using callback_type =
      RetCallback<mrsResult, ExternalVideoTrackSourceHandle, uint32_t, int64_t>;

  /// Interop callback to generate frames.
  callback_type callback_;

  /// External video track source to deliver the frames to.
  RefPtr<ExternalVideoTrackSource> track_source_;

  I420AInteropVideoSource(mrsRequestExternalI420AVideoFrameCallback callback,
                          void* user_data)
      : callback_({callback, user_data}) {}

  Result FrameRequested(I420AVideoFrameRequest& frame_request) override {
    assert(track_source_);
    return callback_(track_source_.get(), frame_request.request_id_,
                     frame_request.timestamp_ms_);
  }
};

/// Adapter for a an interop-based ARGB32 custom video source.
struct Argb32InteropVideoSource : Argb32ExternalVideoSource {
  using callback_type =
      RetCallback<mrsResult, ExternalVideoTrackSourceHandle, uint32_t, int64_t>;

  /// Interop callback to generate frames.
  callback_type callback_;

  /// External video track source to deliver the frames to.
  RefPtr<ExternalVideoTrackSource> track_source_;

  Argb32InteropVideoSource(mrsRequestExternalArgb32VideoFrameCallback callback,
                           void* user_data)
      : callback_({callback, user_data}) {}

  Result FrameRequested(Argb32VideoFrameRequest& frame_request) override {
    assert(track_source_);
    return callback_(track_source_.get(), frame_request.request_id_,
                     frame_request.timestamp_ms_);
  }
};

}  // namespace

namespace Microsoft::MixedReality::WebRTC::detail {

RefPtr<ExternalVideoTrackSource> ExternalVideoTrackSourceCreateFromI420A(
    RefPtr<GlobalFactory> global_factory,
    mrsRequestExternalI420AVideoFrameCallback callback,
    void* user_data) {
  RefPtr<I420AInteropVideoSource> custom_source =
      new I420AInteropVideoSource(callback, user_data);
  if (!custom_source) {
    return {};
  }
  RefPtr<ExternalVideoTrackSource> track_source =
      ExternalVideoTrackSource::createFromI420A(std::move(global_factory),
                                                custom_source);
  if (!track_source) {
    return {};
  }
  custom_source->track_source_ = track_source;
  return track_source;
}

RefPtr<ExternalVideoTrackSource> ExternalVideoTrackSourceCreateFromArgb32(
    RefPtr<GlobalFactory> global_factory,
    mrsRequestExternalArgb32VideoFrameCallback callback,
    void* user_data) {
  RefPtr<Argb32InteropVideoSource> custom_source =
      new Argb32InteropVideoSource(callback, user_data);
  if (!custom_source) {
    return {};
  }
  RefPtr<ExternalVideoTrackSource> track_source =
      ExternalVideoTrackSource::createFromArgb32(std::move(global_factory),
                                                 custom_source);
  if (!track_source) {
    return {};
  }
  custom_source->track_source_ = track_source;
  return track_source;
}

}  // namespace Microsoft::MixedReality::WebRTC::detail<|MERGE_RESOLUTION|>--- conflicted
+++ resolved
@@ -41,13 +41,8 @@
   }
   *source_handle_out = nullptr;
   RefPtr<ExternalVideoTrackSource> track_source =
-<<<<<<< HEAD
-      detail::ExternalVideoTrackSourceCreateFromI420A(GlobalFactory::GetLock(),
-                                                      callback, user_data);
-=======
       detail::ExternalVideoTrackSourceCreateFromI420A(
           GlobalFactory::InstancePtr(), callback, user_data);
->>>>>>> b59d2032
   if (!track_source) {
     return Result::kUnknownError;
   }
@@ -64,13 +59,8 @@
   }
   *source_handle_out = nullptr;
   RefPtr<ExternalVideoTrackSource> track_source =
-<<<<<<< HEAD
-      detail::ExternalVideoTrackSourceCreateFromArgb32(GlobalFactory::GetLock(),
-                                                       callback, user_data);
-=======
       detail::ExternalVideoTrackSourceCreateFromArgb32(
           GlobalFactory::InstancePtr(), callback, user_data);
->>>>>>> b59d2032
   if (!track_source) {
     return Result::kUnknownError;
   }
