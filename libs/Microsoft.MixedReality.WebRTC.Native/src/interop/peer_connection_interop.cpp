--- conflicted
+++ resolved
@@ -1,114 +1,86 @@
-// Copyright (c) Microsoft Corporation.
-// Licensed under the MIT License.
-
-// This is a precompiled header, it must be on its own, followed by a blank
-// line, to prevent clang-format from reordering it with other headers.
-#include "pch.h"
-
-#include "interop/global_factory.h"
-#include "media/transceiver.h"
-#include "peer_connection.h"
-#include "peer_connection_interop.h"
-
-using namespace Microsoft::MixedReality::WebRTC;
-
-void MRS_CALL mrsPeerConnectionAddRef(mrsPeerConnectionHandle handle) noexcept {
-  if (auto peer = static_cast<PeerConnection*>(handle)) {
-    peer->AddRef();
-  } else {
-    RTC_LOG(LS_WARNING)
-        << "Trying to add reference to NULL PeerConnection object.";
-  }
-}
-
-void MRS_CALL
-mrsPeerConnectionRemoveRef(mrsPeerConnectionHandle handle) noexcept {
-  if (auto peer = static_cast<PeerConnection*>(handle)) {
-    peer->RemoveRef();
-  } else {
-    RTC_LOG(LS_WARNING)
-        << "Trying to remove reference from NULL PeerConnection object.";
-  }
-}
-
-void MRS_CALL mrsPeerConnectionRegisterIceGatheringStateChangedCallback(
-    mrsPeerConnectionHandle peer_handle,
-    mrsPeerConnectionIceGatheringStateChangedCallback callback,
-    void* user_data) noexcept {
-  if (auto peer = static_cast<PeerConnection*>(peer_handle)) {
-    peer->RegisterIceGatheringStateChangedCallback(
-        Callback<mrsIceGatheringState>{callback, user_data});
-  }
-}
-
-<<<<<<< HEAD
-mrsResult MRS_CALL mrsPeerConnectionAddAudioTransceiver(
-    mrsPeerConnectionHandle peer_handle,
-    const AudioTransceiverInitConfig* config,
-    mrsAudioTransceiverHandle* handle) noexcept {
-=======
-mrsResult MRS_CALL
-mrsPeerConnectionAddAudioTransceiver(mrsPeerConnectionHandle peer_handle,
-                                     const mrsTransceiverInitConfig* config,
-                                     mrsTransceiverHandle* handle) noexcept {
->>>>>>> f4642d37
-  if (!handle || !config) {
-    return Result::kInvalidParameter;
-  }
-  *handle = nullptr;
-  if (auto peer = static_cast<PeerConnection*>(peer_handle)) {
-<<<<<<< HEAD
-    ErrorOr<RefPtr<AudioTransceiver>> audio_transceiver =
-        peer->AddAudioTransceiver(*config);
-    if (audio_transceiver.ok()) {
-      *handle = (mrsAudioTransceiverHandle)audio_transceiver.value().release();
-=======
-    ErrorOr<RefPtr<Transceiver>> audio_transceiver =
-        peer->AddAudioTransceiver(*config);
-    if (audio_transceiver.ok()) {
-      auto transceiver = audio_transceiver.MoveValue();
-      *handle = transceiver->asHandle();
-      transceiver.release();  // handles now implicitly owns a reference
->>>>>>> f4642d37
-      return Result::kSuccess;
-    }
-    return audio_transceiver.error().result();
-  }
-  return Result::kInvalidNativeHandle;
-}
-
-<<<<<<< HEAD
-mrsResult MRS_CALL mrsPeerConnectionAddVideoTransceiver(
-    mrsPeerConnectionHandle peer_handle,
-    const VideoTransceiverInitConfig* config,
-    mrsVideoTransceiverHandle* handle) noexcept {
-=======
-mrsResult MRS_CALL
-mrsPeerConnectionAddVideoTransceiver(mrsPeerConnectionHandle peer_handle,
-                                     const mrsTransceiverInitConfig* config,
-                                     mrsTransceiverHandle* handle) noexcept {
->>>>>>> f4642d37
-  if (!handle || !config) {
-    return Result::kInvalidParameter;
-  }
-  *handle = nullptr;
-  if (auto peer = static_cast<PeerConnection*>(peer_handle)) {
-<<<<<<< HEAD
-    ErrorOr<RefPtr<VideoTransceiver>> video_transceiver =
-        peer->AddVideoTransceiver(*config);
-    if (video_transceiver.ok()) {
-      *handle = (mrsAudioTransceiverHandle)video_transceiver.value().release();
-=======
-    ErrorOr<RefPtr<Transceiver>> video_transceiver =
-        peer->AddVideoTransceiver(*config);
-    if (video_transceiver.ok()) {
-      auto transceiver = video_transceiver.MoveValue();
-      *handle = transceiver->asHandle();
-      transceiver.release();  // handles now implicitly owns a reference
->>>>>>> f4642d37
-      return Result::kSuccess;
-    }
-    return video_transceiver.error().result();
-  }
-  return Result::kInvalidNativeHandle;
-}
+// Copyright (c) Microsoft Corporation.
+// Licensed under the MIT License.
+
+// This is a precompiled header, it must be on its own, followed by a blank
+// line, to prevent clang-format from reordering it with other headers.
+#include "pch.h"
+
+#include "interop/global_factory.h"
+#include "media/transceiver.h"
+#include "peer_connection.h"
+#include "peer_connection_interop.h"
+
+using namespace Microsoft::MixedReality::WebRTC;
+
+void MRS_CALL mrsPeerConnectionAddRef(mrsPeerConnectionHandle handle) noexcept {
+  if (auto peer = static_cast<PeerConnection*>(handle)) {
+    peer->AddRef();
+  } else {
+    RTC_LOG(LS_WARNING)
+        << "Trying to add reference to NULL PeerConnection object.";
+  }
+}
+
+void MRS_CALL
+mrsPeerConnectionRemoveRef(mrsPeerConnectionHandle handle) noexcept {
+  if (auto peer = static_cast<PeerConnection*>(handle)) {
+    peer->RemoveRef();
+  } else {
+    RTC_LOG(LS_WARNING)
+        << "Trying to remove reference from NULL PeerConnection object.";
+  }
+}
+
+void MRS_CALL mrsPeerConnectionRegisterIceGatheringStateChangedCallback(
+    mrsPeerConnectionHandle peer_handle,
+    mrsPeerConnectionIceGatheringStateChangedCallback callback,
+    void* user_data) noexcept {
+  if (auto peer = static_cast<PeerConnection*>(peer_handle)) {
+    peer->RegisterIceGatheringStateChangedCallback(
+        Callback<mrsIceGatheringState>{callback, user_data});
+  }
+}
+
+mrsResult MRS_CALL
+mrsPeerConnectionAddAudioTransceiver(mrsPeerConnectionHandle peer_handle,
+                                     const mrsTransceiverInitConfig* config,
+                                     mrsTransceiverHandle* handle) noexcept {
+  if (!handle || !config) {
+    return Result::kInvalidParameter;
+  }
+  *handle = nullptr;
+  if (auto peer = static_cast<PeerConnection*>(peer_handle)) {
+    ErrorOr<RefPtr<Transceiver>> audio_transceiver =
+        peer->AddAudioTransceiver(*config);
+    if (audio_transceiver.ok()) {
+      auto transceiver = audio_transceiver.MoveValue();
+      *handle = transceiver->asHandle();
+      transceiver.release();  // handles now implicitly owns a reference
+      return Result::kSuccess;
+    }
+    return audio_transceiver.error().result();
+  }
+  return Result::kInvalidNativeHandle;
+}
+
+mrsResult MRS_CALL
+mrsPeerConnectionAddVideoTransceiver(mrsPeerConnectionHandle peer_handle,
+                                     const mrsTransceiverInitConfig* config,
+                                     mrsTransceiverHandle* handle) noexcept {
+  if (!handle || !config) {
+    return Result::kInvalidParameter;
+  }
+  *handle = nullptr;
+  if (auto peer = static_cast<PeerConnection*>(peer_handle)) {
+    ErrorOr<RefPtr<Transceiver>> video_transceiver =
+        peer->AddVideoTransceiver(*config);
+    if (video_transceiver.ok()) {
+      auto transceiver = video_transceiver.MoveValue();
+      *handle = transceiver->asHandle();
+      transceiver.release();  // handles now implicitly owns a reference
+      return Result::kSuccess;
+    }
+    return video_transceiver.error().result();
+  }
+  return Result::kInvalidNativeHandle;
+}