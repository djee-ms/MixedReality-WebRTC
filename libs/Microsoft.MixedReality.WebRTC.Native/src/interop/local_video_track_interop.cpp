--- conflicted
+++ resolved
@@ -1,122 +1,117 @@
-// Copyright (c) Microsoft Corporation.
-// Licensed under the MIT License.
-
-// This is a precompiled header, it must be on its own, followed by a blank
-// line, to prevent clang-format from reordering it with other headers.
-#include "pch.h"
-
-<<<<<<< HEAD
-#include "global_factory.h"
-#include "interop/local_video_track_interop.h"
-#include "local_video_track.h"
-#include "media/external_video_track_source_impl.h"
-=======
-#include "local_video_track_interop.h"
-#include "media/local_video_track.h"
->>>>>>> 3e8ca31a
-
-using namespace Microsoft::MixedReality::WebRTC;
-
-void MRS_CALL mrsLocalVideoTrackAddRef(LocalVideoTrackHandle handle) noexcept {
-  if (auto track = static_cast<LocalVideoTrack*>(handle)) {
-    track->AddRef();
-  } else {
-    RTC_LOG(LS_WARNING)
-        << "Trying to add reference to NULL LocalVideoTrack object.";
-  }
-}
-
-void MRS_CALL
-mrsLocalVideoTrackRemoveRef(LocalVideoTrackHandle handle) noexcept {
-  if (auto track = static_cast<LocalVideoTrack*>(handle)) {
-    track->RemoveRef();
-  } else {
-    RTC_LOG(LS_WARNING) << "Trying to remove reference from NULL "
-                           "LocalVideoTrack object.";
-  }
-}
-
-// mrsLocalVideoTrackCreateFromDevice -> interop_api.cpp
-
-mrsResult MRS_CALL mrsLocalVideoTrackCreateFromExternalSource(
-    ExternalVideoTrackSourceHandle source_handle,
-    const LocalVideoTrackFromExternalSourceInitConfig* config,
-    const char* track_name,
-    LocalVideoTrackHandle* track_handle_out) noexcept {
-  if (!track_handle_out) {
-    return Result::kInvalidParameter;
-  }
-  *track_handle_out = nullptr;
-
-  auto track_source =
-      static_cast<detail::ExternalVideoTrackSourceImpl*>(source_handle);
-  if (!track_source) {
-    return Result::kInvalidNativeHandle;
-  }
-
-  std::string track_name_str;
-  if (!IsStringNullOrEmpty(track_name)) {
-    track_name_str = track_name;
-  } else {
-    track_name_str = "external_track";
-  }
-
-  RefPtr<GlobalFactory> global_factory = GlobalFactory::InstancePtr();
-  auto pc_factory = global_factory->GetPeerConnectionFactory();
-  if (!pc_factory) {
-    return Result::kUnknownError;
-  }
-
-  // The video track keeps a reference to the video source; let's hope this
-  // does not change, because this is not explicitly mentioned in the docs,
-  // and the video track is the only one keeping the video source alive.
-  rtc::scoped_refptr<webrtc::VideoTrackInterface> video_track =
-      pc_factory->CreateVideoTrack(track_name_str, track_source->impl());
-  if (!video_track) {
-    return Result::kUnknownError;
-  }
-
-  // Create the video track wrapper
-  RefPtr<LocalVideoTrack> track =
-      new LocalVideoTrack(std::move(video_track), config->track_interop_handle);
-  *track_handle_out = track.release();
-  return Result::kSuccess;
-}
-
-void MRS_CALL mrsLocalVideoTrackRegisterI420AFrameCallback(
-    LocalVideoTrackHandle trackHandle,
-    mrsI420AVideoFrameCallback callback,
-    void* user_data) noexcept {
-  if (auto track = static_cast<LocalVideoTrack*>(trackHandle)) {
-    track->SetCallback(I420AFrameReadyCallback{callback, user_data});
-  }
-}
-
-void MRS_CALL mrsLocalVideoTrackRegisterArgb32FrameCallback(
-    LocalVideoTrackHandle trackHandle,
-    mrsArgb32VideoFrameCallback callback,
-    void* user_data) noexcept {
-  if (auto track = static_cast<LocalVideoTrack*>(trackHandle)) {
-    track->SetCallback(Argb32FrameReadyCallback{callback, user_data});
-  }
-}
-
-mrsResult MRS_CALL
-mrsLocalVideoTrackSetEnabled(LocalVideoTrackHandle track_handle,
-                             mrsBool enabled) noexcept {
-  auto track = static_cast<LocalVideoTrack*>(track_handle);
-  if (!track) {
-    return Result::kInvalidParameter;
-  }
-  track->SetEnabled(enabled != mrsBool::kFalse);
-  return Result::kSuccess;
-}
-
-mrsBool MRS_CALL
-mrsLocalVideoTrackIsEnabled(LocalVideoTrackHandle track_handle) noexcept {
-  auto track = static_cast<LocalVideoTrack*>(track_handle);
-  if (!track) {
-    return mrsBool::kFalse;
-  }
-  return (track->IsEnabled() ? mrsBool::kTrue : mrsBool::kFalse);
-}
+// Copyright (c) Microsoft Corporation.
+// Licensed under the MIT License.
+
+// This is a precompiled header, it must be on its own, followed by a blank
+// line, to prevent clang-format from reordering it with other headers.
+#include "pch.h"
+
+#include "global_factory.h"
+#include "local_video_track_interop.h"
+#include "media/local_video_track.h"
+#include "media/external_video_track_source_impl.h"
+
+using namespace Microsoft::MixedReality::WebRTC;
+
+void MRS_CALL mrsLocalVideoTrackAddRef(LocalVideoTrackHandle handle) noexcept {
+  if (auto track = static_cast<LocalVideoTrack*>(handle)) {
+    track->AddRef();
+  } else {
+    RTC_LOG(LS_WARNING)
+        << "Trying to add reference to NULL LocalVideoTrack object.";
+  }
+}
+
+void MRS_CALL
+mrsLocalVideoTrackRemoveRef(LocalVideoTrackHandle handle) noexcept {
+  if (auto track = static_cast<LocalVideoTrack*>(handle)) {
+    track->RemoveRef();
+  } else {
+    RTC_LOG(LS_WARNING) << "Trying to remove reference from NULL "
+                           "LocalVideoTrack object.";
+  }
+}
+
+// mrsLocalVideoTrackCreateFromDevice -> interop_api.cpp
+
+mrsResult MRS_CALL mrsLocalVideoTrackCreateFromExternalSource(
+    ExternalVideoTrackSourceHandle source_handle,
+    const LocalVideoTrackFromExternalSourceInitConfig* config,
+    const char* track_name,
+    LocalVideoTrackHandle* track_handle_out) noexcept {
+  if (!track_handle_out) {
+    return Result::kInvalidParameter;
+  }
+  *track_handle_out = nullptr;
+
+  auto track_source =
+      static_cast<detail::ExternalVideoTrackSourceImpl*>(source_handle);
+  if (!track_source) {
+    return Result::kInvalidNativeHandle;
+  }
+
+  std::string track_name_str;
+  if (!IsStringNullOrEmpty(track_name)) {
+    track_name_str = track_name;
+  } else {
+    track_name_str = "external_track";
+  }
+
+  RefPtr<GlobalFactory> global_factory = GlobalFactory::InstancePtr();
+  auto pc_factory = global_factory->GetPeerConnectionFactory();
+  if (!pc_factory) {
+    return Result::kUnknownError;
+  }
+
+  // The video track keeps a reference to the video source; let's hope this
+  // does not change, because this is not explicitly mentioned in the docs,
+  // and the video track is the only one keeping the video source alive.
+  rtc::scoped_refptr<webrtc::VideoTrackInterface> video_track =
+      pc_factory->CreateVideoTrack(track_name_str, track_source->impl());
+  if (!video_track) {
+    return Result::kUnknownError;
+  }
+
+  // Create the video track wrapper
+  RefPtr<LocalVideoTrack> track =
+      new LocalVideoTrack(std::move(video_track), config->track_interop_handle);
+  *track_handle_out = track.release();
+  return Result::kSuccess;
+}
+
+void MRS_CALL mrsLocalVideoTrackRegisterI420AFrameCallback(
+    LocalVideoTrackHandle trackHandle,
+    mrsI420AVideoFrameCallback callback,
+    void* user_data) noexcept {
+  if (auto track = static_cast<LocalVideoTrack*>(trackHandle)) {
+    track->SetCallback(I420AFrameReadyCallback{callback, user_data});
+  }
+}
+
+void MRS_CALL mrsLocalVideoTrackRegisterArgb32FrameCallback(
+    LocalVideoTrackHandle trackHandle,
+    mrsArgb32VideoFrameCallback callback,
+    void* user_data) noexcept {
+  if (auto track = static_cast<LocalVideoTrack*>(trackHandle)) {
+    track->SetCallback(Argb32FrameReadyCallback{callback, user_data});
+  }
+}
+
+mrsResult MRS_CALL
+mrsLocalVideoTrackSetEnabled(LocalVideoTrackHandle track_handle,
+                             mrsBool enabled) noexcept {
+  auto track = static_cast<LocalVideoTrack*>(track_handle);
+  if (!track) {
+    return Result::kInvalidParameter;
+  }
+  track->SetEnabled(enabled != mrsBool::kFalse);
+  return Result::kSuccess;
+}
+
+mrsBool MRS_CALL
+mrsLocalVideoTrackIsEnabled(LocalVideoTrackHandle track_handle) noexcept {
+  auto track = static_cast<LocalVideoTrack*>(track_handle);
+  if (!track) {
+    return mrsBool::kFalse;
+  }
+  return (track->IsEnabled() ? mrsBool::kTrue : mrsBool::kFalse);
+}