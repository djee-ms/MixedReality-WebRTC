// Copyright (c) Microsoft Corporation.
// Licensed under the MIT License.

// This is a precompiled header, it must be on its own, followed by a blank
// line, to prevent clang-format from reordering it with other headers.
#include "pch.h"

#include "audio_frame_observer.h"
#include "data_channel.h"
<<<<<<< HEAD
#include "local_video_track.h"
#include "media/local_audio_track.h"
#include "media/remote_audio_track.h"
#include "media/remote_video_track.h"
=======
#include "media/local_video_track.h"
>>>>>>> 3e8ca31a
#include "peer_connection.h"
#include "sdp_utils.h"
#include "video_frame_observer.h"

// Internal
#include "interop/global_factory.h"
#include "interop_api.h"

#include <functional>

#if defined(_M_IX86) /* x86 */ && defined(WINAPI_FAMILY) && \
    (WINAPI_FAMILY == WINAPI_FAMILY_APP) /* UWP app */ &&   \
    defined(_WIN32_WINNT_WIN10) &&                          \
    _WIN32_WINNT >= _WIN32_WINNT_WIN10 /* Win10 */

// Defined in
// external/webrtc-uwp-sdk/webrtc/xplatform/webrtc/third_party/winuwp_h264/H264Encoder/H264Encoder.cc
static constexpr int kFrameHeightCrop = 1;
extern int webrtc__WinUWPH264EncoderImpl__frame_height_round_mode;

// Stop WinRT from polluting the global namespace
// https://developercommunity.visualstudio.com/content/problem/859178/asyncinfoh-defines-the-error-symbol-at-global-name.html
#define _HIDE_GLOBAL_ASYNC_STATUS 1

#include <Windows.Foundation.h>
#include <windows.graphics.holographic.h>
#include <wrl\client.h>
#include <wrl\wrappers\corewrappers.h>

namespace {

bool CheckIfHololens() {
  // The best way to check if we are running on Hololens is checking if this is
  // a x86 Windows device with a transparent holographic display (AR).

  using namespace Microsoft::WRL;
  using namespace Microsoft::WRL::Wrappers;
  using namespace ABI::Windows::Foundation;
  using namespace ABI::Windows::Graphics::Holographic;

#define RETURN_IF_ERROR(...) \
  if (FAILED(__VA_ARGS__)) { \
    return false;            \
  }

  RoInitializeWrapper initialize(RO_INIT_MULTITHREADED);

  // HolographicSpace.IsAvailable
  ComPtr<IHolographicSpaceStatics2> holo_space_statics;
  RETURN_IF_ERROR(GetActivationFactory(
      HStringReference(
          RuntimeClass_Windows_Graphics_Holographic_HolographicSpace)
          .Get(),
      &holo_space_statics));
  boolean is_holo_space_available;
  RETURN_IF_ERROR(
      holo_space_statics->get_IsAvailable(&is_holo_space_available));
  if (!is_holo_space_available) {
    // Not a holographic device.
    return false;
  }

  // HolographicDisplay.GetDefault().IsOpaque
  ComPtr<IHolographicDisplayStatics> holo_display_statics;
  RETURN_IF_ERROR(GetActivationFactory(
      HStringReference(
          RuntimeClass_Windows_Graphics_Holographic_HolographicDisplay)
          .Get(),
      &holo_display_statics));
  ComPtr<IHolographicDisplay> holo_display;
  RETURN_IF_ERROR(holo_display_statics->GetDefault(&holo_display));
  boolean is_opaque;
  RETURN_IF_ERROR(holo_display->get_IsOpaque(&is_opaque));
  // Hololens if not opaque (otherwise VR).
  return !is_opaque;
#undef RETURN_IF_ERROR
}

bool IsHololens() {
  static bool is_hololens = CheckIfHololens();
  return is_hololens;
}

}  // namespace

namespace Microsoft::MixedReality::WebRTC {
void PeerConnection::SetFrameHeightRoundMode(FrameHeightRoundMode value) {
  if (IsHololens()) {
    webrtc__WinUWPH264EncoderImpl__frame_height_round_mode = (int)value;
  }
}
}  // namespace Microsoft::MixedReality::WebRTC

#else

namespace Microsoft::MixedReality::WebRTC {
void PeerConnection::SetFrameHeightRoundMode(FrameHeightRoundMode /*value*/) {}

}  // namespace Microsoft::MixedReality::WebRTC

#endif

namespace {

using namespace Microsoft::MixedReality::WebRTC;

Result ResultFromRTCErrorType(webrtc::RTCErrorType type) {
  using namespace webrtc;
  switch (type) {
    case RTCErrorType::NONE:
      return Result::kSuccess;
    case RTCErrorType::UNSUPPORTED_OPERATION:
    case RTCErrorType::UNSUPPORTED_PARAMETER:
      return Result::kUnsupported;
    case RTCErrorType::INVALID_PARAMETER:
    case RTCErrorType::INVALID_RANGE:
      return Result::kInvalidParameter;
    case RTCErrorType::INVALID_STATE:
      return Result::kNotInitialized;
    default:
      return Result::kUnknownError;
  }
}

Microsoft::MixedReality::WebRTC::Error ErrorFromRTCError(
    const webrtc::RTCError& error) {
  return Microsoft::MixedReality::WebRTC::Error(
      ResultFromRTCErrorType(error.type()), error.message());
}

Microsoft::MixedReality::WebRTC::Error ErrorFromRTCError(
    webrtc::RTCError&& error) {
  // Ideally would move the std::string out of |error|, but doesn't look
  // possible at the moment.
  return Microsoft::MixedReality::WebRTC::Error(
      ResultFromRTCErrorType(error.type()), error.message());
}

class PeerConnectionImpl;

class StreamObserver : public webrtc::ObserverInterface {
 public:
  StreamObserver(PeerConnectionImpl& owner,
                 rtc::scoped_refptr<webrtc::MediaStreamInterface> stream)
      : owner_(owner), stream_(std::move(stream)) {}

 protected:
  PeerConnectionImpl& owner_;
  rtc::scoped_refptr<webrtc::MediaStreamInterface> stream_;

  //
  // ObserverInterface
  //

  void OnChanged() override;
};

/// Implementation of PeerConnection, which also implements
/// PeerConnectionObserver at the same time to simplify interaction with
/// the underlying implementation object.
class PeerConnectionImpl : public PeerConnection,
                           public webrtc::PeerConnectionObserver {
 public:
  mrsPeerConnectionInteropHandle hhh;

  PeerConnectionImpl(mrsPeerConnectionInteropHandle interop_handle)
      : interop_handle_(interop_handle) {
    GlobalFactory::InstancePtr()->AddObject(ObjectType::kPeerConnection, this);
  }

  ~PeerConnectionImpl() noexcept {
    Close();
    GlobalFactory::InstancePtr()->RemoveObject(ObjectType::kPeerConnection,
                                               this);
  }

  void SetPeerImpl(rtc::scoped_refptr<webrtc::PeerConnectionInterface> impl) {
    peer_ = std::move(impl);
  }

  void SetName(std::string_view name) { name_ = name; }

  std::string GetName() const override { return name_; }

  void RegisterLocalSdpReadytoSendCallback(
      LocalSdpReadytoSendCallback&& callback) noexcept override {
    auto lock = std::scoped_lock{local_sdp_ready_to_send_callback_mutex_};
    local_sdp_ready_to_send_callback_ = std::move(callback);
  }

  void RegisterIceCandidateReadytoSendCallback(
      IceCandidateReadytoSendCallback&& callback) noexcept override {
    auto lock = std::scoped_lock{ice_candidate_ready_to_send_callback_mutex_};
    ice_candidate_ready_to_send_callback_ = std::move(callback);
  }

  void RegisterIceStateChangedCallback(
      IceStateChangedCallback&& callback) noexcept override {
    auto lock = std::scoped_lock{ice_state_changed_callback_mutex_};
    ice_state_changed_callback_ = std::move(callback);
  }

  void RegisterIceGatheringStateChangedCallback(
      IceGatheringStateChangedCallback&& callback) noexcept override {
    auto lock = std::scoped_lock{ice_gathering_state_changed_callback_mutex_};
    ice_gathering_state_changed_callback_ = std::move(callback);
  }

  void RegisterRenegotiationNeededCallback(
      RenegotiationNeededCallback&& callback) noexcept override {
    auto lock = std::scoped_lock{renegotiation_needed_callback_mutex_};
    renegotiation_needed_callback_ = std::move(callback);
  }

  bool AddIceCandidate(const char* sdp_mid,
                       const int sdp_mline_index,
                       const char* candidate) noexcept override;
  bool SetRemoteDescriptionAsync(const char* type,
                                 const char* sdp,
                                 Callback<> callback) noexcept override;

  void RegisterConnectedCallback(
      ConnectedCallback&& callback) noexcept override {
    auto lock = std::scoped_lock{connected_callback_mutex_};
    connected_callback_ = std::move(callback);
  }

  mrsResult SetBitrate(const BitrateSettings& settings) noexcept override {
    webrtc::BitrateSettings bitrate;
    bitrate.start_bitrate_bps = settings.start_bitrate_bps;
    bitrate.min_bitrate_bps = settings.min_bitrate_bps;
    bitrate.max_bitrate_bps = settings.max_bitrate_bps;
    return ResultFromRTCErrorType(peer_->SetBitrate(bitrate).type());
  }

  bool CreateOffer() noexcept override;
  bool CreateAnswer() noexcept override;
  void Close() noexcept override;
  bool IsClosed() const noexcept override;

  ErrorOr<RefPtr<VideoTransceiver>> AddVideoTransceiver(
      const VideoTransceiverInitConfig& config) noexcept override;
  ErrorOr<RefPtr<LocalVideoTrack>> AddLocalVideoTrack(
      rtc::scoped_refptr<webrtc::VideoTrackInterface> video_track,
      mrsVideoTransceiverInteropHandle transceiver_interop_handle,
      mrsLocalVideoTrackInteropHandle track_interop_handle) noexcept override;
  Result RemoveLocalVideoTrack(LocalVideoTrack& video_track) noexcept override;
  void RemoveLocalVideoTracksFromSource(
      ExternalVideoTrackSource& source) noexcept override;

  void RegisterVideoTrackAddedCallback(
      VideoTrackAddedCallback&& callback) noexcept override {
    auto lock = std::scoped_lock{media_track_callback_mutex_};
    video_track_added_callback_ = std::move(callback);
  }

  void RegisterVideoTrackRemovedCallback(
      VideoTrackRemovedCallback&& callback) noexcept override {
    auto lock = std::scoped_lock{media_track_callback_mutex_};
    video_track_removed_callback_ = std::move(callback);
  }

  ErrorOr<RefPtr<AudioTransceiver>> AddAudioTransceiver(
      const AudioTransceiverInitConfig& config) noexcept override;
  ErrorOr<RefPtr<LocalAudioTrack>> AddLocalAudioTrack(
      rtc::scoped_refptr<webrtc::AudioTrackInterface> audio_track,
      mrsAudioTransceiverInteropHandle transceiver_interop_handle,
      mrsLocalAudioTrackInteropHandle track_interop_handle) noexcept override;
  Result RemoveLocalAudioTrack(LocalAudioTrack& audio_track) noexcept override;

  void RegisterAudioTrackAddedCallback(
      AudioTrackAddedCallback&& callback) noexcept override {
    auto lock = std::scoped_lock{media_track_callback_mutex_};
    audio_track_added_callback_ = std::move(callback);
  }

  void RegisterAudioTrackRemovedCallback(
      AudioTrackRemovedCallback&& callback) noexcept override {
    auto lock = std::scoped_lock{media_track_callback_mutex_};
    audio_track_removed_callback_ = std::move(callback);
  }

  void RegisterDataChannelAddedCallback(
      DataChannelAddedCallback callback) noexcept override {
    auto lock = std::scoped_lock{data_channel_added_callback_mutex_};
    data_channel_added_callback_ = std::move(callback);
  }

  void RegisterDataChannelRemovedCallback(
      DataChannelRemovedCallback callback) noexcept override {
    auto lock = std::scoped_lock{data_channel_removed_callback_mutex_};
    data_channel_removed_callback_ = std::move(callback);
  }

  ErrorOr<std::shared_ptr<DataChannel>> AddDataChannel(
      int id,
      std::string_view label,
      bool ordered,
      bool reliable,
      mrsDataChannelInteropHandle dataChannelInteropHandle) noexcept override;
  void RemoveDataChannel(const DataChannel& data_channel) noexcept override;
  void RemoveAllDataChannels() noexcept override;
  void OnDataChannelAdded(const DataChannel& data_channel) noexcept override;

  mrsResult RegisterInteropCallbacks(
      const mrsPeerConnectionInteropCallbacks& callbacks) noexcept override {
    // Make a full copy of all callbacks. Some entries might be NULL if not
    // supported by the interop.
    interop_callbacks_ = callbacks;
    return Result::kSuccess;
  }

  void OnStreamChanged(
      rtc::scoped_refptr<webrtc::MediaStreamInterface> stream) noexcept;

  //
  // PeerConnectionObserver interface
  //

  // Triggered when the SignalingState changed.
  void OnSignalingChange(webrtc::PeerConnectionInterface::SignalingState
                             new_state) noexcept override;

  // Triggered when media is received on a new stream from remote peer.
  void OnAddStream(rtc::scoped_refptr<webrtc::MediaStreamInterface>
                       stream) noexcept override;

  // Triggered when a remote peer closes a stream.
  void OnRemoveStream(rtc::scoped_refptr<webrtc::MediaStreamInterface>
                          stream) noexcept override;

  // Triggered when a remote peer opens a data channel.
  void OnDataChannel(rtc::scoped_refptr<webrtc::DataChannelInterface>
                         data_channel) noexcept override;

  /// Triggered when renegotiation is needed. For example, an ICE restart
  /// has begun, or a track has been added or removed.
  void OnRenegotiationNeeded() noexcept override;

  /// Called any time the IceConnectionState changes.
  ///
  /// From the Google implementation:
  /// "Note that our ICE states lag behind the standard slightly. The most
  /// notable differences include the fact that "failed" occurs after 15
  /// seconds, not 30, and this actually represents a combination ICE + DTLS
  /// state, so it may be "failed" if DTLS fails while ICE succeeds."
  void OnIceConnectionChange(webrtc::PeerConnectionInterface::IceConnectionState
                                 new_state) noexcept override;

  /// Called any time the IceGatheringState changes.
  void OnIceGatheringChange(webrtc::PeerConnectionInterface::IceGatheringState
                                new_state) noexcept override;

  /// A new ICE candidate has been gathered.
  void OnIceCandidate(
      const webrtc::IceCandidateInterface* candidate) noexcept override;

  /// Callback on remote track added.
  void OnAddTrack(
      rtc::scoped_refptr<webrtc::RtpReceiverInterface> receiver,
      const std::vector<rtc::scoped_refptr<webrtc::MediaStreamInterface>>&
          streams) noexcept override;

  void OnTrack(rtc::scoped_refptr<webrtc::RtpTransceiverInterface>
                   transceiver) noexcept override;

  /// Callback on remote track removed.
  void OnRemoveTrack(rtc::scoped_refptr<webrtc::RtpReceiverInterface>
                         receiver) noexcept override;

  void OnLocalDescCreated(webrtc::SessionDescriptionInterface* desc) noexcept;

<<<<<<< HEAD
  //
  // Internal
  //

  void OnLocalTrackAddedToAudioTransceiver(AudioTransceiver& transceiver,
                                           LocalAudioTrack& track) override;
  void OnLocalTrackRemovedFromAudioTransceiver(AudioTransceiver& transceiver,
                                               LocalAudioTrack& track) override;
  void OnLocalTrackAddedToVideoTransceiver(VideoTransceiver& transceiver,
                                           LocalVideoTrack& track) override;
  void OnLocalTrackRemovedFromVideoTransceiver(VideoTransceiver& transceiver,
                                               LocalVideoTrack& track) override;

 protected:
=======
>>>>>>> 3e8ca31a
  /// The underlying PC object from the core implementation. This is NULL
  /// after |Close()| is called.
  rtc::scoped_refptr<webrtc::PeerConnectionInterface> peer_;

 protected:
  /// Peer connection name assigned by the user. This has no meaning for the
  /// implementation.
  std::string name_;

  /// Handle to the interop wrapper associated with this object.
  mrsPeerConnectionInteropHandle interop_handle_;

  /// Callbacks used for interop management.
  mrsPeerConnectionInteropCallbacks interop_callbacks_{};

  /// User callback invoked when the peer connection received a new data channel
  /// from the remote peer and added it locally.
  DataChannelAddedCallback data_channel_added_callback_
      RTC_GUARDED_BY(data_channel_added_callback_mutex_);

  /// User callback invoked when the peer connection received a data channel
  /// remove message from the remote peer and removed it locally.
  DataChannelAddedCallback data_channel_removed_callback_
      RTC_GUARDED_BY(data_channel_removed_callback_mutex_);

  /// User callback invoked when the peer connection is established.
  /// This is generally invoked even if ICE didn't finish.
  ConnectedCallback connected_callback_
      RTC_GUARDED_BY(connected_callback_mutex_);

  /// User callback invoked when a local SDP message has been crafted by the
  /// core engine and is ready to be sent by the signaling solution.
  LocalSdpReadytoSendCallback local_sdp_ready_to_send_callback_
      RTC_GUARDED_BY(local_sdp_ready_to_send_callback_mutex_);

  /// User callback invoked when a local ICE message has been crafted by the
  /// core engine and is ready to be sent by the signaling solution.
  IceCandidateReadytoSendCallback ice_candidate_ready_to_send_callback_
      RTC_GUARDED_BY(ice_candidate_ready_to_send_callback_mutex_);

  /// User callback invoked when the ICE connection state changed.
  IceStateChangedCallback ice_state_changed_callback_
      RTC_GUARDED_BY(ice_state_changed_callback_mutex_);

  /// User callback invoked when the ICE gathering state changed.
  IceGatheringStateChangedCallback ice_gathering_state_changed_callback_
      RTC_GUARDED_BY(ice_gathering_state_changed_callback_mutex_);

  /// User callback invoked when SDP renegotiation is needed.
  RenegotiationNeededCallback renegotiation_needed_callback_
      RTC_GUARDED_BY(renegotiation_needed_callback_mutex_);

  /// User callback invoked when a remote audio track is added.
  AudioTrackAddedCallback audio_track_added_callback_
      RTC_GUARDED_BY(media_track_callback_mutex_);

  /// User callback invoked when a remote audio track is removed.
  AudioTrackRemovedCallback audio_track_removed_callback_
      RTC_GUARDED_BY(media_track_callback_mutex_);

  /// User callback invoked when a remote video track is added.
  VideoTrackAddedCallback video_track_added_callback_
      RTC_GUARDED_BY(media_track_callback_mutex_);

  /// User callback invoked when a remote video track is removed.
  VideoTrackRemovedCallback video_track_removed_callback_
      RTC_GUARDED_BY(media_track_callback_mutex_);

  std::mutex data_channel_added_callback_mutex_;
  std::mutex data_channel_removed_callback_mutex_;
  std::mutex connected_callback_mutex_;
  std::mutex local_sdp_ready_to_send_callback_mutex_;
  std::mutex ice_candidate_ready_to_send_callback_mutex_;
  std::mutex ice_state_changed_callback_mutex_;
  std::mutex ice_gathering_state_changed_callback_mutex_;
  std::mutex renegotiation_needed_callback_mutex_;
  std::mutex media_track_callback_mutex_;

  std::unordered_map<std::unique_ptr<StreamObserver>,
                     rtc::scoped_refptr<webrtc::MediaStreamInterface>>
      remote_streams_;

  /// Collection of all transceivers of this peer connection.
  std::vector<RefPtr<Transceiver>> transceivers_ RTC_GUARDED_BY(tracks_mutex_);

  /// Collection of all local audio tracks associated with this peer connection.
  std::vector<RefPtr<LocalAudioTrack>> local_audio_tracks_
      RTC_GUARDED_BY(tracks_mutex_);

  /// Collection of all local video tracks associated with this peer connection.
  std::vector<RefPtr<LocalVideoTrack>> local_video_tracks_
      RTC_GUARDED_BY(tracks_mutex_);

  /// Collection of all remote audio tracks associated with this peer
  /// connection.
  std::vector<RefPtr<RemoteAudioTrack>> remote_audio_tracks_
      RTC_GUARDED_BY(tracks_mutex_);

  /// Collection of all remote video tracks associated with this peer
  /// connection.
  std::vector<RefPtr<RemoteVideoTrack>> remote_video_tracks_
      RTC_GUARDED_BY(tracks_mutex_);

  /// Mutex for all collections of all tracks and transceivers.
  rtc::CriticalSection tracks_mutex_;

  /// Collection of all data channels associated with this peer connection.
  std::vector<std::shared_ptr<DataChannel>> data_channels_
      RTC_GUARDED_BY(data_channel_mutex_);

  /// Collection of data channels from their unique ID.
  /// This contains only data channels pre-negotiated or opened by the remote
  /// peer, as data channels opened locally won't have immediately a unique ID.
  std::unordered_map<int, std::shared_ptr<DataChannel>> data_channel_from_id_
      RTC_GUARDED_BY(data_channel_mutex_);

  /// Collection of data channels from their label.
  /// This contains only data channels with a non-empty label.
  std::unordered_multimap<str, std::shared_ptr<DataChannel>>
      data_channel_from_label_ RTC_GUARDED_BY(data_channel_mutex_);

  /// Mutex for data structures related to data channels.
  std::mutex data_channel_mutex_;

  /// Flag to indicate if SCTP was negotiated during the initial SDP handshake
  /// (m=application), which allows subsequently to use data channels. If this
  /// is false then data channels will never connnect. This is set to true if a
  /// data channel is created before the connection is established, which will
  /// force the connection to negotiate the necessary SCTP information. See
  /// https://stackoverflow.com/questions/43788872/how-are-data-channels-negotiated-between-two-peers-with-webrtc
  bool sctp_negotiated_ = true;

 private:
  PeerConnectionImpl(const PeerConnectionImpl&) = delete;
  PeerConnectionImpl& operator=(const PeerConnectionImpl&) = delete;

  /// Insert a new transceiver wrapper at the given media line index.
  Error InsertTransceiverAtMlineIndex(int mline_index,
                                      RefPtr<Transceiver> transceiver);

  /// Get an existing or create a new |AudioTransceiver| wrapper for a given RTP
  /// sender of a local audio track. The sender should have an RTP transceiver
  /// already, and this only takes care of finding/creating a wrapper for it, so
  /// should never fail as long as the sender is indeed associated with this
  /// peer connection.
  ErrorOr<RefPtr<AudioTransceiver>> GetOrCreateAudioTransceiverForSender(
      webrtc::RtpSenderInterface* sender,
      mrsAudioTransceiverInteropHandle transceiver_interop_handle);

  /// Get an existing or create a new |VideoTransceiver| wrapper for a given RTP
  /// sender of a local video track. The sender should have an RTP transceiver
  /// already, and this only takes care of finding/creating a wrapper for it, so
  /// should never fail as long as the sender is indeed associated with this
  /// peer connection.
  ErrorOr<RefPtr<VideoTransceiver>> GetOrCreateVideoTransceiverForSender(
      webrtc::RtpSenderInterface* sender,
      mrsVideoTransceiverInteropHandle transceiver_interop_handle);

  /// Get an existing or create a new |AudioTransceiver| wrapper for a given RTP
  /// receiver of a newly added remote audio track. The receiver should have an
  /// RTP transceiver already, and this only takes care of finding/creating a
  /// wrapper for it, so should never fail as long as the receiver is indeed
  /// associated with this peer connection. This is only called for new remote
  /// tracks, so will only create new transceiver wrappers for some of the new
  /// RTP transceivers. The callback on remote description applied will use
  /// |GetOrCreateTransceiver()| to create the other ones.
  ErrorOr<RefPtr<AudioTransceiver>>
  GetOrCreateAudioTransceiverForNewRemoteTrack(
      webrtc::RtpReceiverInterface* receiver);

  /// Get an existing or create a new |VideoTransceiver| wrapper for a given RTP
  /// receiver of a newly added remote video track. The sender should have an
  /// RTP transceiver already, and this only takes care of finding/creating a
  /// wrapper for it, so should never fail as long as the receiver is indeed
  /// associated with this peer connection. This is only called for new remote
  /// tracks, so will only create new transceiver wrappers for some of the new
  /// RTP transceivers. The callback on remote description applied will use
  /// |GetOrCreateTransceiver()| to create the other ones.
  ErrorOr<RefPtr<VideoTransceiver>>
  GetOrCreateVideoTransceiverForRemoteNewTrack(
      webrtc::RtpReceiverInterface* receiver);

  /// Get an existing or create a new |Transceiver| instance (either audio or
  /// video) wrapper for a given RTP transceiver just created as part of a local
  /// or remote description applied. This is always called for new transceivers,
  /// even if no remote track is added, and will create the transceiver wrappers
  /// not already created by the new remote track callbacks.
  ErrorOr<RefPtr<Transceiver>> GetOrCreateTransceiver(
      int mline_index,
      webrtc::RtpTransceiverInterface* rtp_transceiver,
      std::string name);

  /// Create a new audio transceiver wrapper for an exist RTP transceiver
  /// missing it.
  ErrorOr<RefPtr<AudioTransceiver>> CreateAudioTransceiver(
      int mline_index,
      std::string name,
      rtc::scoped_refptr<webrtc::RtpTransceiverInterface> rtp_transceiver);

  /// Create a new video transceiver wrapper for an exist RTP transceiver
  /// missing it.
  ErrorOr<RefPtr<VideoTransceiver>> CreateVideoTransceiver(
      int mline_index,
      std::string name,
      rtc::scoped_refptr<webrtc::RtpTransceiverInterface> rtp_transceiver);

  static std::string ExtractTransceiverNameFromSender(
      webrtc::RtpSenderInterface* sender);

  static std::string ExtractTransceiverNameFromReceiver(
      webrtc::RtpReceiverInterface* receiver);
};

void StreamObserver::OnChanged() {
  owner_.OnStreamChanged(stream_);
}

class CreateSessionDescObserver
    : public webrtc::CreateSessionDescriptionObserver {
 public:
  CreateSessionDescObserver(RefPtr<PeerConnectionImpl> peer_connection)
      : peer_connection_(
            std::forward<RefPtr<PeerConnectionImpl>>(peer_connection)) {}

  //
  // CreateSessionDescriptionObserver interface
  //

  /// This callback transfers the ownership of the |desc|.
  /// TODO(deadbeef): Make this take an std::unique_ptr<> to avoid confusion
  /// around ownership.
  void OnSuccess(webrtc::SessionDescriptionInterface* desc) noexcept override {
    peer_connection_->OnLocalDescCreated(desc);
  }

  /// The OnFailure callback takes an RTCError, which consists of an
  /// error code and a string.
  /// RTCError is non-copyable, so it must be passed using std::move.
  /// Earlier versions of the API used a string argument. This version
  /// is deprecated; in order to let clients remove the old version, it has a
  /// default implementation. If both versions are unimplemented, the
  /// result will be a runtime error (stack overflow). This is intentional.
  void OnFailure(webrtc::RTCError error) noexcept override {}

 protected:
  RefPtr<PeerConnectionImpl> peer_connection_;
};

/// Simple observer utility delegating to a given callback on success.
class SessionDescObserver : public webrtc::SetSessionDescriptionObserver {
 public:
  SessionDescObserver() = default;
  template <typename Closure>
  SessionDescObserver(Closure&& callback)
      : callback_(std::forward<Closure>(callback)) {}
  void OnSuccess() override {
    if (callback_) {
      callback_();
    }
  }
  void OnFailure(webrtc::RTCError error) override {
    RTC_LOG(LS_ERROR) << "Error setting session description: "
                      << error.message();
  }
  void OnFailure(const std::string& error) override {
    RTC_LOG(LS_ERROR) << "Error setting session description: " << error;
  }

 protected:
  std::function<void()> callback_;
  ~SessionDescObserver() override = default;
};

struct SetRemoteSessionDescObserver
    : public webrtc::SetRemoteDescriptionObserverInterface {
 public:
  SetRemoteSessionDescObserver() = default;
  template <typename Closure>
  SetRemoteSessionDescObserver(Closure&& callback)
      : callback_(std::forward<Closure>(callback)) {}
  void OnSetRemoteDescriptionComplete(webrtc::RTCError error) override {
    RTC_LOG(LS_INFO) << "Remote description set. err=" << error.message();
    if (error.ok() && callback_) {
      callback_();
    }
  }

 protected:
  std::function<void()> callback_;
};

const std::string kAudioVideoStreamId("local_av_stream");

/// The API must ensure that all strings passed to the caller are
/// null-terminated. This is a helper to ensure that calling c_str()
/// on the given std::string will yield a null-terminated string.
void ensureNullTerminatedCString(std::string& str) {
  if (str.empty() || (str.back() != '\0')) {
    str.push_back('\0');
  }
}

/// Convert an implementation value to a native API value of the ICE connection
/// state. This ensures API stability if the implementation changes, although
/// currently API values are mapped 1:1 with the implementation.
IceConnectionState IceStateFromImpl(
    webrtc::PeerConnectionInterface::IceConnectionState impl_state) {
  using Native = IceConnectionState;
  using Impl = webrtc::PeerConnectionInterface::IceConnectionState;
  static_assert((int)Native::kNew == (int)Impl::kIceConnectionNew);
  static_assert((int)Native::kChecking == (int)Impl::kIceConnectionChecking);
  static_assert((int)Native::kConnected == (int)Impl::kIceConnectionConnected);
  static_assert((int)Native::kCompleted == (int)Impl::kIceConnectionCompleted);
  static_assert((int)Native::kFailed == (int)Impl::kIceConnectionFailed);
  static_assert((int)Native::kDisconnected ==
                (int)Impl::kIceConnectionDisconnected);
  static_assert((int)Native::kClosed == (int)Impl::kIceConnectionClosed);
  return (IceConnectionState)impl_state;
}

/// Convert an implementation value to a native API value of the ICE gathering
/// state. This ensures API stability if the implementation changes, although
/// currently API values are mapped 1:1 with the implementation.
IceGatheringState IceGatheringStateFromImpl(
    webrtc::PeerConnectionInterface::IceGatheringState impl_state) {
  using Native = IceGatheringState;
  using Impl = webrtc::PeerConnectionInterface::IceGatheringState;
  static_assert((int)Native::kNew == (int)Impl::kIceGatheringNew);
  static_assert((int)Native::kGathering == (int)Impl::kIceGatheringGathering);
  static_assert((int)Native::kComplete == (int)Impl::kIceGatheringComplete);
  return (IceGatheringState)impl_state;
}

ErrorOr<RefPtr<VideoTransceiver>> PeerConnectionImpl::AddVideoTransceiver(
    const VideoTransceiverInitConfig& config) noexcept {
  if (IsClosed()) {
    return Error(Result::kInvalidOperation, "The peer connection is closed.");
  }

  std::string name;
  if (!IsStringNullOrEmpty(config.name)) {
    name = config.name;
  } else {
    name = rtc::CreateRandomUuid();
  }
  if (!SdpIsValidToken(name)) {
    rtc::StringBuilder str("Invalid video transceiver name: ");
    str << name;
    return Error(Result::kInvalidParameter, str.Release());
  }

  RefPtr<VideoTransceiver> wrapper;
  int mline_index = -1;
  switch (peer_->GetConfiguration().sdp_semantics) {
    case webrtc::SdpSemantics::kPlanB: {
      // Plan B doesn't have transceivers; just create a wrapper.
      mline_index = (int)transceivers_.size();  // append
      wrapper = new VideoTransceiver(*this, mline_index, std::move(name),
                                     config.transceiver_interop_handle);
    } break;
    case webrtc::SdpSemantics::kUnifiedPlan: {
      // Create the low-level implementation object
      webrtc::RtpTransceiverInit init{};
      init.direction = Transceiver::ToRtp(config.desired_direction);
      init.stream_ids = Transceiver::DecodeStreamIDs(config.stream_ids);
      if (!name.empty()) {
        // Prepend transceiver name as first stream ID for track pairing
        init.stream_ids.insert(init.stream_ids.begin(), name);
      }
      webrtc::RTCErrorOr<rtc::scoped_refptr<webrtc::RtpTransceiverInterface>>
          ret =
              peer_->AddTransceiver(cricket::MediaType::MEDIA_TYPE_VIDEO, init);
      if (!ret.ok()) {
        return ErrorFromRTCError(ret.MoveError());
      }
      rtc::scoped_refptr<webrtc::RtpTransceiverInterface> impl(ret.MoveValue());

      // Find the mline index from the position inside the transceiver list
      {
        auto transceivers = peer_->GetTransceivers();
        auto it_tr =
            std::find_if(transceivers.begin(), transceivers.end(),
                         [&impl](auto const& tr) { return (tr == impl); });
        RTC_DCHECK(it_tr != transceivers.end());
        mline_index = (int)std::distance(transceivers.begin(), it_tr);
      }

      // Create the transceiver wrapper
      wrapper = new VideoTransceiver(*this, mline_index, std::move(name),
                                     std::move(impl),
                                     config.transceiver_interop_handle);
    } break;
    default:
      return Error(Result::kUnknownError, "Unknown SDP semantic.");
  }
  RTC_DCHECK(wrapper);
  InsertTransceiverAtMlineIndex(mline_index, wrapper);
  return wrapper;
}

ErrorOr<RefPtr<LocalVideoTrack>> PeerConnectionImpl::AddLocalVideoTrack(
    rtc::scoped_refptr<webrtc::VideoTrackInterface> video_track,
    mrsVideoTransceiverInteropHandle transceiver_interop_handle,
    mrsLocalVideoTrackInteropHandle track_interop_handle) noexcept {
  if (IsClosed()) {
    return Error(Result::kInvalidOperation, "The peer connection is closed.");
  }
  auto result = peer_->AddTrack(video_track, {kAudioVideoStreamId});
  if (!result.ok()) {
    return ErrorFromRTCError(result.MoveError());
  }
  rtc::scoped_refptr<webrtc::RtpSenderInterface> sender = result.MoveValue();
  ErrorOr<RefPtr<VideoTransceiver>> ret =
      GetOrCreateVideoTransceiverForSender(sender, transceiver_interop_handle);
  if (!ret.ok()) {
    peer_->RemoveTrack(sender);
    return ret.MoveError();
  }
  RefPtr<VideoTransceiver> transceiver = ret.MoveValue();
  RefPtr<LocalVideoTrack> track =
      new LocalVideoTrack(*this, std::move(transceiver), std::move(video_track),
                          std::move(sender), track_interop_handle);
  {
    rtc::CritScope lock(&tracks_mutex_);
    local_video_tracks_.push_back(track);
  }
  return track;
}

Result PeerConnectionImpl::RemoveLocalVideoTrack(
    LocalVideoTrack& video_track) noexcept {
  rtc::CritScope lock(&tracks_mutex_);
  auto it = std::find_if(local_video_tracks_.begin(), local_video_tracks_.end(),
                         [&video_track](const RefPtr<LocalVideoTrack>& track) {
                           return track.get() == &video_track;
                         });
  if (it == local_video_tracks_.end()) {
    return Result::kInvalidParameter;
  }
  if (peer_) {
    video_track.RemoveFromPeerConnection(*peer_);
  }
  local_video_tracks_.erase(it);
  return Result::kSuccess;
}

void PeerConnectionImpl::RemoveLocalVideoTracksFromSource(
    ExternalVideoTrackSource& source) noexcept {
  if (!peer_) {
    return;
  }
  // Remove all tracks which share this video track source.
  // Currently there is no support for source sharing, so this should
  // amount to a single track.
  std::vector<rtc::scoped_refptr<webrtc::RtpSenderInterface>> senders =
      peer_->GetSenders();
  for (auto&& sender : senders) {
    rtc::scoped_refptr<webrtc::MediaStreamTrackInterface> track =
        sender->track();
    // Apparently track can be null if destroyed already
    //< FIXME - Is this an error?
    if (!track ||
        (track->kind() != webrtc::MediaStreamTrackInterface::kVideoKind)) {
      continue;
    }
    auto video_track = (webrtc::VideoTrackInterface*)track.get();
    if (video_track->GetSource() ==
        (webrtc::VideoTrackSourceInterface*)&source) {
      peer_->RemoveTrack(sender);
    }
  }
}

ErrorOr<RefPtr<AudioTransceiver>> PeerConnectionImpl::AddAudioTransceiver(
    const AudioTransceiverInitConfig& config) noexcept {
  if (IsClosed()) {
    return Error(Result::kInvalidOperation, "The peer connection is closed.");
  }

  std::string name;
  if (!IsStringNullOrEmpty(config.name)) {
    name = config.name;
  } else {
    name = rtc::CreateRandomUuid();
  }
  if (!SdpIsValidToken(name)) {
    rtc::StringBuilder str("Invalid audio transceiver name: ");
    str << name;
    return Error(Result::kInvalidParameter, str.Release());
  }

  RefPtr<AudioTransceiver> wrapper;
  int mline_index = -1;
  switch (peer_->GetConfiguration().sdp_semantics) {
    case webrtc::SdpSemantics::kPlanB: {
      // Plan B doesn't have transceivers; just create a wrapper.
      mline_index = (int)transceivers_.size();  // append
      wrapper = new AudioTransceiver(*this, mline_index, std::move(name),
                                     config.transceiver_interop_handle);
    } break;
    case webrtc::SdpSemantics::kUnifiedPlan: {
      // Create the low-level implementation object
      webrtc::RtpTransceiverInit init{};
      init.direction = Transceiver::ToRtp(config.desired_direction);
      init.stream_ids = Transceiver::DecodeStreamIDs(config.stream_ids);
      if (!name.empty()) {
        // Prepend transceiver name as first stream ID for track pairing
        init.stream_ids.insert(init.stream_ids.begin(), name);
      }
      webrtc::RTCErrorOr<rtc::scoped_refptr<webrtc::RtpTransceiverInterface>>
          ret =
              peer_->AddTransceiver(cricket::MediaType::MEDIA_TYPE_AUDIO, init);
      if (!ret.ok()) {
        return ErrorFromRTCError(ret.MoveError());
      }
      rtc::scoped_refptr<webrtc::RtpTransceiverInterface> impl(ret.MoveValue());

      // Find the mline index from the position inside the transceiver list
      {
        auto transceivers = peer_->GetTransceivers();
        auto it_tr =
            std::find_if(transceivers.begin(), transceivers.end(),
                         [&impl](auto const& tr) { return (tr == impl); });
        RTC_DCHECK(it_tr != transceivers.end());
        mline_index = (int)std::distance(transceivers.begin(), it_tr);
      }

      // Create the transceiver wrapper
      wrapper = new AudioTransceiver(*this, mline_index, std::move(name),
                                     std::move(impl),
                                     config.transceiver_interop_handle);
    } break;
    default:
      return Error(Result::kUnknownError, "Unknown SDP semantic.");
  }
  RTC_DCHECK(wrapper);
  InsertTransceiverAtMlineIndex(mline_index, wrapper);
  return wrapper;
}

ErrorOr<RefPtr<LocalAudioTrack>> PeerConnectionImpl::AddLocalAudioTrack(
    rtc::scoped_refptr<webrtc::AudioTrackInterface> audio_track,
    mrsAudioTransceiverInteropHandle transceiver_interop_handle,
    mrsLocalAudioTrackInteropHandle track_interop_handle) noexcept {
  if (IsClosed()) {
    return Microsoft::MixedReality::WebRTC::Error(
        Result::kInvalidOperation, "The peer connection is closed.");
  }
  auto result = peer_->AddTrack(audio_track, {kAudioVideoStreamId});
  if (!result.ok()) {
    return ErrorFromRTCError(result.MoveError());
  }
  rtc::scoped_refptr<webrtc::RtpSenderInterface> sender = result.MoveValue();
  ErrorOr<RefPtr<AudioTransceiver>> ret =
      GetOrCreateAudioTransceiverForSender(sender, transceiver_interop_handle);
  if (!ret.ok()) {
    peer_->RemoveTrack(sender);
    return ret.MoveError();
  }
  RefPtr<AudioTransceiver> transceiver = ret.MoveValue();
  RefPtr<LocalAudioTrack> track =
      new LocalAudioTrack(*this, std::move(transceiver), std::move(audio_track),
                          std::move(sender), track_interop_handle);
  {
    rtc::CritScope lock(&tracks_mutex_);
    local_audio_tracks_.push_back(track);
  }
  return track;
}

Result PeerConnectionImpl::RemoveLocalAudioTrack(
    LocalAudioTrack& audio_track) noexcept {
  rtc::CritScope lock(&tracks_mutex_);
  auto it = std::find_if(local_audio_tracks_.begin(), local_audio_tracks_.end(),
                         [&audio_track](const RefPtr<LocalAudioTrack>& track) {
                           return track.get() == &audio_track;
                         });
  if (it == local_audio_tracks_.end()) {
    return Result::kInvalidParameter;
  }
  if (peer_) {
    audio_track.RemoveFromPeerConnection(*peer_);
  }
  local_audio_tracks_.erase(it);
  return Result::kSuccess;
}

ErrorOr<std::shared_ptr<DataChannel>> PeerConnectionImpl::AddDataChannel(
    int id,
    std::string_view label,
    bool ordered,
    bool reliable,
    mrsDataChannelInteropHandle dataChannelInteropHandle) noexcept {
  if (IsClosed()) {
    return Error(Result::kPeerConnectionClosed);
  }
  if (!sctp_negotiated_) {
    // Don't try to create a data channel without SCTP negotiation, it will get
    // stuck in the kConnecting state forever.
    return Error(Result::kSctpNotNegotiated);
  }
  webrtc::DataChannelInit config{};
  config.ordered = ordered;
  config.reliable = reliable;
  if (id < 0) {
    // In-band data channel with automatic ID assignment
    config.id = -1;
  } else if (id <= 0xFFFF) {
    // Out-of-band negotiated data channel with pre-established ID
    config.id = id;
  } else {
    // Valid IDs are 0-65535 (16 bits)
    return Error(Result::kOutOfRange);
  }
  std::string labelString{label};
  if (rtc::scoped_refptr<webrtc::DataChannelInterface> impl =
          peer_->CreateDataChannel(labelString, &config)) {
    // Create the native object
    auto data_channel = std::make_shared<DataChannel>(this, std::move(impl),
                                                      dataChannelInteropHandle);
    {
      auto lock = std::scoped_lock{data_channel_mutex_};
      data_channels_.push_back(data_channel);
      if (!labelString.empty()) {
        data_channel_from_label_.emplace(std::move(labelString), data_channel);
      }
      if (config.id >= 0) {
        data_channel_from_id_.try_emplace(config.id, data_channel);
      }
    }

    // For in-band channels, the creating side (here) doesn't receive an
    // OnDataChannel() message, so invoke the DataChannelAdded event right now.
    if (!data_channel->impl()->negotiated()) {
      OnDataChannelAdded(*data_channel.get());
    }

    return data_channel;
  }
  return Error(Result::kUnknownError);
}

void PeerConnectionImpl::RemoveDataChannel(
    const DataChannel& data_channel) noexcept {
  // Cache variables which require a dispatch to the signaling thread
  // to minimize the risk of a deadlock with the data channel lock below.
  const int id = data_channel.id();
  const str label = data_channel.label();

  // Move the channel to destroy out of the internal data structures
  std::shared_ptr<DataChannel> data_channel_ptr;
  {
    auto lock = std::scoped_lock{data_channel_mutex_};

    // The channel must be owned by this PeerConnection, so must be known
    // already
    auto const it = std::find_if(
        std::begin(data_channels_), std::end(data_channels_),
        [&data_channel](const std::shared_ptr<DataChannel>& other) {
          return other.get() == &data_channel;
        });
    RTC_DCHECK(it != data_channels_.end());
    // Be sure a reference is kept. This should not be a problem in theory
    // because the caller should have a reference to it, but this is safer.
    data_channel_ptr = std::move(*it);
    data_channels_.erase(it);

    // Clean-up interop maps
    auto it_id = data_channel_from_id_.find(id);
    if (it_id != data_channel_from_id_.end()) {
      data_channel_from_id_.erase(it_id);
    }
    if (!label.empty()) {
      auto it_label = data_channel_from_label_.find(label);
      if (it_label != data_channel_from_label_.end()) {
        data_channel_from_label_.erase(it_label);
      }
    }
  }

  // Close the WebRTC data channel
  webrtc::DataChannelInterface* const impl = data_channel.impl();
  impl->UnregisterObserver();  // force here, as ~DataChannel() didn't run yet
  impl->Close();

  // Invoke the DataChannelRemoved callback on the wrapper if any
  if (auto interop_handle = data_channel.GetInteropHandle()) {
    auto lock = std::scoped_lock{data_channel_removed_callback_mutex_};
    auto removed_cb = data_channel_removed_callback_;
    if (removed_cb) {
      DataChannelHandle data_native_handle = (void*)&data_channel;
      removed_cb(interop_handle, data_native_handle);
    }
  }

  // Clear the back pointer to the peer connection, and let the shared pointer
  // go out of scope and destroy the object if that was the last reference.
  data_channel_ptr->OnRemovedFromPeerConnection();
}

void PeerConnectionImpl::RemoveAllDataChannels() noexcept {
  auto lock_cb = std::scoped_lock{data_channel_removed_callback_mutex_};
  auto removed_cb = data_channel_removed_callback_;
  auto lock = std::scoped_lock{data_channel_mutex_};
  for (auto&& data_channel : data_channels_) {
    // Close the WebRTC data channel
    webrtc::DataChannelInterface* const impl = data_channel->impl();
    impl->UnregisterObserver();  // force here, as ~DataChannel() didn't run yet
    impl->Close();

    // Invoke the DataChannelRemoved callback on the wrapper if any
    if (removed_cb) {
      if (auto interop_handle = data_channel->GetInteropHandle()) {
        DataChannelHandle data_native_handle = (void*)&data_channel;
        removed_cb(interop_handle, data_native_handle);
      }
    }

    // Clear the back pointer
    data_channel->OnRemovedFromPeerConnection();
  }
  data_channel_from_id_.clear();
  data_channel_from_label_.clear();
  data_channels_.clear();
}

void PeerConnectionImpl::OnDataChannelAdded(
    const DataChannel& data_channel) noexcept {
  // The channel must be owned by this PeerConnection, so must be known already.
  // It was added in AddDataChannel() when the DataChannel object was created.
#if RTC_DCHECK_IS_ON
  {
    auto lock = std::scoped_lock{data_channel_mutex_};
    RTC_DCHECK(std::find_if(
                   data_channels_.begin(), data_channels_.end(),
                   [&data_channel](const std::shared_ptr<DataChannel>& other) {
                     return other.get() == &data_channel;
                   }) != data_channels_.end());
  }
#endif  // RTC_DCHECK_IS_ON

  // Invoke the DataChannelAdded callback on the wrapper if any
  if (auto interop_handle = data_channel.GetInteropHandle()) {
    auto lock = std::scoped_lock{data_channel_added_callback_mutex_};
    auto added_cb = data_channel_added_callback_;
    if (added_cb) {
      DataChannelHandle data_native_handle = (void*)&data_channel;
      added_cb(interop_handle, data_native_handle);
    }
  }
}

void PeerConnectionImpl::OnStreamChanged(
    rtc::scoped_refptr<webrtc::MediaStreamInterface> stream) noexcept {
  webrtc::AudioTrackVector audio_tracks = stream->GetAudioTracks();
  webrtc::VideoTrackVector video_tracks = stream->GetVideoTracks();
  RTC_LOG(LS_INFO) << "Media stream #" << stream->id()
                   << " changed: " << audio_tracks.size()
                   << " audio tracks and " << video_tracks.size()
                   << " video tracks.";
  // for (auto&& audio_track : remote_audio_tracks_) {
  //  if (audio_track == audio_tracks[0])
  //}
}

bool PeerConnectionImpl::AddIceCandidate(const char* sdp_mid,
                                         const int sdp_mline_index,
                                         const char* candidate) noexcept {
  if (!peer_) {
    return false;
  }
  webrtc::SdpParseError error;
  std::unique_ptr<webrtc::IceCandidateInterface> ice_candidate(
      webrtc::CreateIceCandidate(sdp_mid, sdp_mline_index, candidate, &error));
  if (!ice_candidate) {
    return false;
  }
  if (!peer_->AddIceCandidate(ice_candidate.get())) {
    return false;
  }
  return true;
}

bool PeerConnectionImpl::CreateOffer() noexcept {
  if (!peer_) {
    return false;
  }
  {
    auto lock = std::scoped_lock{data_channel_mutex_};
    if (data_channels_.empty()) {
      sctp_negotiated_ = false;
    }
  }
  webrtc::PeerConnectionInterface::RTCOfferAnswerOptions options{};
  auto observer =
      new rtc::RefCountedObject<CreateSessionDescObserver>(this);  // 0 ref
  peer_->CreateOffer(observer, options);
  RTC_CHECK(observer->HasOneRef());  // should be == 1
  return true;
}

bool PeerConnectionImpl::CreateAnswer() noexcept {
  if (!peer_) {
    return false;
  }
  webrtc::PeerConnectionInterface::RTCOfferAnswerOptions options{};
  auto observer =
      new rtc::RefCountedObject<CreateSessionDescObserver>(this);  // 0 ref
  peer_->CreateAnswer(observer, options);
  RTC_CHECK(observer->HasOneRef());  // should be == 1
  return true;
}

void PeerConnectionImpl::Close() noexcept {
  if (!peer_) {
    return;
  }

  // Close the connection
  peer_->Close();

  {
    rtc::CritScope lock(&tracks_mutex_);

    // Remove local tracks
    while (!local_video_tracks_.empty()) {
      RefPtr<LocalVideoTrack>& ptr = local_video_tracks_.back();
      RemoveLocalVideoTrack(*ptr);
    }
    while (!local_audio_tracks_.empty()) {
      RefPtr<LocalAudioTrack>& ptr = local_audio_tracks_.back();
      RemoveLocalAudioTrack(*ptr);
    }

    // Force-remove remote tracks. It doesn't look like the TrackRemoved
    // callback is called when Close() is used, so force it here.
    auto rat = std::move(remote_audio_tracks_);
    auto rvt = std::move(remote_video_tracks_);
    auto cb_lock = std::scoped_lock{media_track_callback_mutex_};
    auto audio_cb = audio_track_removed_callback_;
    for (auto&& track : rat) {
      track->OnTrackRemoved(*this);
      if (auto interop_handle = track->GetInteropHandle()) {
        if (audio_cb) {
          auto transceiver = track->GetTransceiver();
          auto transceiver_interop_handle = transceiver->GetInteropHandle();
          audio_cb(interop_handle, track.get(), transceiver_interop_handle,
                   transceiver);
        }
      }
    }
    auto video_cb = video_track_removed_callback_;
    for (auto&& track : rvt) {
      track->OnTrackRemoved(*this);
      if (auto interop_handle = track->GetInteropHandle()) {
        if (video_cb) {
          auto transceiver = track->GetTransceiver();
          auto transceiver_interop_handle = transceiver->GetInteropHandle();
          video_cb(interop_handle, track.get(), transceiver_interop_handle,
                   transceiver);
        }
      }
    }

    // Clear transceivers
    //< TODO - This is done inside the lock, but the lock is released before
    // peer_ is cleared, so before the connection is actually closed, which
    // doesn't prevent add(Audio|Video)Transceiver from being called again in
    // parallel...
    transceivers_.clear();
  }

  remote_streams_.clear();

  RemoveAllDataChannels();

  // Release the internal webrtc::PeerConnection implementation. This call will
  // get proxied to the WebRTC signaling thread, so needs to occur before the
  // global factory shuts down and terminates the threads, which potentially
  // happens just after this call when called from the destructor if this is the
  // last object alive. This is also used as a marker for |IsClosed()|.
  peer_ = nullptr;
}

bool PeerConnectionImpl::IsClosed() const noexcept {
  return (peer_ == nullptr);
}

bool PeerConnectionImpl::SetRemoteDescriptionAsync(
    const char* type,
    const char* sdp,
    Callback<> callback) noexcept {
  if (!peer_) {
    return false;
  }
  {
    auto lock = std::scoped_lock{data_channel_mutex_};
    if (data_channels_.empty()) {
      sctp_negotiated_ = false;
    }
  }
  std::string sdp_type_str(type);
  auto sdp_type = webrtc::SdpTypeFromString(sdp_type_str);
  if (!sdp_type.has_value())
    return false;
  std::string remote_desc(sdp);
  webrtc::SdpParseError error;
  std::unique_ptr<webrtc::SessionDescriptionInterface> session_description(
      webrtc::CreateSessionDescription(sdp_type.value(), remote_desc, &error));
  if (!session_description)
    return false;
  rtc::scoped_refptr<webrtc::SetRemoteDescriptionObserverInterface> observer =
      new rtc::RefCountedObject<SetRemoteSessionDescObserver>([this, callback] {
<<<<<<< HEAD
        // Inspect transceiver directions, check for changes to update the
        // interop layer with the actually negotiated direction.
        std::vector<rtc::scoped_refptr<webrtc::RtpTransceiverInterface>>
            changed_transceivers;
        int mline_index = 0;  // native transceivers are in mline_index order
        for (auto&& tr : peer_->GetTransceivers()) {
          // If transceiver is created from the result of applying a remote
          // description, then the transceiver name is extracted from the
          // receiver, in an attempt to pair with the remote peer's track.
          std::string name = ExtractTransceiverNameFromReceiver(tr->receiver());
          ErrorOr<RefPtr<Transceiver>> err =
              GetOrCreateTransceiver(mline_index, tr, std::move(name));
          RTC_DCHECK(err.ok());
          err.value()->OnSessionDescUpdated(/*remote=*/true);
          ++mline_index;
        }
=======
>>>>>>> 3e8ca31a
        // Fire completed callback to signal remote description was applied.
        callback();
      });
  peer_->SetRemoteDescription(std::move(session_description),
                              std::move(observer));
  return true;
}

void PeerConnectionImpl::OnSignalingChange(
    webrtc::PeerConnectionInterface::SignalingState new_state) noexcept {
  // See https://w3c.github.io/webrtc-pc/#rtcsignalingstate-enum
  switch (new_state) {
    case webrtc::PeerConnectionInterface::kStable:
      // Transitioning *to* stable means final answer received.
      // Otherwise the only possible way to be in the stable state is at start,
      // but this callback would not be invoked then because there's no
      // transition.
      {
        auto lock = std::scoped_lock{connected_callback_mutex_};
        connected_callback_();
      }
      break;
    case webrtc::PeerConnectionInterface::kHaveLocalOffer:
      break;
    case webrtc::PeerConnectionInterface::kHaveLocalPrAnswer:
      break;
    case webrtc::PeerConnectionInterface::kHaveRemoteOffer:
      break;
    case webrtc::PeerConnectionInterface::kHaveRemotePrAnswer:
      break;
  }
}

void PeerConnectionImpl::OnAddStream(
    rtc::scoped_refptr<webrtc::MediaStreamInterface> stream) noexcept {
  RTC_LOG(LS_INFO) << "Added stream #" << stream->id() << " with "
                   << stream->GetAudioTracks().size() << " audio tracks and "
                   << stream->GetVideoTracks().size() << " video tracks.";
  auto observer = std::make_unique<StreamObserver>(*this, stream);
  stream->RegisterObserver(observer.get());
  remote_streams_.emplace(std::move(observer), stream);
}

void PeerConnectionImpl::OnRemoveStream(
    rtc::scoped_refptr<webrtc::MediaStreamInterface> stream) noexcept {
  RTC_LOG(LS_INFO) << "Removed stream #" << stream->id() << " with "
                   << stream->GetAudioTracks().size() << " audio tracks and "
                   << stream->GetVideoTracks().size() << " video tracks.";
  auto it = std::find_if(
      remote_streams_.begin(), remote_streams_.end(),
      [&stream](
          std::pair<const std::unique_ptr<StreamObserver>,
                    rtc::scoped_refptr<webrtc::MediaStreamInterface>>& pair) {
        return pair.second == stream;
      });
  if (it == remote_streams_.end()) {
    return;
  }
  stream->UnregisterObserver(it->first.get());
  remote_streams_.erase(it);
}

void PeerConnectionImpl::OnDataChannel(
    rtc::scoped_refptr<webrtc::DataChannelInterface> impl) noexcept {
  // If receiving a new data channel, then obviously SCTP has been negotiated so
  // it is safe to create other ones.
  sctp_negotiated_ = true;

  // Read the data channel config
  std::string label = impl->label();
  mrsDataChannelConfig config;
  config.id = impl->id();
  config.label = label.c_str();
  if (impl->ordered()) {
    config.flags = (mrsDataChannelConfigFlags)(
        (uint32_t)config.flags | (uint32_t)mrsDataChannelConfigFlags::kOrdered);
  }
  if (impl->reliable()) {
    config.flags = (mrsDataChannelConfigFlags)(
        (uint32_t)config.flags |
        (uint32_t)mrsDataChannelConfigFlags::kReliable);
  }

  // Create an interop wrapper for the new native object if needed
  mrsDataChannelInteropHandle data_channel_interop_handle{};
  mrsDataChannelCallbacks callbacks{};
  if (auto create_cb = interop_callbacks_.data_channel_create_object) {
    data_channel_interop_handle =
        (*create_cb)(interop_handle_, config, &callbacks);
  }

  // Create a new native object
  auto data_channel =
      std::make_shared<DataChannel>(this, impl, data_channel_interop_handle);
  {
    auto lock = std::scoped_lock{data_channel_mutex_};
    data_channels_.push_back(data_channel);
    if (!label.empty()) {
      // Move |label| into the map to avoid copy
      auto it =
          data_channel_from_label_.emplace(std::move(label), data_channel);
      // Update the address to the moved item in case it changed
      config.label = it->first.c_str();
    }
    if (data_channel->id() >= 0) {
      data_channel_from_id_.try_emplace(data_channel->id(), data_channel);
    }
  }

  // TODO -- Invoke some callback on the C++ side

  if (data_channel_interop_handle) {
    // Register the interop callbacks
    data_channel->SetMessageCallback(DataChannel::MessageCallback{
        callbacks.message_callback, callbacks.message_user_data});
    data_channel->SetBufferingCallback(DataChannel::BufferingCallback{
        callbacks.buffering_callback, callbacks.buffering_user_data});
    data_channel->SetStateCallback(DataChannel::StateCallback{
        callbacks.state_callback, callbacks.state_user_data});

    // Invoke the DataChannelAdded callback on the wrapper
    {
      auto lock = std::scoped_lock{data_channel_added_callback_mutex_};
      auto added_cb = data_channel_added_callback_;
      if (added_cb) {
        const DataChannelHandle data_native_handle = data_channel.get();
        added_cb(data_channel_interop_handle, data_native_handle);
      }
    }
  }
}

void PeerConnectionImpl::OnRenegotiationNeeded() noexcept {
  auto lock = std::scoped_lock{renegotiation_needed_callback_mutex_};
  auto cb = renegotiation_needed_callback_;
  if (cb) {
    cb();
  }
}

void PeerConnectionImpl::OnIceConnectionChange(
    webrtc::PeerConnectionInterface::IceConnectionState new_state) noexcept {
  auto lock = std::scoped_lock{ice_state_changed_callback_mutex_};
  auto cb = ice_state_changed_callback_;
  if (cb) {
    cb(IceStateFromImpl(new_state));
  }
}

void PeerConnectionImpl::OnIceGatheringChange(
    webrtc::PeerConnectionInterface::IceGatheringState new_state) noexcept {
  auto lock = std::scoped_lock{ice_gathering_state_changed_callback_mutex_};
  auto cb = ice_gathering_state_changed_callback_;
  if (cb) {
    cb(IceGatheringStateFromImpl(new_state));
  }
}

void PeerConnectionImpl::OnIceCandidate(
    const webrtc::IceCandidateInterface* candidate) noexcept {
  auto lock = std::scoped_lock{ice_candidate_ready_to_send_callback_mutex_};
  auto cb = ice_candidate_ready_to_send_callback_;
  if (cb) {
    std::string sdp;
    if (!candidate->ToString(&sdp))
      return;
    ensureNullTerminatedCString(sdp);
    std::string sdp_mid = candidate->sdp_mid();
    ensureNullTerminatedCString(sdp_mid);
    cb(sdp.c_str(), candidate->sdp_mline_index(), sdp_mid.c_str());
  }
}

void PeerConnectionImpl::OnAddTrack(
    rtc::scoped_refptr<webrtc::RtpReceiverInterface> receiver,
    const std::vector<rtc::scoped_refptr<webrtc::MediaStreamInterface>>&
    /*streams*/) noexcept {
  RTC_LOG(LS_INFO) << "Added receiver #" << receiver->id() << " of type "
                   << (int)receiver->media_type();
  for (auto&& stream : receiver->streams()) {
    RTC_LOG(LS_INFO) << "+ Track #" << receiver->track()->id()
                     << " with stream #" << stream->id();
  }

  // Create the remote track wrapper
  rtc::scoped_refptr<webrtc::MediaStreamTrackInterface> track =
      receiver->track();
  const std::string& track_name = track->id();
  const std::string& track_kind_str = track->kind();
  if (track_kind_str == webrtc::MediaStreamTrackInterface::kAudioKind) {
    rtc::scoped_refptr<webrtc::AudioTrackInterface> audio_track(
        static_cast<webrtc::AudioTrackInterface*>(track.release()));

    // Create an interop wrapper for the new native object if needed
    mrsRemoteAudioTrackInteropHandle interop_handle{};
    if (auto create_cb = interop_callbacks_.remote_audio_track_create_object) {
      mrsRemoteAudioTrackConfig config;
      config.track_name = track_name.c_str();
      interop_handle = (*create_cb)(interop_handle_, config);
    }

    // Get or create the transceiver wrapper based on the RTP receiver. Because
    // this callback is fired before the one at the end of the remote
    // description being applied, the transceiver wrappers for the newly added
    // RTP transceivers have not been created yet, so create them here.
    auto ret = GetOrCreateAudioTransceiverForNewRemoteTrack(receiver);
    if (!ret.ok()) {
      return;
    }
    RefPtr<AudioTransceiver> transceiver = ret.MoveValue();

    // The transceiver wrapper might have been created, in which case we need to
    // inform its interop wrapper of its handle.
    mrsAudioTransceiverInteropHandle transceiver_interop_handle =
        transceiver->GetInteropHandle();

    // Create the native object
    RefPtr<RemoteAudioTrack> remote_audio_track =
        new RemoteAudioTrack(*this, transceiver, std::move(audio_track),
                             std::move(receiver), interop_handle);
    {
      rtc::CritScope lock(&tracks_mutex_);
      remote_audio_tracks_.emplace_back(remote_audio_track);
    }

    // Invoke the AudioTrackAdded callback, which will set the native handle on
    // the interop wrapper (if created above)
    {
      auto lock = std::scoped_lock{media_track_callback_mutex_};
      auto cb = audio_track_added_callback_;
      if (cb) {
        AudioTransceiverHandle tranceiver_handle = transceiver.release();
        RemoteAudioTrackHandle audio_handle = remote_audio_track.release();
        cb(interop_handle, audio_handle, transceiver_interop_handle,
           tranceiver_handle);
      }
    }
  } else if (track_kind_str == webrtc::MediaStreamTrackInterface::kVideoKind) {
    rtc::scoped_refptr<webrtc::VideoTrackInterface> video_track(
        static_cast<webrtc::VideoTrackInterface*>(track.release()));

    // Create an interop wrapper for the new native object if needed
    mrsRemoteVideoTrackInteropHandle interop_handle{};
    if (auto create_cb = interop_callbacks_.remote_video_track_create_object) {
      mrsRemoteVideoTrackConfig config;
      config.track_name = track_name.c_str();
      interop_handle = (*create_cb)(interop_handle_, config);
    }

    // Get or create the transceiver wrapper based on the RTP receiver. Because
    // this callback is fired before the one at the end of the remote
    // description being applied, the transceiver wrappers for the newly added
    // RTP transceivers have not been created yet, so create them here.
    auto ret = GetOrCreateVideoTransceiverForRemoteNewTrack(receiver);
    if (!ret.ok()) {
      return;
    }
    RefPtr<VideoTransceiver> transceiver = ret.MoveValue();

    // The transceiver wrapper might have been created, in which case we need to
    // inform its interop wrapper of its handle.
    mrsVideoTransceiverInteropHandle transceiver_interop_handle =
        transceiver->GetInteropHandle();

    // Create the native object
    RefPtr<RemoteVideoTrack> remote_video_track =
        new RemoteVideoTrack(*this, transceiver, std::move(video_track),
                             std::move(receiver), interop_handle);
    {
      rtc::CritScope lock(&tracks_mutex_);
      remote_video_tracks_.emplace_back(remote_video_track);
    }

    // Invoke the VideoTrackAdded callback, which will set the native handle on
    // the interop wrapper (if created above)
    {
      auto lock = std::scoped_lock{media_track_callback_mutex_};
      auto cb = video_track_added_callback_;
      if (cb) {
        VideoTransceiverHandle tranceiver_handle = transceiver.release();
        RemoteVideoTrackHandle video_handle = remote_video_track.release();
        cb(interop_handle, video_handle, transceiver_interop_handle,
           tranceiver_handle);
      }
    }
  }
}

void PeerConnectionImpl::OnTrack(
    rtc::scoped_refptr<webrtc::RtpTransceiverInterface> transceiver) noexcept {
  RTC_LOG(LS_INFO) << "Added transceiver mid=#" << transceiver->mid().value()
                   << " of type " << (int)transceiver->media_type()
                   << " with desired direction "
                   << (int)transceiver->direction();
  auto receiver = transceiver->receiver();
  if (auto track = receiver->track()) {
    RTC_LOG(LS_INFO) << "Recv with track #" << track->id()
                     << " enabled=" << track->enabled();
  } else {
    RTC_LOG(LS_INFO) << "Recv with NULL track";
  }
  for (auto&& id : receiver->stream_ids()) {
    RTC_LOG(LS_INFO) << "+ Stream #" << id;
  }
  auto sender = transceiver->sender();
  if (auto track = sender->track()) {
    RTC_LOG(LS_INFO) << "Send #" << track->id()
                     << " enabled=" << track->enabled();
  } else {
    RTC_LOG(LS_INFO) << "Send with NULL track";
  }
  for (auto&& id : sender->stream_ids()) {
    RTC_LOG(LS_INFO) << "+ Stream #" << id;
  }
}

void PeerConnectionImpl::OnRemoveTrack(
    rtc::scoped_refptr<webrtc::RtpReceiverInterface> receiver) noexcept {
  RTC_LOG(LS_INFO) << "Removed track #" << receiver->id() << " of type "
                   << (int)receiver->media_type();
  for (auto&& stream : receiver->streams()) {
    RTC_LOG(LS_INFO) << "- Track #" << receiver->id() << " with stream #"
                     << stream->id();
  }

  // Unregister the remote observer
  rtc::scoped_refptr<webrtc::MediaStreamTrackInterface> track =
      receiver->track();
  const std::string& track_kind_str = track->kind();
  if (track_kind_str == webrtc::MediaStreamTrackInterface::kAudioKind) {
    rtc::CritScope tracks_lock(&tracks_mutex_);
    auto it =
        std::find_if(remote_audio_tracks_.begin(), remote_audio_tracks_.end(),
                     [&receiver](const RefPtr<RemoteAudioTrack>& remote_track) {
                       return (remote_track->receiver() == receiver);
                     });
    if (it == remote_audio_tracks_.end()) {
      return;
    }
    RefPtr<RemoteAudioTrack> audio_track = std::move(*it);
    RefPtr<AudioTransceiver> audio_transceiver = audio_track->GetTransceiver();
    remote_audio_tracks_.erase(it);
    audio_track->OnTrackRemoved(*this);

    // Invoke the TrackRemoved callback
    if (auto interop_handle = audio_track->GetInteropHandle()) {
      auto lock = std::scoped_lock{media_track_callback_mutex_};
      auto cb = audio_track_removed_callback_;
      if (cb) {
        auto transceiver_interop_handle = audio_transceiver->GetInteropHandle();
        cb(interop_handle, audio_track.get(), transceiver_interop_handle,
           audio_transceiver.get());
      }
    }
    // |audio_track| goes out of scope and destroys the C++ instance
  } else if (track_kind_str == webrtc::MediaStreamTrackInterface::kVideoKind) {
    rtc::CritScope tracks_lock(&tracks_mutex_);
    auto it =
        std::find_if(remote_video_tracks_.begin(), remote_video_tracks_.end(),
                     [&receiver](const RefPtr<RemoteVideoTrack>& remote_track) {
                       return (remote_track->receiver() == receiver);
                     });
    if (it == remote_video_tracks_.end()) {
      return;
    }
    RefPtr<RemoteVideoTrack> video_track = std::move(*it);
    RefPtr<VideoTransceiver> video_transceiver = video_track->GetTransceiver();
    remote_video_tracks_.erase(it);
    video_track->OnTrackRemoved(*this);

    // Invoke the TrackRemoved callback
    if (auto interop_handle = video_track->GetInteropHandle()) {
      auto lock = std::scoped_lock{media_track_callback_mutex_};
      auto cb = video_track_removed_callback_;
      if (cb) {
        auto transceiver_interop_handle = video_transceiver->GetInteropHandle();
        cb(interop_handle, video_track.get(), transceiver_interop_handle,
           video_transceiver.get());
      }
    }
    // |video_track| goes out of scope and destroys the C++ instance
  }
}

void PeerConnectionImpl::OnLocalDescCreated(
    webrtc::SessionDescriptionInterface* desc) noexcept {
  if (!peer_) {
    return;
  }
  rtc::scoped_refptr<webrtc::SetSessionDescriptionObserver> observer =
      new rtc::RefCountedObject<SessionDescObserver>([this] {
        // Inspect transceiver directions, check for changes to update the
        // interop layer with the actually negotiated direction.
        std::vector<rtc::scoped_refptr<webrtc::RtpTransceiverInterface>>
            changed_transceivers;
        int mline_index = 0;  // native transceivers are in mline_index order
        for (auto&& tr : peer_->GetTransceivers()) {
          // If transceiver is created from the result of applying a local
          // description, then the transceiver name is extracted from the
          // sender, as the name should have been set by the user.
          std::string name = ExtractTransceiverNameFromSender(tr->sender());
          ErrorOr<RefPtr<Transceiver>> err =
              GetOrCreateTransceiver(mline_index, tr, std::move(name));
          RTC_DCHECK(err.ok());
          err.value()->OnSessionDescUpdated(/*remote=*/false);
          ++mline_index;
        }

        // Fire interop callback, if any
        {
          auto lock = std::scoped_lock{local_sdp_ready_to_send_callback_mutex_};
          if (auto cb = local_sdp_ready_to_send_callback_) {
            auto desc = peer_->local_description();
            std::string type{SdpTypeToString(desc->GetType())};
            std::string sdp;
            desc->ToString(&sdp);
            cb(type.c_str(), sdp.c_str());
          }
        }
      });
  // SetLocalDescription will invoke observer.OnSuccess() once done, which
  // will in turn invoke the |local_sdp_ready_to_send_callback_| registered if
  // any, or do nothing otherwise. The observer is a mandatory parameter.
  peer_->SetLocalDescription(observer, desc);
}

void PeerConnectionImpl::OnLocalTrackAddedToAudioTransceiver(
    AudioTransceiver& transceiver,
    LocalAudioTrack& track) {
  rtc::CritScope lock(&tracks_mutex_);
  RTC_DCHECK(std::find_if(transceivers_.begin(), transceivers_.end(),
                          [&transceiver](const RefPtr<Transceiver>& tr) {
                            return ((tr.get() == &transceiver) &&
                                    (tr->GetMediaKind() == MediaKind::kAudio));
                          }) != transceivers_.end());
  RTC_DCHECK(std::find_if(local_audio_tracks_.begin(),
                          local_audio_tracks_.end(),
                          [&track](const RefPtr<LocalAudioTrack>& tr) {
                            return (tr.get() == &track);
                          }) == local_audio_tracks_.end());
  local_audio_tracks_.push_back(&track);
}

void PeerConnectionImpl::OnLocalTrackRemovedFromAudioTransceiver(
    AudioTransceiver& transceiver,
    LocalAudioTrack& track) {
  rtc::CritScope lock(&tracks_mutex_);
  RTC_DCHECK(std::find_if(transceivers_.begin(), transceivers_.end(),
                          [&transceiver](const RefPtr<Transceiver>& tr) {
                            return ((tr.get() == &transceiver) &&
                                    (tr->GetMediaKind() == MediaKind::kAudio));
                          }) != transceivers_.end());
  auto it = std::find_if(local_audio_tracks_.begin(), local_audio_tracks_.end(),
                         [&track](const RefPtr<LocalAudioTrack>& tr) {
                           return (tr.get() == &track);
                         });
  RTC_DCHECK(it != local_audio_tracks_.end());
  local_audio_tracks_.erase(it);
}

void PeerConnectionImpl::OnLocalTrackAddedToVideoTransceiver(
    VideoTransceiver& transceiver,
    LocalVideoTrack& track) {
  rtc::CritScope lock(&tracks_mutex_);
  RTC_DCHECK(std::find_if(transceivers_.begin(), transceivers_.end(),
                          [&transceiver](const RefPtr<Transceiver>& tr) {
                            return ((tr.get() == &transceiver) &&
                                    (tr->GetMediaKind() == MediaKind::kVideo));
                          }) != transceivers_.end());
  RTC_DCHECK(std::find_if(local_video_tracks_.begin(),
                          local_video_tracks_.end(),
                          [&track](const RefPtr<LocalVideoTrack>& tr) {
                            return (tr.get() == &track);
                          }) == local_video_tracks_.end());
  local_video_tracks_.push_back(&track);
}

void PeerConnectionImpl::OnLocalTrackRemovedFromVideoTransceiver(
    VideoTransceiver& transceiver,
    LocalVideoTrack& track) {
  rtc::CritScope lock(&tracks_mutex_);
  RTC_DCHECK(std::find_if(transceivers_.begin(), transceivers_.end(),
                          [&transceiver](const RefPtr<Transceiver>& tr) {
                            return ((tr.get() == &transceiver) &&
                                    (tr->GetMediaKind() == MediaKind::kVideo));
                          }) != transceivers_.end());
  auto it = std::find_if(local_video_tracks_.begin(), local_video_tracks_.end(),
                         [&track](const RefPtr<LocalVideoTrack>& tr) {
                           return (tr.get() == &track);
                         });
  RTC_DCHECK(it != local_video_tracks_.end());
  local_video_tracks_.erase(it);
}

Error PeerConnectionImpl::InsertTransceiverAtMlineIndex(
    int mline_index,
    RefPtr<Transceiver> transceiver) {
  RTC_CHECK(mline_index >= 0);
  rtc::CritScope lock(&tracks_mutex_);
  if (mline_index >= transceivers_.size()) {
    // Insert empty entries for now; they should be filled when processing
    // other added remote tracks or when finishing the transceiver status
    // update.
    while (mline_index >= transceivers_.size() + 1) {
      transceivers_.push_back(nullptr);
    }
    transceivers_.push_back(transceiver);
  } else {
    if (transceivers_[mline_index]) {
      RTC_LOG(LS_ERROR) << "Trying to insert transceiver (name="
                        << transceiver->GetName().c_str()
                        << ") at mline index #" << mline_index
                        << ", but another transceiver (name="
                        << transceivers_[mline_index]->GetName().c_str()
                        << ") already exists with the same index.";
      return Error(Result::kUnknownError,
                   "Duplicate transceiver for mline index");
    }
    transceivers_[mline_index] = transceiver;
  }
  return Error(Result::kSuccess);
}

ErrorOr<RefPtr<AudioTransceiver>>
PeerConnectionImpl::GetOrCreateAudioTransceiverForSender(
    webrtc::RtpSenderInterface* sender,
    mrsAudioTransceiverInteropHandle transceiver_interop_handle) {
  RTC_DCHECK(sender->media_type() == cricket::MediaType::MEDIA_TYPE_AUDIO);

  // Find existing transceiver for sender
  auto it = std::find_if(transceivers_.begin(), transceivers_.end(),
                         [sender](const RefPtr<Transceiver>& tr) {
                           return (tr && (tr->impl()->sender() == sender));
                         });
  if (it != transceivers_.end()) {
    RTC_DCHECK(MediaKind::kAudio == it->get()->GetMediaKind());
    RefPtr<AudioTransceiver> audio_transceiver =
        static_cast<AudioTransceiver*>(it->get());
    RTC_DCHECK_EQ(transceiver_interop_handle,
                  audio_transceiver->GetInteropHandle());
    return audio_transceiver;
  }

  std::string name = ExtractTransceiverNameFromSender(sender);

  // Create new transceiver wrapper for a newly created local audio track.
  // This is called from AddLocalAudioTrack() only, after calling the lower
  // level AddTrack() which may reuse an existing transceiver, so trust the
  // implementation for the mline index.
  RefPtr<AudioTransceiver> wrapper;
  int mline_index = -1;
  switch (peer_->GetConfiguration().sdp_semantics) {
    case webrtc::SdpSemantics::kPlanB: {
      assert(false);  //< TODO...
    } break;
    case webrtc::SdpSemantics::kUnifiedPlan: {
      // Find transceiver implementation. It doesn't seem like there is a direct
      // back-link, so iterate over all the peer connection transceivers.
      auto transceivers = peer_->GetTransceivers();
      auto it_tr = std::find_if(
          transceivers.begin(), transceivers.end(),
          [sender](auto const& tr) { return (tr->sender() == sender); });
      if (it_tr == transceivers.end()) {
        return Error(Result::kInvalidOperation,
                     "Cannot match RTP sender with RTP transceiver.");
      }
      rtc::scoped_refptr<webrtc::RtpTransceiverInterface> impl = *it_tr;
      mline_index = (int)std::distance(transceivers.begin(), it_tr);

      // Create the transceiver wrapper
      wrapper =
          new AudioTransceiver(*this, mline_index, std::move(name),
                               std::move(impl), transceiver_interop_handle);

      // Note: at this point the native wrapper knows about the interop wrapper,
      // but not the opposite. Normally we'd fire another "created-callback"
      // with the native wrapper handle to sync the interop wrapper, but here it
      // is being created as part of a local track creation, so we bundle that
      // with the "track-created" event.
    } break;
    default:
      return Error(Result::kUnknownError, "Unknown SDP semantic");
  }
  if (wrapper) {
    auto err = InsertTransceiverAtMlineIndex(mline_index, wrapper);
    if (!err.ok()) {
      return err;
    }
    return wrapper;
  }
  return Error(Result::kUnknownError,
               "Failed to create a new transceiver for local audio track.");
}

ErrorOr<RefPtr<VideoTransceiver>>
PeerConnectionImpl::GetOrCreateVideoTransceiverForSender(
    webrtc::RtpSenderInterface* sender,
    mrsVideoTransceiverInteropHandle transceiver_interop_handle) {
  RTC_DCHECK(sender->media_type() == cricket::MediaType::MEDIA_TYPE_VIDEO);

  // Find existing transceiver for sender
  auto it = std::find_if(transceivers_.begin(), transceivers_.end(),
                         [sender](const RefPtr<Transceiver>& tr) {
                           return (tr && (tr->impl()->sender() == sender));
                         });
  if (it != transceivers_.end()) {
    RTC_DCHECK(MediaKind::kVideo == it->get()->GetMediaKind());
    RefPtr<VideoTransceiver> video_transceiver =
        static_cast<VideoTransceiver*>(it->get());
    RTC_DCHECK_EQ(transceiver_interop_handle,
                  video_transceiver->GetInteropHandle());
    return video_transceiver;
  }

  std::string name = ExtractTransceiverNameFromSender(sender);

  // Create new transceiver for video track
  RefPtr<VideoTransceiver> wrapper;
  int mline_index = -1;
  switch (peer_->GetConfiguration().sdp_semantics) {
    case webrtc::SdpSemantics::kPlanB: {
      assert(false);  //< TODO...
    } break;
    case webrtc::SdpSemantics::kUnifiedPlan: {
      // Find transceiver implementation. It doesn't seem like there is a direct
      // back-link, so iterate over all the peer connection transceivers.
      auto transceivers = peer_->GetTransceivers();
      auto it_tr = std::find_if(
          transceivers.begin(), transceivers.end(),
          [sender](auto const& tr) { return (tr->sender() == sender); });
      if (it_tr == transceivers.end()) {
        return Error(Result::kInvalidOperation,
                     "Cannot match RTP sender with RTP transceiver.");
      }
      rtc::scoped_refptr<webrtc::RtpTransceiverInterface> impl = *it_tr;
      mline_index = (int)std::distance(transceivers.begin(), it_tr);

      // Create the transceiver wrapper
      wrapper =
          new VideoTransceiver(*this, mline_index, std::move(name),
                               std::move(impl), transceiver_interop_handle);

      // Note: at this point the native wrapper knows about the interop wrapper,
      // but not the opposite. Normally we'd fire another "created-callback"
      // with the native wrapper handle to sync the interop wrapper, but here it
      // is being created as part of a local track creation, so we bundle that
      // with the "track-created" event.
    } break;
    default:
      return Error(Result::kUnknownError, "Unknown SDP semantic");
  }
  if (wrapper) {
    auto err = InsertTransceiverAtMlineIndex(mline_index, wrapper);
    if (!err.ok()) {
      return err;
    }
    return wrapper;
  }
  return Error(Result::kUnknownError,
               "Failed to create a new transceiver for local video track.");
}

ErrorOr<RefPtr<AudioTransceiver>>
PeerConnectionImpl::GetOrCreateAudioTransceiverForNewRemoteTrack(
    webrtc::RtpReceiverInterface* receiver) {
  RTC_DCHECK(receiver->media_type() == cricket::MediaType::MEDIA_TYPE_AUDIO);

  // Try to find an existing audio transceiver wrapper for the given RTP
  // receiver of the remote track.
  {
    auto it_tr = std::find_if(transceivers_.begin(), transceivers_.end(),
                              [receiver](const RefPtr<Transceiver>& tr) {
                                return (tr->impl()->receiver() == receiver);
                              });
    if (it_tr != transceivers_.end()) {
      RTC_DCHECK(MediaKind::kAudio == (*it_tr)->GetMediaKind());
      RefPtr<AudioTransceiver> audio_transceiver =
          static_cast<AudioTransceiver*>(it_tr->get());
      return audio_transceiver;
    }
  }

  // The new remote track should already have a low-level implementation RTP
  // transceiver from applying the remote description. But the wrapper for it
  // was not created yet. Find the RTP transceiver of the RTP receiver, bearing
  // in mind its mline index is not necessarily contiguous in the wrapper array.
  auto transceivers = peer_->GetTransceivers();
  auto it_impl = std::find_if(
      transceivers.begin(), transceivers.end(),
      [receiver](auto&& tr) { return tr->receiver() == receiver; });
  if (it_impl == transceivers.end()) {
    return Error(
        Result::kNotFound,
        "Failed to match RTP receiver with an existing RTP transceiver.");
  }
  rtc::scoped_refptr<webrtc::RtpTransceiverInterface> impl = *it_impl;
  const int mline_index = (int)std::distance(transceivers.begin(), it_impl);

  std::string name = ExtractTransceiverNameFromReceiver(receiver);

  // Create a new audio transceiver wrapper for it
  return CreateAudioTransceiver(mline_index, std::move(name), std::move(impl));
}

ErrorOr<RefPtr<VideoTransceiver>>
PeerConnectionImpl::GetOrCreateVideoTransceiverForRemoteNewTrack(
    webrtc::RtpReceiverInterface* receiver) {
  RTC_DCHECK(receiver->media_type() == cricket::MediaType::MEDIA_TYPE_VIDEO);

  // Try to find an existing video transceiver wrapper for the given RTP
  // receiver of the remote track.
  {
    auto it_tr = std::find_if(transceivers_.begin(), transceivers_.end(),
                              [receiver](const RefPtr<Transceiver>& tr) {
                                return (tr->impl()->receiver() == receiver);
                              });
    if (it_tr != transceivers_.end()) {
      RTC_DCHECK(MediaKind::kVideo == (*it_tr)->GetMediaKind());
      RefPtr<VideoTransceiver> video_transceiver =
          static_cast<VideoTransceiver*>(it_tr->get());
      return video_transceiver;
    }
  }

  // The new remote track should already have a low-level implementation RTP
  // transceiver from applying the remote description. But the wrapper for it
  // was not created yet. Find the RTP transceiver of the RTP receiver, bearing
  // in mind its mline index is not necessarily contiguous in the wrapper array.
  auto transceivers = peer_->GetTransceivers();
  auto it_impl = std::find_if(
      transceivers.begin(), transceivers.end(),
      [receiver](auto&& tr) { return tr->receiver() == receiver; });
  if (it_impl == transceivers.end()) {
    return Error(
        Result::kNotFound,
        "Failed to match RTP receiver with an existing RTP transceiver.");
  }
  rtc::scoped_refptr<webrtc::RtpTransceiverInterface> impl = *it_impl;
  const int mline_index = (int)std::distance(transceivers.begin(), it_impl);

  std::string name = ExtractTransceiverNameFromReceiver(receiver);

  // Create a new video transceiver wrapper for it
  return CreateVideoTransceiver(mline_index, std::move(name), std::move(impl));
}

ErrorOr<RefPtr<Transceiver>> PeerConnectionImpl::GetOrCreateTransceiver(
    int mline_index,
    webrtc::RtpTransceiverInterface* rtp_transceiver,
    std::string name) {
  switch (rtp_transceiver->media_type()) {
    case cricket::MediaType::MEDIA_TYPE_AUDIO: {
      // Find an existing transceiver wrapper which would have been created just
      // a moment ago by the remote track added callback.
      rtc::CritScope lock(&tracks_mutex_);
      for (auto&& tr : transceivers_) {
        if (tr && (tr->impl() == rtp_transceiver)) {
          RTC_DCHECK(MediaKind::kAudio == tr->GetMediaKind());
          return static_cast<RefPtr<Transceiver>>(tr);
        }
      }
      // Not found - create a new one
      return CreateAudioTransceiver(mline_index, std::move(name),
                                    rtp_transceiver);
    };

    case cricket::MediaType::MEDIA_TYPE_VIDEO: {
      // Find an existing transceiver wrapper which would have been created just
      // a moment ago by the remote track added callback.
      rtc::CritScope lock(&tracks_mutex_);
      for (auto&& tr : transceivers_) {
        if (tr && (tr->impl() == rtp_transceiver)) {
          RTC_DCHECK(MediaKind::kVideo == tr->GetMediaKind());
          return static_cast<RefPtr<Transceiver>>(tr);
        }
      }
      // Not found - create a new one
      return CreateVideoTransceiver(mline_index, std::move(name),
                                    rtp_transceiver);
    };

    default:
      return Error(Result::kUnknownError, "Unknown SDP semantic");
  }
}

ErrorOr<RefPtr<AudioTransceiver>> PeerConnectionImpl::CreateAudioTransceiver(
    int mline_index,
    std::string name,
    rtc::scoped_refptr<webrtc::RtpTransceiverInterface> rtp_transceiver) {
  // Create an interop wrapper for the new native object if needed
  mrsAudioTransceiverInteropHandle interop_handle{};
  if (auto create_cb = interop_callbacks_.audio_transceiver_create_object) {
    mrsAudioTransceiverConfig config{};
    config.name = name.c_str();
    config.mline_index = mline_index;
    config.initial_desired_direction =
        Transceiver::FromRtp(rtp_transceiver->direction());
    interop_handle = (*create_cb)(interop_handle_, config);
  }

  // Create new transceiver wrapper
  RefPtr<AudioTransceiver> transceiver;
  switch (peer_->GetConfiguration().sdp_semantics) {
    case webrtc::SdpSemantics::kPlanB: {
      assert(false);  //< TODO...
    } break;
    case webrtc::SdpSemantics::kUnifiedPlan: {
      // Create the transceiver wrapper
      transceiver =
          new AudioTransceiver(*this, mline_index, std::move(name),
                               std::move(rtp_transceiver), interop_handle);

      // Synchronize the interop wrapper with the current object.
      if (auto cb = interop_callbacks_.audio_transceiver_finish_create) {
        transceiver->AddRef();
        cb(interop_handle, transceiver.get());
      }
    } break;
    default:
      return Error(Result::kUnknownError, "Unknown SDP semantic");
  }
  if (transceiver) {
    auto err = InsertTransceiverAtMlineIndex(mline_index, transceiver);
    if (!err.ok()) {
      return err;
    }
  }
  return transceiver;
}

ErrorOr<RefPtr<VideoTransceiver>> PeerConnectionImpl::CreateVideoTransceiver(
    int mline_index,
    std::string name,
    rtc::scoped_refptr<webrtc::RtpTransceiverInterface> rtp_transceiver) {
  // Create an interop wrapper for the new native object if needed
  mrsVideoTransceiverInteropHandle interop_handle{};
  if (auto create_cb = interop_callbacks_.video_transceiver_create_object) {
    mrsVideoTransceiverConfig config{};
    config.name = name.c_str();
    config.mline_index = mline_index;
    config.initial_desired_direction =
        Transceiver::FromRtp(rtp_transceiver->direction());
    interop_handle = (*create_cb)(interop_handle_, config);
  }

  // Create new transceiver wrapper
  RefPtr<VideoTransceiver> transceiver;
  switch (peer_->GetConfiguration().sdp_semantics) {
    case webrtc::SdpSemantics::kPlanB: {
      assert(false);  //< TODO...
    } break;
    case webrtc::SdpSemantics::kUnifiedPlan: {
      // Create the transceiver wrapper
      transceiver =
          new VideoTransceiver(*this, mline_index, std::move(name),
                               std::move(rtp_transceiver), interop_handle);

      // Synchronize the interop wrapper with the current object.
      if (auto cb = interop_callbacks_.video_transceiver_finish_create) {
        transceiver->AddRef();
        cb(interop_handle, transceiver.get());
      }
    } break;
    default:
      return Error(Result::kUnknownError, "Unknown SDP semantic");
  }
  if (transceiver) {
    auto err = InsertTransceiverAtMlineIndex(mline_index, transceiver);
    if (!err.ok()) {
      return err;
    }
  }
  return transceiver;
}

std::string PeerConnectionImpl::ExtractTransceiverNameFromSender(
    webrtc::RtpSenderInterface* sender) {
  // Find the pairing name as the first stream ID.
  // See |LocalAudioTrack::GetName()|, |RemoteAudioTrack::GetName()|,
  // |LocalVideoTrack::GetName()|, |RemoteVideoTrack::GetName()|.
  auto ids = sender->stream_ids();
  if (!ids.empty()) {
    return ids[0];
  }
  // Fallback on track's ID, even though it's not pairable in Unified Plan (and
  // technically neither in Plan B, although this works in practice).
  if (rtc::scoped_refptr<webrtc::MediaStreamTrackInterface> track =
          sender->track()) {
    return track->id();
  }
  return {};
}

std::string PeerConnectionImpl::ExtractTransceiverNameFromReceiver(
    webrtc::RtpReceiverInterface* receiver) {
  // Find the pairing name as the first stream ID.
  // See |LocalAudioTrack::GetName()|, |RemoteAudioTrack::GetName()|,
  // |LocalVideoTrack::GetName()|, |RemoteVideoTrack::GetName()|.
  {
    // BUG
    // webrtc::RtpReceiverInterface::stream_ids() is not proxied correctly, does
    // not resolve to its implementation and instead always returns an empty
    // vector. Use ::streams() instead even if deprecated. Fixed by
    // https://webrtc.googlesource.com/src/+/5b1477839d8569291b88dfe950089d0ebf34bc8f
#if 0
    auto ids = receiver->stream_ids();
    if (!ids.empty()) {
      return ids[0];
    }
#else
    // Use internal implementation of stream_ids()
    auto streams = receiver->streams();
    if (!streams.empty()) {
      return streams[0]->id();
    }
#endif
  }
  // Fallback on track's ID, even though it's not pairable in Unified Plan (and
  // technically neither in Plan B, although this works in practice).
  if (rtc::scoped_refptr<webrtc::MediaStreamTrackInterface> track =
          receiver->track()) {
    return track->id();
  }
  return {};
}

webrtc::PeerConnectionInterface::IceTransportsType ICETransportTypeToNative(
    IceTransportType mrsValue) {
  using Native = webrtc::PeerConnectionInterface::IceTransportsType;
  using Impl = IceTransportType;
  static_assert((int)Native::kNone == (int)Impl::kNone);
  static_assert((int)Native::kNoHost == (int)Impl::kNoHost);
  static_assert((int)Native::kRelay == (int)Impl::kRelay);
  static_assert((int)Native::kAll == (int)Impl::kAll);
  return static_cast<Native>(mrsValue);
}

webrtc::PeerConnectionInterface::BundlePolicy BundlePolicyToNative(
    BundlePolicy mrsValue) {
  using Native = webrtc::PeerConnectionInterface::BundlePolicy;
  using Impl = BundlePolicy;
  static_assert((int)Native::kBundlePolicyBalanced == (int)Impl::kBalanced);
  static_assert((int)Native::kBundlePolicyMaxBundle == (int)Impl::kMaxBundle);
  static_assert((int)Native::kBundlePolicyMaxCompat == (int)Impl::kMaxCompat);
  return static_cast<Native>(mrsValue);
}

}  // namespace

namespace Microsoft::MixedReality::WebRTC {

ErrorOr<RefPtr<PeerConnection>> PeerConnection::create(
    const PeerConnectionConfiguration& config,
    mrsPeerConnectionInteropHandle interop_handle) {
  // Set the default value for the HL1 workaround before creating any
  // connection. This has no effect on other platforms.
  SetFrameHeightRoundMode(FrameHeightRoundMode::kCrop);

  // Ensure the factory exists
  RefPtr<GlobalFactory> global_factory = GlobalFactory::InstancePtr();
  rtc::scoped_refptr<webrtc::PeerConnectionFactoryInterface> factory =
      global_factory->GetPeerConnectionFactory();
  if (!factory) {
    return Error(Result::kUnknownError);
  }

  // Setup the connection configuration
  webrtc::PeerConnectionInterface::RTCConfiguration rtc_config;
  if (config.encoded_ice_servers != nullptr) {
    std::string encoded_ice_servers{config.encoded_ice_servers};
    rtc_config.servers = DecodeIceServers(encoded_ice_servers);
  }
  rtc_config.enable_rtp_data_channel = false;  // Always false for security
  rtc_config.enable_dtls_srtp = true;          // Always true for security
  rtc_config.type = ICETransportTypeToNative(config.ice_transport_type);
  rtc_config.bundle_policy = BundlePolicyToNative(config.bundle_policy);
  rtc_config.sdp_semantics = (config.sdp_semantic == SdpSemantic::kUnifiedPlan
                                  ? webrtc::SdpSemantics::kUnifiedPlan
                                  : webrtc::SdpSemantics::kPlanB);
  auto peer = new PeerConnectionImpl(interop_handle);
  webrtc::PeerConnectionDependencies dependencies(peer);
  rtc::scoped_refptr<webrtc::PeerConnectionInterface> impl =
      factory->CreatePeerConnection(rtc_config, std::move(dependencies));
  if (impl.get() == nullptr) {
    return Error(Result::kUnknownError);
  }
  peer->SetPeerImpl(std::move(impl));
  return RefPtr<PeerConnection>(peer);
}

void PeerConnection::GetStats(webrtc::RTCStatsCollectorCallback* callback) {
  ((PeerConnectionImpl*)this)->peer_->GetStats(callback);
}

}  // namespace Microsoft::MixedReality::WebRTC<|MERGE_RESOLUTION|>--- conflicted
+++ resolved
@@ -7,14 +7,10 @@
 
 #include "audio_frame_observer.h"
 #include "data_channel.h"
-<<<<<<< HEAD
-#include "local_video_track.h"
+#include "media/local_video_track.h"
 #include "media/local_audio_track.h"
 #include "media/remote_audio_track.h"
 #include "media/remote_video_track.h"
-=======
-#include "media/local_video_track.h"
->>>>>>> 3e8ca31a
 #include "peer_connection.h"
 #include "sdp_utils.h"
 #include "video_frame_observer.h"
@@ -387,7 +383,6 @@
 
   void OnLocalDescCreated(webrtc::SessionDescriptionInterface* desc) noexcept;
 
-<<<<<<< HEAD
   //
   // Internal
   //
@@ -401,9 +396,6 @@
   void OnLocalTrackRemovedFromVideoTransceiver(VideoTransceiver& transceiver,
                                                LocalVideoTrack& track) override;
 
- protected:
-=======
->>>>>>> 3e8ca31a
   /// The underlying PC object from the core implementation. This is NULL
   /// after |Close()| is called.
   rtc::scoped_refptr<webrtc::PeerConnectionInterface> peer_;
@@ -1317,7 +1309,6 @@
     return false;
   rtc::scoped_refptr<webrtc::SetRemoteDescriptionObserverInterface> observer =
       new rtc::RefCountedObject<SetRemoteSessionDescObserver>([this, callback] {
-<<<<<<< HEAD
         // Inspect transceiver directions, check for changes to update the
         // interop layer with the actually negotiated direction.
         std::vector<rtc::scoped_refptr<webrtc::RtpTransceiverInterface>>
@@ -1334,8 +1325,6 @@
           err.value()->OnSessionDescUpdated(/*remote=*/true);
           ++mline_index;
         }
-=======
->>>>>>> 3e8ca31a
         // Fire completed callback to signal remote description was applied.
         callback();
       });
