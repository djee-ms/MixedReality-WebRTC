--- conflicted
+++ resolved
@@ -175,25 +175,12 @@
  public:
   mrsPeerConnectionInteropHandle hhh;
 
-<<<<<<< HEAD
   PeerConnectionImpl(RefPtr<GlobalFactory> global_factory,
                      mrsPeerConnectionInteropHandle interop_handle)
       : PeerConnection(std::move(global_factory)),
         interop_handle_(interop_handle) {}
 
   ~PeerConnectionImpl() noexcept { Close(); }
-=======
-  PeerConnectionImpl(mrsPeerConnectionInteropHandle interop_handle)
-      : interop_handle_(interop_handle) {
-    GlobalFactory::InstancePtr()->AddObject(ObjectType::kPeerConnection, this);
-  }
-
-  ~PeerConnectionImpl() noexcept {
-    Close();
-    GlobalFactory::InstancePtr()->RemoveObject(ObjectType::kPeerConnection,
-                                               this);
-  }
->>>>>>> da68179d
 
   void SetPeerImpl(rtc::scoped_refptr<webrtc::PeerConnectionInterface> impl) {
     peer_ = std::move(impl);
@@ -2295,16 +2282,10 @@
   SetFrameHeightRoundMode(FrameHeightRoundMode::kCrop);
 
   // Ensure the factory exists
-<<<<<<< HEAD
-  RefPtr<GlobalFactory> global_factory(GlobalFactory::GetLock());
-  rtc::scoped_refptr<webrtc::PeerConnectionFactoryInterface> factory =
+  RefPtr<GlobalFactory> global_factory(GlobalFactory::InstancePtr());
+  rtc::scoped_refptr<webrtc::PeerConnectionFactoryInterface> pc_factory =
       global_factory->GetPeerConnectionFactory();
-  if (!factory) {
-=======
-  RefPtr<GlobalFactory> global_factory = GlobalFactory::InstancePtr();
-  auto pc_factory = global_factory->GetPeerConnectionFactory();
   if (!pc_factory) {
->>>>>>> da68179d
     return Error(Result::kUnknownError);
   }
 
