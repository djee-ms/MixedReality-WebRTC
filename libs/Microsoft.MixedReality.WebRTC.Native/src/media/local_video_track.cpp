--- conflicted
+++ resolved
@@ -1,180 +1,133 @@
-// Copyright (c) Microsoft Corporation.
-// Licensed under the MIT License.
-
-#include "pch.h"
-
-#include "interop/global_factory.h"
-#include "local_video_track.h"
-#include "peer_connection.h"
-
-namespace Microsoft::MixedReality::WebRTC {
-
-LocalVideoTrack::LocalVideoTrack(
-    RefPtr<GlobalFactory> global_factory,
-    rtc::scoped_refptr<webrtc::VideoTrackInterface> track,
-    mrsLocalVideoTrackInteropHandle interop_handle) noexcept
-    : MediaTrack(std::move(global_factory), ObjectType::kLocalVideoTrack),
-      track_(std::move(track)),
-      interop_handle_(interop_handle),
-      track_name_(track_->id()) {
-  RTC_CHECK(track_);
-<<<<<<< HEAD
-  kind_ = TrackKind::kVideoTrack;
-=======
-  kind_ = mrsTrackKind::kVideoTrack;
->>>>>>> f4642d37
-  rtc::VideoSinkWants sink_settings{};
-  sink_settings.rotation_applied = true;
-  track_->AddOrUpdateSink(this, sink_settings);
-}
-
-LocalVideoTrack::LocalVideoTrack(
-    RefPtr<GlobalFactory> global_factory,
-    PeerConnection& owner,
-<<<<<<< HEAD
-    RefPtr<VideoTransceiver> transceiver,
-=======
-    Transceiver* transceiver,
->>>>>>> f4642d37
-    rtc::scoped_refptr<webrtc::VideoTrackInterface> track,
-    rtc::scoped_refptr<webrtc::RtpSenderInterface> sender,
-    mrsLocalVideoTrackInteropHandle interop_handle) noexcept
-    : MediaTrack(std::move(global_factory),
-                 ObjectType::kLocalVideoTrack,
-                 owner),
-      track_(std::move(track)),
-      sender_(std::move(sender)),
-<<<<<<< HEAD
-      transceiver_(std::move(transceiver)),
-=======
-      transceiver_(transceiver),
->>>>>>> f4642d37
-      interop_handle_(interop_handle),
-      track_name_(track_->id()) {
-  RTC_CHECK(owner_);
-  RTC_CHECK(transceiver_);
-<<<<<<< HEAD
-  RTC_CHECK(track_);
-  RTC_CHECK(sender_);
-  kind_ = TrackKind::kVideoTrack;
-=======
-  RTC_CHECK(transceiver_->GetMediaKind() == mrsMediaKind::kVideo);
-  RTC_CHECK(track_);
-  RTC_CHECK(sender_);
-  kind_ = mrsTrackKind::kVideoTrack;
->>>>>>> f4642d37
-  transceiver_->OnLocalTrackAdded(this);
-  rtc::VideoSinkWants sink_settings{};
-  sink_settings.rotation_applied = true;
-  track_->AddOrUpdateSink(this, sink_settings);
-}
-
-LocalVideoTrack::~LocalVideoTrack() {
-  track_->RemoveSink(this);
-  if (transceiver_) {
-    transceiver_->SetLocalTrack(nullptr);
-  }
-  RTC_CHECK(!transceiver_);
-  RTC_CHECK(!owner_);
-}
-
-void LocalVideoTrack::SetEnabled(bool enabled) const noexcept {
-  track_->set_enabled(enabled);
-}
-
-bool LocalVideoTrack::IsEnabled() const noexcept {
-  return track_->enabled();
-}
-
-<<<<<<< HEAD
-RefPtr<VideoTransceiver> LocalVideoTrack::GetTransceiver() const noexcept {
-  return transceiver_;
-}
-
-=======
->>>>>>> f4642d37
-webrtc::VideoTrackInterface* LocalVideoTrack::impl() const {
-  return track_.get();
-}
-
-webrtc::RtpSenderInterface* LocalVideoTrack::sender() const {
-  RTC_DCHECK(transceiver_->IsUnifiedPlan());  // sender invalid in Plan B
-  return sender_.get();
-}
-
-void LocalVideoTrack::OnAddedToPeerConnection(
-    PeerConnection& owner,
-<<<<<<< HEAD
-    RefPtr<VideoTransceiver> transceiver,
-=======
-    Transceiver* transceiver,
->>>>>>> f4642d37
-    rtc::scoped_refptr<webrtc::RtpSenderInterface> sender) {
-  RTC_CHECK(!owner_);
-  RTC_CHECK(!transceiver_);
-  RTC_CHECK(!sender_);
-  RTC_CHECK(transceiver);
-<<<<<<< HEAD
-=======
-  RTC_CHECK(transceiver->GetMediaKind() == mrsMediaKind::kVideo);
->>>>>>> f4642d37
-  // In Plan B the RTP sender is not always available (depends on transceiver
-  // direction) so |sender| is invalid here.
-  RTC_CHECK(transceiver->IsPlanB() || sender);
-  owner_ = &owner;
-  sender_ = std::move(sender);  // NULL in Plan B
-<<<<<<< HEAD
-  transceiver_ = std::move(transceiver);
-=======
-  transceiver_ = transceiver;
->>>>>>> f4642d37
-  transceiver_->OnLocalTrackAdded(this);
-}
-
-void LocalVideoTrack::OnRemovedFromPeerConnection(
-    PeerConnection& old_owner,
-<<<<<<< HEAD
-    RefPtr<VideoTransceiver> old_transceiver,
-    rtc::scoped_refptr<webrtc::RtpSenderInterface> old_sender) {
-  RTC_CHECK_EQ(owner_, &old_owner);
-  RTC_CHECK_EQ(transceiver_.get(), old_transceiver.get());
-=======
-    Transceiver* old_transceiver,
-    rtc::scoped_refptr<webrtc::RtpSenderInterface> old_sender) {
-  RTC_CHECK_EQ(owner_, &old_owner);
-  RTC_CHECK_EQ(transceiver_, old_transceiver);
-  RTC_CHECK(old_transceiver->GetMediaKind() == mrsMediaKind::kVideo);
->>>>>>> f4642d37
-  // In Plan B the RTP sender is not always available (depends on transceiver
-  // direction) so |old_sender| is invalid here.
-  RTC_CHECK(old_transceiver->IsPlanB() || (sender_ == old_sender.get()));
-  owner_ = nullptr;
-  sender_ = nullptr;
-  transceiver_->OnLocalTrackRemoved(this);
-  transceiver_ = nullptr;
-}
-
-void LocalVideoTrack::RemoveFromPeerConnection(
-    webrtc::PeerConnectionInterface& peer) {
-  if (transceiver_->IsUnifiedPlan()) {
-    if (sender_) {
-      peer.RemoveTrack(sender_);
-      sender_ = nullptr;
-      owner_ = nullptr;
-      transceiver_->OnLocalTrackRemoved(this);
-      transceiver_ = nullptr;
-    }
-  } else {
-    transceiver_->SetTrackPlanB(nullptr);
-    transceiver_->SyncSenderPlanB(false, &peer, nullptr, nullptr);
-    owner_ = nullptr;
-    transceiver_->OnLocalTrackRemoved(this);
-<<<<<<< HEAD
-    transceiver_ = nullptr;
-=======
-    transceiver_ = nullptr;
->>>>>>> f4642d37
-  }
-}
-
-}  // namespace Microsoft::MixedReality::WebRTC
+// Copyright (c) Microsoft Corporation.
+// Licensed under the MIT License.
+
+#include "pch.h"
+
+#include "interop/global_factory.h"
+#include "local_video_track.h"
+#include "peer_connection.h"
+
+namespace Microsoft::MixedReality::WebRTC {
+
+LocalVideoTrack::LocalVideoTrack(
+    RefPtr<GlobalFactory> global_factory,
+    rtc::scoped_refptr<webrtc::VideoTrackInterface> track,
+    mrsLocalVideoTrackInteropHandle interop_handle) noexcept
+    : MediaTrack(std::move(global_factory), ObjectType::kLocalVideoTrack),
+      track_(std::move(track)),
+      interop_handle_(interop_handle),
+      track_name_(track_->id()) {
+  RTC_CHECK(track_);
+  kind_ = mrsTrackKind::kVideoTrack;
+  rtc::VideoSinkWants sink_settings{};
+  sink_settings.rotation_applied = true;
+  track_->AddOrUpdateSink(this, sink_settings);
+}
+
+LocalVideoTrack::LocalVideoTrack(
+    RefPtr<GlobalFactory> global_factory,
+    PeerConnection& owner,
+    Transceiver* transceiver,
+    rtc::scoped_refptr<webrtc::VideoTrackInterface> track,
+    rtc::scoped_refptr<webrtc::RtpSenderInterface> sender,
+    mrsLocalVideoTrackInteropHandle interop_handle) noexcept
+    : MediaTrack(std::move(global_factory),
+                 ObjectType::kLocalVideoTrack,
+                 owner),
+      track_(std::move(track)),
+      sender_(std::move(sender)),
+      transceiver_(transceiver),
+      interop_handle_(interop_handle),
+      track_name_(track_->id()) {
+  RTC_CHECK(owner_);
+  RTC_CHECK(transceiver_);
+  RTC_CHECK(transceiver_->GetMediaKind() == mrsMediaKind::kVideo);
+  RTC_CHECK(track_);
+  RTC_CHECK(sender_);
+  kind_ = mrsTrackKind::kVideoTrack;
+  transceiver_->OnLocalTrackAdded(this);
+  rtc::VideoSinkWants sink_settings{};
+  sink_settings.rotation_applied = true;
+  track_->AddOrUpdateSink(this, sink_settings);
+}
+
+LocalVideoTrack::~LocalVideoTrack() {
+  track_->RemoveSink(this);
+  if (transceiver_) {
+    transceiver_->SetLocalTrack(nullptr);
+  }
+  RTC_CHECK(!transceiver_);
+  RTC_CHECK(!owner_);
+}
+
+void LocalVideoTrack::SetEnabled(bool enabled) const noexcept {
+  track_->set_enabled(enabled);
+}
+
+bool LocalVideoTrack::IsEnabled() const noexcept {
+  return track_->enabled();
+}
+
+webrtc::VideoTrackInterface* LocalVideoTrack::impl() const {
+  return track_.get();
+}
+
+webrtc::RtpSenderInterface* LocalVideoTrack::sender() const {
+  RTC_DCHECK(transceiver_->IsUnifiedPlan());  // sender invalid in Plan B
+  return sender_.get();
+}
+
+void LocalVideoTrack::OnAddedToPeerConnection(
+    PeerConnection& owner,
+    Transceiver* transceiver,
+    rtc::scoped_refptr<webrtc::RtpSenderInterface> sender) {
+  RTC_CHECK(!owner_);
+  RTC_CHECK(!transceiver_);
+  RTC_CHECK(!sender_);
+  RTC_CHECK(transceiver);
+  RTC_CHECK(transceiver->GetMediaKind() == mrsMediaKind::kVideo);
+  // In Plan B the RTP sender is not always available (depends on transceiver
+  // direction) so |sender| is invalid here.
+  RTC_CHECK(transceiver->IsPlanB() || sender);
+  owner_ = &owner;
+  sender_ = std::move(sender);  // NULL in Plan B
+  transceiver_ = transceiver;
+  transceiver_->OnLocalTrackAdded(this);
+}
+
+void LocalVideoTrack::OnRemovedFromPeerConnection(
+    PeerConnection& old_owner,
+    Transceiver* old_transceiver,
+    rtc::scoped_refptr<webrtc::RtpSenderInterface> old_sender) {
+  RTC_CHECK_EQ(owner_, &old_owner);
+  RTC_CHECK_EQ(transceiver_, old_transceiver);
+  RTC_CHECK(old_transceiver->GetMediaKind() == mrsMediaKind::kVideo);
+  // In Plan B the RTP sender is not always available (depends on transceiver
+  // direction) so |old_sender| is invalid here.
+  RTC_CHECK(old_transceiver->IsPlanB() || (sender_ == old_sender.get()));
+  owner_ = nullptr;
+  sender_ = nullptr;
+  transceiver_->OnLocalTrackRemoved(this);
+  transceiver_ = nullptr;
+}
+
+void LocalVideoTrack::RemoveFromPeerConnection(
+    webrtc::PeerConnectionInterface& peer) {
+  if (transceiver_->IsUnifiedPlan()) {
+    if (sender_) {
+      peer.RemoveTrack(sender_);
+      sender_ = nullptr;
+      owner_ = nullptr;
+      transceiver_->OnLocalTrackRemoved(this);
+      transceiver_ = nullptr;
+    }
+  } else {
+    transceiver_->SetTrackPlanB(nullptr);
+    transceiver_->SyncSenderPlanB(false, &peer, nullptr, nullptr);
+    owner_ = nullptr;
+    transceiver_->OnLocalTrackRemoved(this);
+    transceiver_ = nullptr;
+  }
+}
+
+}  // namespace Microsoft::MixedReality::WebRTC