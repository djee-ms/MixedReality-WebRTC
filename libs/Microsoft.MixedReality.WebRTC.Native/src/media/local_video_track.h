// Copyright (c) Microsoft Corporation.
// Licensed under the MIT License.

#pragma once

#include "callback.h"
#include "interop_api.h"
#include "media/media_track.h"
#include "refptr.h"
#include "tracked_object.h"
#include "video_frame_observer.h"

namespace rtc {
template <typename T>
class scoped_refptr;
}

namespace webrtc {
class RtpSenderInterface;
class VideoTrackInterface;
}  // namespace webrtc

namespace Microsoft::MixedReality::WebRTC {

class PeerConnection;
<<<<<<< HEAD
class VideoTransceiver;
=======
class Transceiver;
>>>>>>> f4642d37

/// A local video track is a media track for a peer connection backed by a local
/// source, and transmitted to a remote peer.
///
/// The local nature of the track implies that the local peer has control on it,
/// including enabling or disabling the track, and removing it from the peer
/// connection. This is in contrast with a remote track	reflecting a track sent
/// by the remote peer, for which the local peer has limited control.
///
/// The local video track is backed by a local video track source. This is
/// typically a video capture device (e.g. webcam), but can	also be a source
/// producing programmatically generated frames. The local video track itself
/// has no knowledge about how the source produces the frames.
class LocalVideoTrack : public VideoFrameObserver, public MediaTrack {
 public:
  /// Constructor for a track not added to any peer connection.
  LocalVideoTrack(RefPtr<GlobalFactory> global_factory,
                  rtc::scoped_refptr<webrtc::VideoTrackInterface> track,
                  mrsLocalVideoTrackInteropHandle interop_handle) noexcept;

  /// Constructor for a track added to a peer connection.
  LocalVideoTrack(RefPtr<GlobalFactory> global_factory,
                  PeerConnection& owner,
<<<<<<< HEAD
                  RefPtr<VideoTransceiver> transceiver,
=======
                  Transceiver* transceiver,
>>>>>>> f4642d37
                  rtc::scoped_refptr<webrtc::VideoTrackInterface> track,
                  rtc::scoped_refptr<webrtc::RtpSenderInterface> sender,
                  mrsLocalVideoTrackInteropHandle interop_handle) noexcept;

  ~LocalVideoTrack() override;

  /// Get the name of the local video track.
  std::string GetName() const noexcept override { return track_name_; }

  /// Enable or disable the video track. An enabled track streams its content
  /// from its source to the remote peer. A disabled video track only sends
  /// black frames.
  void SetEnabled(bool enabled) const noexcept;

  /// Check if the track is enabled.
  /// See |SetEnabled(bool)|.
  [[nodiscard]] bool IsEnabled() const noexcept;

<<<<<<< HEAD
  [[nodiscard]] RefPtr<VideoTransceiver> GetTransceiver() const noexcept;
=======
  [[nodiscard]] Transceiver* GetTransceiver() const noexcept {
    return transceiver_;
  }
>>>>>>> f4642d37

  //
  // Advanced use
  //

  [[nodiscard]] webrtc::VideoTrackInterface* impl() const;
  [[nodiscard]] webrtc::RtpSenderInterface* sender() const;

  [[nodiscard]] webrtc::MediaStreamTrackInterface* GetMediaImpl()
      const override {
    return impl();
  }

  [[nodiscard]] mrsLocalVideoTrackInteropHandle GetInteropHandle() const
      noexcept {
    return interop_handle_;
  }

  /// Internal callback on added to a peer connection to update the internal
  /// state of the object.
  void OnAddedToPeerConnection(
      PeerConnection& owner,
<<<<<<< HEAD
      RefPtr<VideoTransceiver> transceiver,
=======
      Transceiver* transceiver,
>>>>>>> f4642d37
      rtc::scoped_refptr<webrtc::RtpSenderInterface> sender);

  /// Internal callback on removed from a peer connection to update the internal
  /// state of the object.
  void OnRemovedFromPeerConnection(
      PeerConnection& old_owner,
<<<<<<< HEAD
      RefPtr<VideoTransceiver> old_transceiver,
=======
      Transceiver* old_transceiver,
>>>>>>> f4642d37
      rtc::scoped_refptr<webrtc::RtpSenderInterface> old_sender);

  void RemoveFromPeerConnection(webrtc::PeerConnectionInterface& peer);

 private:
  /// Underlying core implementation.
  rtc::scoped_refptr<webrtc::VideoTrackInterface> track_;

  /// RTP sender this track is associated with.
  rtc::scoped_refptr<webrtc::RtpSenderInterface> sender_;

<<<<<<< HEAD
  /// Transceiver this track is associated with, if any.
  RefPtr<VideoTransceiver> transceiver_;
=======
  /// Weak back-pointer to the Transceiver this track is associated with, if
  /// any. This avoids a circular reference with the transceiver itself.
  Transceiver* transceiver_{nullptr};
>>>>>>> f4642d37

  /// Optional interop handle, if associated with an interop wrapper.
  mrsLocalVideoTrackInteropHandle interop_handle_{};

  /// Cached track name, to avoid dispatching on signaling thread.
  const std::string track_name_;
};

}  // namespace Microsoft::MixedReality::WebRTC<|MERGE_RESOLUTION|>--- conflicted
+++ resolved
@@ -23,11 +23,7 @@
 namespace Microsoft::MixedReality::WebRTC {
 
 class PeerConnection;
-<<<<<<< HEAD
-class VideoTransceiver;
-=======
 class Transceiver;
->>>>>>> f4642d37
 
 /// A local video track is a media track for a peer connection backed by a local
 /// source, and transmitted to a remote peer.
@@ -51,11 +47,7 @@
   /// Constructor for a track added to a peer connection.
   LocalVideoTrack(RefPtr<GlobalFactory> global_factory,
                   PeerConnection& owner,
-<<<<<<< HEAD
-                  RefPtr<VideoTransceiver> transceiver,
-=======
                   Transceiver* transceiver,
->>>>>>> f4642d37
                   rtc::scoped_refptr<webrtc::VideoTrackInterface> track,
                   rtc::scoped_refptr<webrtc::RtpSenderInterface> sender,
                   mrsLocalVideoTrackInteropHandle interop_handle) noexcept;
@@ -74,13 +66,9 @@
   /// See |SetEnabled(bool)|.
   [[nodiscard]] bool IsEnabled() const noexcept;
 
-<<<<<<< HEAD
-  [[nodiscard]] RefPtr<VideoTransceiver> GetTransceiver() const noexcept;
-=======
   [[nodiscard]] Transceiver* GetTransceiver() const noexcept {
     return transceiver_;
   }
->>>>>>> f4642d37
 
   //
   // Advanced use
@@ -103,22 +91,14 @@
   /// state of the object.
   void OnAddedToPeerConnection(
       PeerConnection& owner,
-<<<<<<< HEAD
-      RefPtr<VideoTransceiver> transceiver,
-=======
       Transceiver* transceiver,
->>>>>>> f4642d37
       rtc::scoped_refptr<webrtc::RtpSenderInterface> sender);
 
   /// Internal callback on removed from a peer connection to update the internal
   /// state of the object.
   void OnRemovedFromPeerConnection(
       PeerConnection& old_owner,
-<<<<<<< HEAD
-      RefPtr<VideoTransceiver> old_transceiver,
-=======
       Transceiver* old_transceiver,
->>>>>>> f4642d37
       rtc::scoped_refptr<webrtc::RtpSenderInterface> old_sender);
 
   void RemoveFromPeerConnection(webrtc::PeerConnectionInterface& peer);
@@ -130,14 +110,9 @@
   /// RTP sender this track is associated with.
   rtc::scoped_refptr<webrtc::RtpSenderInterface> sender_;
 
-<<<<<<< HEAD
-  /// Transceiver this track is associated with, if any.
-  RefPtr<VideoTransceiver> transceiver_;
-=======
   /// Weak back-pointer to the Transceiver this track is associated with, if
   /// any. This avoids a circular reference with the transceiver itself.
   Transceiver* transceiver_{nullptr};
->>>>>>> f4642d37
 
   /// Optional interop handle, if associated with an interop wrapper.
   mrsLocalVideoTrackInteropHandle interop_handle_{};
