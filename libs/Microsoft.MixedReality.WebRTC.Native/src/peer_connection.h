// Copyright (c) Microsoft Corporation.
// Licensed under the MIT License.

#pragma once

#include "audio_frame_observer.h"
#include "callback.h"
#include "data_channel.h"
<<<<<<< HEAD
#include "media/audio_transceiver.h"
#include "media/video_transceiver.h"
=======
#include "media/transceiver.h"
>>>>>>> f4642d37
#include "mrs_errors.h"
#include "refptr.h"
#include "tracked_object.h"
#include "video_frame_observer.h"

namespace Microsoft::MixedReality::WebRTC {

class PeerConnection;
class LocalAudioTrack;
class LocalVideoTrack;
class ExternalVideoTrackSource;
class DataChannel;

/// Settings for bitrate connection limits for a peer connection.
struct BitrateSettings {
  /// Start bitrate in bits per seconds when the connection is established.
  /// After that the connection will monitor the network bandwidth and media
  /// quality, and automatically adjust the bitrate.
  std::optional<int> start_bitrate_bps;

  /// Minimum bitrate in bits per seconds.
  std::optional<int> min_bitrate_bps;

  /// Maximum bitrate in bits per seconds.
  std::optional<int> max_bitrate_bps;
};

/// The PeerConnection class is the entry point to most of WebRTC.
/// It encapsulates a single connection between a local peer and a remote peer,
/// and hosts some critical events for signaling.
///
/// The high level flow to establish a connection is as follow:
/// - Create a peer connection object from a factory with
/// PeerConnection::create().
/// - Register custom callbacks to the various signaling events, and dispatch
/// signaling messages back and forth using the chosen signaling solution.
/// - Optionally add audio/video/data tracks. These can also be added after the
/// connection is established, but see remark below.
/// - Create a peer connection offer with |CreateOffer()|, or wait for the
/// remote peer to send an offer, and respond with an answer with
/// |CreateAnswer()|.
///
/// At any point, before or after the connection is initated (|CreateOffer()| or
/// |CreateAnswer()|) or established (|RegisterConnectedCallback()|), some
/// audio, video, and data tracks can be added to it, with the following notable
/// remarks and restrictions:
/// - Data tracks use the DTLS/SCTP protocol and are encrypted; this requires a
/// handshake to exchange encryption secrets. This exchange is only performed
/// during the initial connection handshake if at least one data track is
/// present. As a consequence, at least one data track needs to be added before
/// calling |CreateOffer()| or |CreateAnswer()| if the application ever need to
/// use data channels. Otherwise trying to add a data channel after that initial
/// handshake will always fail.
/// - Adding and removing any kind of tracks after the connection has been
/// initiated result in a |RenegotiationNeeded| event to perform a new track
/// negotiation, which requires signaling to be working. Therefore it is
/// recommended when this is known in advance to add tracks before starting to
/// establish a connection, in order to perform the first handshake with the
/// correct tracks offer/answer right away.
class PeerConnection : public TrackedObject {
 public:
  /// Create a new PeerConnection based on the given |config|.
  /// This serves as the constructor for PeerConnection.
  static ErrorOr<RefPtr<PeerConnection>> create(
      const mrsPeerConnectionConfiguration& config,
      mrsPeerConnectionInteropHandle interop_handle);

  /// Set the name of the peer connection. This is a friendly name opaque to the
  /// implementation, used mainly for debugging and logging.
  virtual void SetName(std::string_view name) = 0;

  //
  // Signaling
  //

  /// Callback invoked when a local SDP message is ready to be sent to the
  /// remote peer by the signalling solution, after being generated
  /// asynchronously by |CreateOffer()| or |CreateAnswer()|.
  ///
  /// The callback parameters are:
  /// - The null-terminated type of the SDP message. Valid values are "offer" or
  /// "answer".
  /// - The null-terminated SDP message content.
  using LocalSdpReadytoSendCallback = Callback<const char*, const char*>;

  /// Register a custom LocalSdpReadytoSendCallback invoked when a local SDP
  /// message is ready to be sent by the user to the remote peer. Users MUST
  /// register a callback and handle sending SDP messages to the remote peer,
  /// otherwise the connection cannot be established, even on local network.
  /// Only one callback can be registered at a time.
  virtual void RegisterLocalSdpReadytoSendCallback(
      LocalSdpReadytoSendCallback&& callback) noexcept = 0;

  /// Callback invoked when a local ICE candidate message is ready to be sent to
  /// the remote peer via the signalling solution.
  ///
  /// The callback parameters are:
  /// - The null-terminated ICE message content.
  /// - The mline index.
  /// - The MID string value.
  using IceCandidateReadytoSendCallback =
      Callback<const char*, int, const char*>;

  /// Register a custom |IceCandidateReadytoSendCallback| invoked when a local
  /// ICE candidate has been generated and is ready to be sent. Users MUST
  /// register a callback and handle sending ICE candidates, otherwise the
  /// connection cannot be established (except on local networks with direct IP
  /// access, where NAT traversal is not needed). Only one callback can be
  /// registered at a time.
  virtual void RegisterIceCandidateReadytoSendCallback(
      IceCandidateReadytoSendCallback&& callback) noexcept = 0;

  /// Callback invoked when the state of the ICE connection changed.
  /// Note that the current implementation (M71) mixes the state of ICE and
  /// DTLS, so this does not correspond exactly to the ICE connection state of
  /// the WebRTC 1.0 standard.
  using IceStateChangedCallback = Callback<mrsIceConnectionState>;

  /// Register a custom |IceStateChangedCallback| invoked when the state of the
  /// ICE connection changed. Only one callback can be registered at a time.
  virtual void RegisterIceStateChangedCallback(
      IceStateChangedCallback&& callback) noexcept = 0;

  /// Callback invoked when the state of the ICE gathering changed.
  using IceGatheringStateChangedCallback = Callback<mrsIceGatheringState>;

  /// Register a custom |IceStateChangedCallback| invoked when the state of the
  /// ICE gathering process changed. Only one callback can be registered at a
  /// time.
  virtual void RegisterIceGatheringStateChangedCallback(
      IceGatheringStateChangedCallback&& callback) noexcept = 0;

  /// Callback invoked when some SDP negotiation needs to be initiated, often
  /// because some tracks have been added to or removed from the peer
  /// connection, to notify the remote peer of the change and negotiate a new
  /// session. Typically an implementation will call |CreateOffer()| when
  /// receiving this notification to initiate a new SDP exchange. Failing to do
  /// so will prevent the remote peer from being informed about track changes.
  /// It is possible to delay calling |CreateOffer()| if the user expects
  /// multiple changes in a short timeframe, to group together all changes and
  /// perform a single renegotiation, for optimization purpose.
  using RenegotiationNeededCallback = Callback<>;

  /// Register a custom |RenegotiationNeededCallback| invoked when a session
  /// renegotiation is needed. Only one callback can be registered at a time.
  virtual void RegisterRenegotiationNeededCallback(
      RenegotiationNeededCallback&& callback) noexcept = 0;

  /// Notify the WebRTC engine that an ICE candidate has been received from the
  /// remote peer. The parameters correspond to the SDP message data provided by
  /// the |IceCandidateReadytoSendCallback|, after being transmitted to the
  /// other peer.
  virtual bool AddIceCandidate(const char* sdp_mid,
                               const int sdp_mline_index,
                               const char* candidate) noexcept = 0;

  /// Notify the WebRTC engine that an SDP message has been received from the
  /// remote peer. The parameters correspond to the SDP message data provided by
  /// the |LocalSdpReadytoSendCallback|, after being transmitted to the
  /// other peer.
  virtual bool SetRemoteDescriptionAsync(const char* type,
                                         const char* sdp,
                                         Callback<> callback) noexcept = 0;

  //
  // Connection
  //

  /// Callback invoked when the peer connection is established.
  /// This guarantees that the handshake process has terminated successfully,
  /// but does not guarantee that ICE exchanges are done.
  using ConnectedCallback = Callback<>;

  /// Register a custom |ConnectedCallback| invoked when the connection is
  /// established. Only one callback can be registered at a time.
  virtual void RegisterConnectedCallback(
      ConnectedCallback&& callback) noexcept = 0;

  /// Set the connection bitrate limits. These settings limit the network
  /// bandwidth use of the peer connection.
  virtual mrsResult SetBitrate(const BitrateSettings& settings) noexcept = 0;

  /// Create an SDP offer to attempt to establish a connection with the remote
  /// peer. Once the offer message is ready, the |LocalSdpReadytoSendCallback|
  /// callback is invoked to deliver the message.
  virtual bool CreateOffer() noexcept = 0;

  /// Create an SDP answer to accept a previously-received offer to establish a
  /// connection wit the remote peer. Once the answer message is ready, the
  /// |LocalSdpReadytoSendCallback| callback is invoked to deliver the message.
  virtual bool CreateAnswer() noexcept = 0;

  /// Close the peer connection. After the connection is closed, it cannot be
  /// opened again with the same C++ object. Instantiate a new |PeerConnection|
  /// object instead to create a new connection. No-op if already closed.
  virtual void Close() noexcept = 0;

  /// Check if the connection is closed. This returns |true| once |Close()| has
  /// been called.
  virtual bool IsClosed() const noexcept = 0;

  //
  // Video
  //
<<<<<<< HEAD

  virtual ErrorOr<RefPtr<VideoTransceiver>> AddVideoTransceiver(
      const VideoTransceiverInitConfig& config) noexcept = 0;

  /// Add a video track to the peer connection. If no RTP sender/transceiver
  /// exist, create a new one for that track. Otherwise try to reuse an existing
  /// one.
  virtual ErrorOr<RefPtr<LocalVideoTrack>> AddLocalVideoTrack(
      rtc::scoped_refptr<webrtc::VideoTrackInterface> video_track,
      mrsVideoTransceiverInteropHandle transceiver_interop_handle,
      mrsLocalVideoTrackInteropHandle track_interop_handle) noexcept = 0;

  /// Remove a local video track from the peer connection.
  /// The underlying RTP sender/transceiver are kept alive but inactive.
  virtual Result RemoveLocalVideoTrack(
      LocalVideoTrack& video_track) noexcept = 0;

  /// Remove all tracks sharing the given video track source.
  /// Note that currently video source sharing is not supported, so this will
  /// remove at most a single track backed by the given source.
  virtual void RemoveLocalVideoTracksFromSource(
      ExternalVideoTrackSource& source) noexcept = 0;
=======

  virtual ErrorOr<RefPtr<Transceiver>> AddVideoTransceiver(
      const mrsTransceiverInitConfig& config) noexcept = 0;

  /// Callback invoked when a remote video track is added to the peer
  /// connection.
  using VideoTrackAddedCallback = Callback<mrsRemoteVideoTrackInteropHandle,
                                           mrsRemoteVideoTrackHandle,
                                           mrsTransceiverInteropHandle,
                                           mrsTransceiverHandle>;

  /// Register a custom |VideoTrackAddedCallback| invoked when a remote video
  /// track is added to the peer connection. Only one callback can be registered
  /// at a time.
  virtual void RegisterVideoTrackAddedCallback(
      VideoTrackAddedCallback&& callback) noexcept = 0;

  /// Callback invoked when a remote video track is removed from the peer
  /// connection.
  using VideoTrackRemovedCallback = Callback<mrsRemoteVideoTrackInteropHandle,
                                             mrsRemoteVideoTrackHandle,
                                             mrsTransceiverInteropHandle,
                                             mrsTransceiverHandle>;

  /// Register a custom |VideoTrackRemovedCallback| invoked when a remote video
  /// track is removed from the peer connection. Only one callback can be
  /// registered at a time.
  virtual void RegisterVideoTrackRemovedCallback(
      VideoTrackRemovedCallback&& callback) noexcept = 0;
>>>>>>> f4642d37

  /// Callback invoked when a remote video track is added to the peer
  /// connection.
  using VideoTrackAddedCallback = Callback<mrsRemoteVideoTrackInteropHandle,
                                           mrsRemoteVideoTrackHandle,
                                           mrsVideoTransceiverInteropHandle,
                                           mrsVideoTransceiverHandle>;

  /// Register a custom |VideoTrackAddedCallback| invoked when a remote video
  /// track is added to the peer connection. Only one callback can be registered
  /// at a time.
  virtual void RegisterVideoTrackAddedCallback(
      VideoTrackAddedCallback&& callback) noexcept = 0;

  /// Callback invoked when a remote video track is removed from the peer
  /// connection.
  using VideoTrackRemovedCallback = Callback<mrsRemoteVideoTrackInteropHandle,
                                             mrsRemoteVideoTrackHandle,
                                             mrsVideoTransceiverInteropHandle,
                                             mrsVideoTransceiverHandle>;

  /// Register a custom |VideoTrackRemovedCallback| invoked when a remote video
  /// track is removed from the peer connection. Only one callback can be
  /// registered at a time.
  virtual void RegisterVideoTrackRemovedCallback(
      VideoTrackRemovedCallback&& callback) noexcept = 0;

  /// Rounding mode of video frame height for |SetFrameHeightRoundMode()|.
  /// This is only used on HoloLens 1 (UWP x86).
  enum class FrameHeightRoundMode {
    /// Leave frames unchanged.
    kNone = 0,

    /// Crop frame height to the nearest multiple of 16 pixels.
    /// ((height - nearestLowerMultipleOf16) / 2) rows are cropped from the top
    /// and (height - nearestLowerMultipleOf16 - croppedRowsTop) rows are
    /// cropped from the bottom.
    kCrop = 1,

    /// Pad frame height to the nearest multiple of 16 pixels.
    /// ((nearestHigherMultipleOf16 - height) / 2) rows are added symmetrically
    /// at the top and (nearestHigherMultipleOf16 - height - addedRowsTop) rows
    /// are added symmetrically at the bottom.
    kPad = 2
  };

  /// [HoloLens 1 only]
  /// Use this function to select whether resolutions where height is not a
  /// multiple of 16 pixels should be cropped, padded or left unchanged.
  /// Defaults to FrameHeightRoundMode::kCrop to avoid severe artifacts produced
  /// by the H.264 hardware encoder on HoloLens 1 due to a bug. The default
  /// value is applied when creating the first peer connection, so can be
  /// overridden with |SetFrameHeightRoundMode()| after that.
  static void SetFrameHeightRoundMode(FrameHeightRoundMode value);

  //
  // Audio
  //

<<<<<<< HEAD
  virtual ErrorOr<RefPtr<AudioTransceiver>> AddAudioTransceiver(
      const AudioTransceiverInitConfig& config) noexcept = 0;

  /// Add an audio track to the peer connection. If no RTP sender/transceiver
  /// exist, create a new one for that track. Otherwise try to reuse an existing
  /// one.
  virtual ErrorOr<RefPtr<LocalAudioTrack>> AddLocalAudioTrack(
      rtc::scoped_refptr<webrtc::AudioTrackInterface> audio_track,
      mrsAudioTransceiverInteropHandle transceiver_interop_handle,
      mrsLocalAudioTrackInteropHandle track_interop_handle) noexcept = 0;

  /// Remove an existing local audio track from the peer connection.
  /// The underlying RTP sender/transceiver are kept alive but inactive.
  virtual Result RemoveLocalAudioTrack(
      LocalAudioTrack& audio_track) noexcept = 0;
=======
  virtual ErrorOr<RefPtr<Transceiver>> AddAudioTransceiver(
      const mrsTransceiverInitConfig& config) noexcept = 0;

>>>>>>> f4642d37

  /// Callback invoked when a remote audio track is added to the peer
  /// connection.
  using AudioTrackAddedCallback = Callback<mrsRemoteAudioTrackInteropHandle,
                                           mrsRemoteAudioTrackHandle,
<<<<<<< HEAD
                                           mrsAudioTransceiverInteropHandle,
                                           mrsAudioTransceiverHandle>;
=======
                                           mrsTransceiverInteropHandle,
                                           mrsTransceiverHandle>;
>>>>>>> f4642d37

  /// Register a custom AudioTrackAddedCallback invoked when a remote audio
  /// track is is added to the peer connection. Only one callback can be
  /// registered at a time.
  virtual void RegisterAudioTrackAddedCallback(
      AudioTrackAddedCallback&& callback) noexcept = 0;

  /// Callback invoked when a remote audio track is removed from the peer
  /// connection.
  using AudioTrackRemovedCallback = Callback<mrsRemoteAudioTrackInteropHandle,
                                             mrsRemoteAudioTrackHandle,
<<<<<<< HEAD
                                             mrsAudioTransceiverInteropHandle,
                                             mrsAudioTransceiverHandle>;
=======
                                             mrsTransceiverInteropHandle,
                                             mrsTransceiverHandle>;
>>>>>>> f4642d37

  /// Register a custom AudioTrackRemovedCallback invoked when a remote audio
  /// track is removed from the peer connection. Only one callback can be
  /// registered at a time.
  virtual void RegisterAudioTrackRemovedCallback(
      AudioTrackRemovedCallback&& callback) noexcept = 0;

  //
  // Data channel
  //

  /// Callback invoked when a new data channel is received from the remote peer
  /// and added locally.
  using DataChannelAddedCallback =
      Callback<mrsDataChannelInteropHandle, mrsDataChannelHandle>;

  /// Callback invoked when a data channel is removed from the remote peer and
  /// removed locally.
  using DataChannelRemovedCallback =
      Callback<mrsDataChannelInteropHandle, mrsDataChannelHandle>;

  /// Register a custom callback invoked when a new data channel is received
  /// from the remote peer and added locally. Only one callback can be
  /// registered at a time.
  virtual void RegisterDataChannelAddedCallback(
      DataChannelAddedCallback callback) noexcept = 0;

  /// Register a custom callback invoked when a data channel is removed by the
  /// remote peer and removed locally. Only one callback can be registered at a
  /// time.
  virtual void RegisterDataChannelRemovedCallback(
      DataChannelRemovedCallback callback) noexcept = 0;

  /// Create a new data channel and add it to the peer connection.
  /// This invokes the DataChannelAdded callback.
  ErrorOr<std::shared_ptr<DataChannel>> virtual AddDataChannel(
      int id,
      std::string_view label,
      bool ordered,
      bool reliable,
      mrsDataChannelInteropHandle dataChannelInteropHandle) noexcept = 0;

  /// Close a given data channel and remove it from the peer connection.
  /// This invokes the DataChannelRemoved callback.
  virtual void RemoveDataChannel(const DataChannel& data_channel) noexcept = 0;

  /// Close and remove from the peer connection all data channels at once.
  /// This invokes the DataChannelRemoved callback for each data channel.
  virtual void RemoveAllDataChannels() noexcept = 0;

  /// Notification from a non-negotiated DataChannel that it is open, so that
  /// the PeerConnection can fire a DataChannelAdded event. This is called
  /// automatically by non-negotiated data channels; do not call manually.
  virtual void OnDataChannelAdded(const DataChannel& data_channel) noexcept = 0;

  /// Internal use.
  void GetStats(webrtc::RTCStatsCollectorCallback* callback);

  //
  // Advanced use
  //

  /// Register some interop callbacks to allow the native implementation to
  /// interact with the interop layer. This is called automatically; do not call
  /// manually.
  virtual mrsResult RegisterInteropCallbacks(
      const mrsPeerConnectionInteropCallbacks& callbacks) noexcept = 0;

  //
  // Internal
  //

  /// Internal callback on local audio track added to an audio transceiver of
  /// this peer connection, to add it to the internal collection of local audio
  /// tracks.
  virtual void OnLocalTrackAddedToAudioTransceiver(
      AudioTransceiver& transceiver,
      LocalAudioTrack& track) = 0;

  /// Internal callback on local audio track removed from an audio transceiver
  /// of this peer connection, to remove it from the internal collection of
  /// local audio tracks.
  virtual void OnLocalTrackRemovedFromAudioTransceiver(
      AudioTransceiver& transceiver,
      LocalAudioTrack& track) = 0;

  /// Internal callback on local video track added to a video transceiver of
  /// this peer connection, to add it to the internal collection of local video
  /// tracks.
  virtual void OnLocalTrackAddedToVideoTransceiver(
      VideoTransceiver& transceiver,
      LocalVideoTrack& track) = 0;

  /// Internal callback on local video track removed from a video transceiver
  /// of this peer connection, to remove it from the internal collection of
  /// local video tracks.
  virtual void OnLocalTrackRemovedFromVideoTransceiver(
      VideoTransceiver& transceiver,
      LocalVideoTrack& track) = 0;

 protected:
  PeerConnection(RefPtr<GlobalFactory> global_factory);
};

}  // namespace Microsoft::MixedReality::WebRTC<|MERGE_RESOLUTION|>--- conflicted
+++ resolved
@@ -6,12 +6,7 @@
 #include "audio_frame_observer.h"
 #include "callback.h"
 #include "data_channel.h"
-<<<<<<< HEAD
-#include "media/audio_transceiver.h"
-#include "media/video_transceiver.h"
-=======
 #include "media/transceiver.h"
->>>>>>> f4642d37
 #include "mrs_errors.h"
 #include "refptr.h"
 #include "tracked_object.h"
@@ -216,30 +211,6 @@
   //
   // Video
   //
-<<<<<<< HEAD
-
-  virtual ErrorOr<RefPtr<VideoTransceiver>> AddVideoTransceiver(
-      const VideoTransceiverInitConfig& config) noexcept = 0;
-
-  /// Add a video track to the peer connection. If no RTP sender/transceiver
-  /// exist, create a new one for that track. Otherwise try to reuse an existing
-  /// one.
-  virtual ErrorOr<RefPtr<LocalVideoTrack>> AddLocalVideoTrack(
-      rtc::scoped_refptr<webrtc::VideoTrackInterface> video_track,
-      mrsVideoTransceiverInteropHandle transceiver_interop_handle,
-      mrsLocalVideoTrackInteropHandle track_interop_handle) noexcept = 0;
-
-  /// Remove a local video track from the peer connection.
-  /// The underlying RTP sender/transceiver are kept alive but inactive.
-  virtual Result RemoveLocalVideoTrack(
-      LocalVideoTrack& video_track) noexcept = 0;
-
-  /// Remove all tracks sharing the given video track source.
-  /// Note that currently video source sharing is not supported, so this will
-  /// remove at most a single track backed by the given source.
-  virtual void RemoveLocalVideoTracksFromSource(
-      ExternalVideoTrackSource& source) noexcept = 0;
-=======
 
   virtual ErrorOr<RefPtr<Transceiver>> AddVideoTransceiver(
       const mrsTransceiverInitConfig& config) noexcept = 0;
@@ -269,7 +240,6 @@
   /// registered at a time.
   virtual void RegisterVideoTrackRemovedCallback(
       VideoTrackRemovedCallback&& callback) noexcept = 0;
->>>>>>> f4642d37
 
   /// Callback invoked when a remote video track is added to the peer
   /// connection.
@@ -329,39 +299,16 @@
   // Audio
   //
 
-<<<<<<< HEAD
-  virtual ErrorOr<RefPtr<AudioTransceiver>> AddAudioTransceiver(
-      const AudioTransceiverInitConfig& config) noexcept = 0;
-
-  /// Add an audio track to the peer connection. If no RTP sender/transceiver
-  /// exist, create a new one for that track. Otherwise try to reuse an existing
-  /// one.
-  virtual ErrorOr<RefPtr<LocalAudioTrack>> AddLocalAudioTrack(
-      rtc::scoped_refptr<webrtc::AudioTrackInterface> audio_track,
-      mrsAudioTransceiverInteropHandle transceiver_interop_handle,
-      mrsLocalAudioTrackInteropHandle track_interop_handle) noexcept = 0;
-
-  /// Remove an existing local audio track from the peer connection.
-  /// The underlying RTP sender/transceiver are kept alive but inactive.
-  virtual Result RemoveLocalAudioTrack(
-      LocalAudioTrack& audio_track) noexcept = 0;
-=======
   virtual ErrorOr<RefPtr<Transceiver>> AddAudioTransceiver(
       const mrsTransceiverInitConfig& config) noexcept = 0;
 
->>>>>>> f4642d37
 
   /// Callback invoked when a remote audio track is added to the peer
   /// connection.
   using AudioTrackAddedCallback = Callback<mrsRemoteAudioTrackInteropHandle,
                                            mrsRemoteAudioTrackHandle,
-<<<<<<< HEAD
-                                           mrsAudioTransceiverInteropHandle,
-                                           mrsAudioTransceiverHandle>;
-=======
                                            mrsTransceiverInteropHandle,
                                            mrsTransceiverHandle>;
->>>>>>> f4642d37
 
   /// Register a custom AudioTrackAddedCallback invoked when a remote audio
   /// track is is added to the peer connection. Only one callback can be
@@ -373,13 +320,8 @@
   /// connection.
   using AudioTrackRemovedCallback = Callback<mrsRemoteAudioTrackInteropHandle,
                                              mrsRemoteAudioTrackHandle,
-<<<<<<< HEAD
-                                             mrsAudioTransceiverInteropHandle,
-                                             mrsAudioTransceiverHandle>;
-=======
                                              mrsTransceiverInteropHandle,
                                              mrsTransceiverHandle>;
->>>>>>> f4642d37
 
   /// Register a custom AudioTrackRemovedCallback invoked when a remote audio
   /// track is removed from the peer connection. Only one callback can be
