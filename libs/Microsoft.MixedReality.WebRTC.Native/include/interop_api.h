// Copyright (c) Microsoft Corporation.
// Licensed under the MIT License.

#pragma once

#include "audio_frame.h"
#include "export.h"
#include "result.h"
#include "video_frame.h"

extern "C" {

/// 32-bit boolean for interop API.
enum class mrsBool : int32_t { kTrue = -1, kFalse = 0 };

//
// Generic utilities
//

/// Report live objects to debug output, and return the number of live objects.
MRS_API uint32_t MRS_CALL mrsReportLiveObjects() noexcept;

/// Global MixedReality-WebRTC library shutdown options.
enum class mrsShutdownOptions : uint32_t {
  kNone = 0,

  /// Log some report about live objects when trying to shutdown, to help
  /// debugging. This flag is set by default.
  kLogLiveObjects = 0x1,

  /// When forcing shutdown, either because |mrsForceShutdown()| is called or
  /// because the program terminates, and some objects are still alive, attempt
  /// to break into the debugger. This is not available for all platforms.
  kDebugBreakOnForceShutdown = 0x2,

  /// Default flags value.
  kDefault = kLogLiveObjects
};

<<<<<<< HEAD
=======
/// Get options for the automatic shutdown of the MixedReality-WebRTC library.
/// This enables controlling the behavior of the library when it is shut down as
/// a result of all tracked objects being released, or when the program
/// terminates.
MRS_API mrsShutdownOptions MRS_CALL mrsGetShutdownOptions() noexcept;

>>>>>>> ad109568
/// Set options for the automatic shutdown of the MixedReality-WebRTC library.
/// This enables controlling the behavior of the library when it is shut down as
/// a result of all tracked objects being released, or when the program
/// terminates.
MRS_API void MRS_CALL
mrsSetShutdownOptions(mrsShutdownOptions options) noexcept;

/// Forcefully shutdown the library and release all resources (as possible), and
/// terminate the WebRTC threads to allow the shared module to be unloaded. This
/// is a last-resort measure for exceptional situations like unit testing where
/// loss of data is acceptable.
MRS_API void MRS_CALL mrsForceShutdown() noexcept;

/// Opaque enumerator type.
struct mrsEnumerator;

/// Handle to an enumerator.
/// This must be freed after use with |mrsCloseEnum|.
using mrsEnumHandle = mrsEnumerator*;

/// Close an enumerator previously obtained from one of the EnumXxx() calls.
MRS_API void MRS_CALL mrsCloseEnum(mrsEnumHandle* handleRef) noexcept;

//
// Interop
//

struct mrsAudioTransceiverConfig;
struct mrsVideoTransceiverConfig;
struct mrsRemoteAudioTrackConfig;
struct mrsRemoteVideoTrackConfig;
struct mrsDataChannelConfig;
struct mrsDataChannelCallbacks;

/// Opaque handle to a native PeerConnection C++ object.
using PeerConnectionHandle = void*;

/// Opaque handle to a native MediaTrack C++ object.
using MediaTrackHandle = void*;

/// Opaque handle to a native AudioTransceiver C++ object.
using AudioTransceiverHandle = void*;

/// Opaque handle to a native VideoTransceiver C++ object.
using VideoTransceiverHandle = void*;

/// Opaque handle to a native LocalAudioTrack C++ object.
using LocalAudioTrackHandle = void*;

/// Opaque handle to a native LocalVideoTrack C++ object.
using LocalVideoTrackHandle = void*;

/// Opaque handle to a native RemoteAudioTrack C++ object.
using RemoteAudioTrackHandle = void*;

/// Opaque handle to a native RemoteVideoTrack C++ object.
using RemoteVideoTrackHandle = void*;

/// Opaque handle to a native DataChannel C++ object.
using DataChannelHandle = void*;

/// Opaque handle to a native ExternalVideoTrackSource C++ object.
using ExternalVideoTrackSourceHandle = void*;

/// Opaque handle to the interop wrapper of a peer connection.
using mrsPeerConnectionInteropHandle = void*;

/// Opaque handle to the interop wrapper of an audio transceiver.
using mrsAudioTransceiverInteropHandle = void*;

/// Opaque handle to the interop wrapper of a video transceiver.
using mrsVideoTransceiverInteropHandle = void*;

/// Opaque handle to the interop wrapper of a local audio track.
using mrsLocalAudioTrackInteropHandle = void*;

/// Opaque handle to the interop wrapper of a local video track.
using mrsLocalVideoTrackInteropHandle = void*;

/// Opaque handle to the interop wrapper of a remote audio track.
using mrsRemoteAudioTrackInteropHandle = void*;

/// Opaque handle to the interop wrapper of a remote video track.
using mrsRemoteVideoTrackInteropHandle = void*;

/// Opaque handle to the interop wrapper of a data channel.
using mrsDataChannelInteropHandle = void*;

/// Callback to create an interop wrapper for an audio transceiver.
/// The callback must return the handle of the created interop wrapper.
using mrsAudioTransceiverCreateObjectCallback =
    mrsAudioTransceiverInteropHandle(MRS_CALL*)(
        mrsPeerConnectionInteropHandle parent,
        const mrsAudioTransceiverConfig& config) noexcept;

/// Callback to finish the creation of the interop wrapper by assigning to it
/// the handle of the AudioTransceiver native object it wraps.
/// This is called shortly after |mrsAudioTransceiverCreateObjectCallback|, with
/// the same |mrsAudioTransceiverInteropHandle| returned by that callback.
using mrsAudioTransceiverFinishCreateCallback =
    void(MRS_CALL*)(mrsAudioTransceiverInteropHandle, AudioTransceiverHandle);

/// Callback to create an interop wrapper for a video transceiver.
/// The callback must return the handle of the created interop wrapper.
using mrsVideoTransceiverCreateObjectCallback =
    mrsVideoTransceiverInteropHandle(MRS_CALL*)(
        mrsPeerConnectionInteropHandle parent,
        const mrsVideoTransceiverConfig& config) noexcept;

/// Callback to finish the creation of the interop wrapper by assigning to it
/// the handle of the VideoTransceiver native object it wraps.
/// This is called shortly after |mrsVideoTransceiverCreateObjectCallback|, with
/// the same |mrsVideoTransceiverInteropHandle| returned by that callback.
using mrsVideoTransceiverFinishCreateCallback =
    void(MRS_CALL*)(mrsVideoTransceiverInteropHandle, VideoTransceiverHandle);

/// Callback to create an interop wrapper for a remote audio track.
using mrsRemoteAudioTrackCreateObjectCallback =
    mrsRemoteAudioTrackInteropHandle(MRS_CALL*)(
        mrsPeerConnectionInteropHandle parent,
        const mrsRemoteAudioTrackConfig& config) noexcept;

/// Callback to create an interop wrapper for a remote video track.
using mrsRemoteVideoTrackCreateObjectCallback =
    mrsRemoteVideoTrackInteropHandle(MRS_CALL*)(
        mrsPeerConnectionInteropHandle parent,
        const mrsRemoteVideoTrackConfig& config) noexcept;

/// Callback to create an interop wrapper for a data channel.
using mrsDataChannelCreateObjectCallback = mrsDataChannelInteropHandle(
    MRS_CALL*)(mrsPeerConnectionInteropHandle parent,
               const mrsDataChannelConfig& config,
               mrsDataChannelCallbacks* callbacks) noexcept;

//
// Video capture enumeration
//

/// Callback invoked for each enumerated video capture device.
using mrsVideoCaptureDeviceEnumCallback = void(MRS_CALL*)(const char* id,
                                                          const char* name,
                                                          void* user_data);

/// Callback invoked on video capture device enumeration completed.
using mrsVideoCaptureDeviceEnumCompletedCallback =
    void(MRS_CALL*)(void* user_data);

/// Enumerate the video capture devices asynchronously.
/// For each device found, invoke the mandatory |callback|.
/// At the end of the enumeration, invoke the optional |completedCallback| if it
/// was provided (non-null).
/// On UWP this must *not* be called from the main UI thread, otherwise a
/// |mrsResult::kWrongThread| error might be returned.
MRS_API mrsResult MRS_CALL mrsEnumVideoCaptureDevicesAsync(
    mrsVideoCaptureDeviceEnumCallback enumCallback,
    void* enumCallbackUserData,
    mrsVideoCaptureDeviceEnumCompletedCallback completedCallback,
    void* completedCallbackUserData) noexcept;

/// Callback invoked for each enumerated video capture format.
using mrsVideoCaptureFormatEnumCallback = void(MRS_CALL*)(uint32_t width,
                                                          uint32_t height,
                                                          double framerate,
                                                          uint32_t encoding,
                                                          void* user_data);

/// Callback invoked on video capture format enumeration completed.
using mrsVideoCaptureFormatEnumCompletedCallback =
    void(MRS_CALL*)(mrsResult result, void* user_data);

/// Enumerate the video capture formats asynchronously.
/// For each device found, invoke the mandatory |callback|.
/// At the end of the enumeration, invoke the optional |completedCallback| if it
/// was provided (non-null).
/// On UWP this must *not* be called from the main UI thread, otherwise a
/// |mrsResult::kWrongThread| error might be returned.
MRS_API mrsResult MRS_CALL mrsEnumVideoCaptureFormatsAsync(
    const char* device_id,
    mrsVideoCaptureFormatEnumCallback enumCallback,
    void* enumCallbackUserData,
    mrsVideoCaptureFormatEnumCompletedCallback completedCallback,
    void* completedCallbackUserData) noexcept;

//
// Peer connection
//

/// Callback fired when the peer connection is connected, that is it finished
/// the JSEP offer/answer exchange successfully.
using PeerConnectionConnectedCallback = void(MRS_CALL*)(void* user_data);

/// Callback fired when a local SDP message has been prepared and is ready to be
/// sent by the user via the signaling service.
using PeerConnectionLocalSdpReadytoSendCallback =
    void(MRS_CALL*)(void* user_data, const char* type, const char* sdp_data);

/// Callback fired when an ICE candidate has been prepared and is ready to be
/// sent by the user via the signaling service.
using PeerConnectionIceCandidateReadytoSendCallback =
    void(MRS_CALL*)(void* user_data,
                    const char* candidate,
                    int sdpMlineindex,
                    const char* sdpMid);

/// State of the ICE connection.
/// See https://www.w3.org/TR/webrtc/#rtciceconnectionstate-enum.
/// Note that there is a mismatch currently due to the m71 implementation.
enum class IceConnectionState : int32_t {
  kNew = 0,
  kChecking = 1,
  kConnected = 2,
  kCompleted = 3,
  kFailed = 4,
  kDisconnected = 5,
  kClosed = 6,
};

/// State of the ICE gathering process.
/// See https://www.w3.org/TR/webrtc/#rtcicegatheringstate-enum
enum class IceGatheringState : int32_t {
  kNew = 0,
  kGathering = 1,
  kComplete = 2,
};

/// Callback fired when the state of the ICE connection changed.
using PeerConnectionIceStateChangedCallback =
    void(MRS_CALL*)(void* user_data, IceConnectionState new_state);

/// Callback fired when a renegotiation of the current session needs to occur to
/// account for new parameters (e.g. added or removed tracks).
using PeerConnectionRenegotiationNeededCallback =
    void(MRS_CALL*)(void* user_data);

/// Kind of media track. Equivalent to
/// webrtc::MediaStreamTrackInterface::kind().
enum class TrackKind : uint32_t {
  kUnknownTrack = 0,
  kAudioTrack = 1,
  kVideoTrack = 2,
  kDataTrack = 3,
};

/// Callback fired when a remote audio track is added to a connection.
/// The |audio_track| and |audio_transceiver| handle hold a reference to the
/// underlying native object they are associated with, and therefore must be
/// released with |mrsLocalAudioTrackRemoveRef()| and
/// |mrsAudioTransceiverRemoveRef()|, respectively, to avoid memory leaks.
using PeerConnectionAudioTrackAddedCallback =
    void(MRS_CALL*)(mrsPeerConnectionInteropHandle peer,
                    mrsRemoteAudioTrackInteropHandle audio_track_wrapper,
                    RemoteAudioTrackHandle audio_track,
                    mrsAudioTransceiverInteropHandle audio_transceiver_wrapper,
                    AudioTransceiverHandle audio_transceiver);

/// Callback fired when a remote audio track is removed from a connection.
/// The |audio_track| and |audio_transceiver| handle hold a reference to the
/// underlying native object they are associated with, and therefore must be
/// released with |mrsLocalAudioTrackRemoveRef()| and
/// |mrsAudioTransceiverRemoveRef()|, respectively, to avoid memory leaks.
using PeerConnectionAudioTrackRemovedCallback =
    void(MRS_CALL*)(mrsPeerConnectionInteropHandle peer,
                    mrsRemoteAudioTrackInteropHandle audio_track_wrapper,
                    RemoteAudioTrackHandle audio_track,
                    mrsAudioTransceiverInteropHandle audio_transceiver_wrapper,
                    AudioTransceiverHandle audio_transceiver);

/// Callback fired when a remote video track is added to a connection.
/// The |video_track| and |video_transceiver| handle hold a reference to the
/// underlying native object they are associated with, and therefore must be
/// released with |mrsLocalVideoTrackRemoveRef()| and
/// |mrsVideoTransceiverRemoveRef()|, respectively, to avoid memory leaks.
using PeerConnectionVideoTrackAddedCallback =
    void(MRS_CALL*)(mrsPeerConnectionInteropHandle peer,
                    mrsRemoteVideoTrackInteropHandle video_track_wrapper,
                    RemoteVideoTrackHandle video_track,
                    mrsVideoTransceiverInteropHandle video_transceiver_wrapper,
                    VideoTransceiverHandle video_transceiver);

/// Callback fired when a remote video track is removed from a connection.
/// The |video_track| and |video_transceiver| handle hold a reference to the
/// underlying native object they are associated with, and therefore must be
/// released with |mrsLocalVideoTrackRemoveRef()| and
/// |mrsVideoTransceiverRemoveRef()|, respectively, to avoid memory leaks.
using PeerConnectionVideoTrackRemovedCallback =
    void(MRS_CALL*)(mrsPeerConnectionInteropHandle peer,
                    mrsRemoteVideoTrackInteropHandle video_track_wrapper,
                    RemoteVideoTrackHandle video_track,
                    mrsVideoTransceiverInteropHandle video_transceiver_wrapper,
                    VideoTransceiverHandle video_transceiver);

/// Callback fired when a data channel is added to the peer connection after
/// being negotiated with the remote peer.
using PeerConnectionDataChannelAddedCallback =
    void(MRS_CALL*)(mrsPeerConnectionInteropHandle peer,
                    mrsDataChannelInteropHandle data_channel_wrapper,
                    DataChannelHandle data_channel);

/// Callback fired when a data channel is remoted from the peer connection.
using PeerConnectionDataChannelRemovedCallback =
    void(MRS_CALL*)(mrsPeerConnectionInteropHandle peer,
                    mrsDataChannelInteropHandle data_channel_wrapper,
                    DataChannelHandle data_channel);

using mrsI420AVideoFrame = Microsoft::MixedReality::WebRTC::I420AVideoFrame;

/// Callback fired when a local or remote (depending on use) video frame is
/// available to be consumed by the caller, usually for display.
/// The video frame is encoded in I420 triplanar format (NV12).
using mrsI420AVideoFrameCallback =
    void(MRS_CALL*)(void* user_data, const mrsI420AVideoFrame& frame);

using mrsArgb32VideoFrame = Microsoft::MixedReality::WebRTC::Argb32VideoFrame;

/// Callback fired when a local or remote (depending on use) video frame is
/// available to be consumed by the caller, usually for display.
/// The video frame is encoded in ARGB 32-bit per pixel.
using mrsArgb32VideoFrameCallback =
    void(MRS_CALL*)(void* user_data, const mrsArgb32VideoFrame& frame);

using mrsAudioFrame = Microsoft::MixedReality::WebRTC::AudioFrame;

/// Callback fired when a local or remote (depending on use) audio frame is
/// available to be consumed by the caller, usually for local output.
using mrsAudioFrameCallback = void(MRS_CALL*)(void* user_data,
                                              const mrsAudioFrame& frame);

/// Callback fired when a message is received on a data channel.
using mrsDataChannelMessageCallback = void(MRS_CALL*)(void* user_data,
                                                      const void* data,
                                                      const uint64_t size);

/// Callback fired when a data channel buffering changes.
/// The |previous| and |current| values are the old and new sizes in byte of the
/// buffering buffer. The |limit| is the capacity of the buffer.
/// Note that when the buffer is full, any attempt to send data will result is
/// an abrupt closing of the data channel. So monitoring this state is critical.
using mrsDataChannelBufferingCallback = void(MRS_CALL*)(void* user_data,
                                                        const uint64_t previous,
                                                        const uint64_t current,
                                                        const uint64_t limit);

/// Callback fired when the state of a data channel changed.
using mrsDataChannelStateCallback = void(MRS_CALL*)(void* user_data,
                                                    int32_t state,
                                                    int32_t id);

/// ICE transport type. See webrtc::PeerConnectionInterface::IceTransportsType.
/// Currently values are aligned, but kept as a separate structure to allow
/// backward compatilibity in case of changes in WebRTC.
enum class IceTransportType : int32_t {
  kNone = 0,
  kRelay = 1,
  kNoHost = 2,
  kAll = 3
};

/// Bundle policy. See webrtc::PeerConnectionInterface::BundlePolicy.
/// Currently values are aligned, but kept as a separate structure to allow
/// backward compatilibity in case of changes in WebRTC.
enum class BundlePolicy : int32_t {
  kBalanced = 0,
  kMaxBundle = 1,
  kMaxCompat = 2
};

/// SDP semantic (protocol dialect) for (re)negotiating a peer connection.
/// This cannot be changed after the connection is established.
enum class SdpSemantic : int32_t {
  /// Unified Plan - default and recommended. Standardized in WebRTC 1.0.
  kUnifiedPlan = 0,
  /// Plan B - deprecated and soon to be removed. Do not use unless for
  /// compability with an older implementation. This is non-standard.
  kPlanB = 1
};

/// Configuration to intialize a peer connection object.
struct PeerConnectionConfiguration {
  /// ICE servers, encoded as a single string buffer.
  /// See |EncodeIceServers| and |DecodeIceServers|.
  const char* encoded_ice_servers = nullptr;

  /// ICE transport type for the connection.
  IceTransportType ice_transport_type = IceTransportType::kAll;

  /// Bundle policy for the connection.
  BundlePolicy bundle_policy = BundlePolicy::kBalanced;

  /// SDP semantic for connection negotiation.
  /// Do not use Plan B unless there is a problem with Unified Plan.
  SdpSemantic sdp_semantic = SdpSemantic::kUnifiedPlan;
};

/// Create a peer connection and return a handle to it.
/// On UWP this must be invoked from another thread than the main UI thread.
/// The newly-created peer connection native resource is reference-counted, and
/// has a single reference when this function returns. Additional references may
/// be added with |mrsPeerConnectionAddRef| and removed with
/// |mrsPeerConnectionRemoveRef|. When the last reference is removed, the native
/// object is destroyed.
MRS_API mrsResult MRS_CALL
mrsPeerConnectionCreate(PeerConnectionConfiguration config,
                        mrsPeerConnectionInteropHandle interop_handle,
                        PeerConnectionHandle* peerHandleOut) noexcept;

/// Callbacks needed to allow the native implementation to interact with the
/// interop layer, and in particular to react to events which necessitate
/// creating a new interop wrapper for a new native instance (whose creation was
/// not initiated by the interop, so for which the native instance is created
/// first).
struct mrsPeerConnectionInteropCallbacks {
  /// Construct an interop object for an AudioTransceiver instance.
  mrsAudioTransceiverCreateObjectCallback audio_transceiver_create_object{};

  /// Finish the construction of the interop object of an AudioTransceiver.
  mrsAudioTransceiverFinishCreateCallback audio_transceiver_finish_create{};

  /// Construct an interop object for a VideoTransceiver instance.
  mrsVideoTransceiverCreateObjectCallback video_transceiver_create_object{};

  /// Finish the construction of the interop object of a VideoTransceiver.
  mrsVideoTransceiverFinishCreateCallback video_transceiver_finish_create{};

  /// Construct an interop object for a RemoteAudioTrack instance.
  mrsRemoteAudioTrackCreateObjectCallback remote_audio_track_create_object{};

  /// Construct an interop object for a RemoteVideooTrack instance.
  mrsRemoteVideoTrackCreateObjectCallback remote_video_track_create_object{};

  /// Construct an interop object for a DataChannel instance.
  mrsDataChannelCreateObjectCallback data_channel_create_object{};
};

/// Register the interop callbacks necessary to make interop work. To
/// unregister, simply pass nullptr as the callback pointer. Only one set of
/// callbacks can be registered at a time.
MRS_API mrsResult MRS_CALL mrsPeerConnectionRegisterInteropCallbacks(
    PeerConnectionHandle peerHandle,
    mrsPeerConnectionInteropCallbacks* callbacks) noexcept;

/// Register a callback invoked once connected to a remote peer. To unregister,
/// simply pass nullptr as the callback pointer. Only one callback can be
/// registered at a time.
MRS_API void MRS_CALL mrsPeerConnectionRegisterConnectedCallback(
    PeerConnectionHandle peerHandle,
    PeerConnectionConnectedCallback callback,
    void* user_data) noexcept;

/// Register a callback invoked when a local message is ready to be sent via the
/// signaling service to a remote peer. Only one callback can be registered at a
/// time.
MRS_API void MRS_CALL mrsPeerConnectionRegisterLocalSdpReadytoSendCallback(
    PeerConnectionHandle peerHandle,
    PeerConnectionLocalSdpReadytoSendCallback callback,
    void* user_data) noexcept;

/// Register a callback invoked when an ICE candidate message is ready to be
/// sent via the signaling service to a remote peer. Only one callback can be
/// registered at a time.
MRS_API void MRS_CALL mrsPeerConnectionRegisterIceCandidateReadytoSendCallback(
    PeerConnectionHandle peerHandle,
    PeerConnectionIceCandidateReadytoSendCallback callback,
    void* user_data) noexcept;

/// Register a callback invoked when the ICE connection state changes. Only one
/// callback can be registered at a time.
MRS_API void MRS_CALL mrsPeerConnectionRegisterIceStateChangedCallback(
    PeerConnectionHandle peerHandle,
    PeerConnectionIceStateChangedCallback callback,
    void* user_data) noexcept;

/// Register a callback fired when a renegotiation of the current session needs
/// to occur to account for new parameters (e.g. added or removed tracks).
MRS_API void MRS_CALL mrsPeerConnectionRegisterRenegotiationNeededCallback(
    PeerConnectionHandle peerHandle,
    PeerConnectionRenegotiationNeededCallback callback,
    void* user_data) noexcept;

/// Register a callback fired when a remote audio track is added to the current
/// peer connection.
/// Note that the arguments include some object handles, which each hold a
/// reference to the corresponding object and therefore must be released, even
/// if the user does not make use of them in the callback.
MRS_API void MRS_CALL mrsPeerConnectionRegisterAudioTrackAddedCallback(
    PeerConnectionHandle peerHandle,
    PeerConnectionAudioTrackAddedCallback callback,
    void* user_data) noexcept;

/// Register a callback fired when a remote audio track is removed from the
/// current peer connection.
/// Note that the arguments include some object handles, which each hold a
/// reference to the corresponding object and therefore must be released, even
/// if the user does not make use of them in the callback.
MRS_API void MRS_CALL mrsPeerConnectionRegisterAudioTrackRemovedCallback(
    PeerConnectionHandle peerHandle,
    PeerConnectionAudioTrackRemovedCallback callback,
    void* user_data) noexcept;

/// Register a callback fired when a remote video track is added to the current
/// peer connection.
/// Note that the arguments include some object handles, which each hold a
/// reference to the corresponding object and therefore must be released, even
/// if the user does not make use of them in the callback.
MRS_API void MRS_CALL mrsPeerConnectionRegisterVideoTrackAddedCallback(
    PeerConnectionHandle peerHandle,
    PeerConnectionVideoTrackAddedCallback callback,
    void* user_data) noexcept;

/// Register a callback fired when a remote video track is removed from the
/// current peer connection.
/// Note that the arguments include some object handles, which each hold a
/// reference to the corresponding object and therefore must be released, even
/// if the user does not make use of them in the callback.
MRS_API void MRS_CALL mrsPeerConnectionRegisterVideoTrackRemovedCallback(
    PeerConnectionHandle peerHandle,
    PeerConnectionVideoTrackRemovedCallback callback,
    void* user_data) noexcept;

/// Register a callback fired when a remote data channel is removed from the
/// current peer connection.
MRS_API void MRS_CALL mrsPeerConnectionRegisterDataChannelAddedCallback(
    PeerConnectionHandle peerHandle,
    PeerConnectionDataChannelAddedCallback callback,
    void* user_data) noexcept;

/// Register a callback fired when a remote data channel is removed from the
/// current peer connection.
MRS_API void MRS_CALL mrsPeerConnectionRegisterDataChannelRemovedCallback(
    PeerConnectionHandle peerHandle,
    PeerConnectionDataChannelRemovedCallback callback,
    void* user_data) noexcept;

/// Kind of video profile. Equivalent to org::webRtc::VideoProfileKind.
enum class VideoProfileKind : int32_t {
  kUnspecified,
  kVideoRecording,
  kHighQualityPhoto,
  kBalancedVideoAndPhoto,
  kVideoConferencing,
  kPhotoSequence,
  kHighFrameRate,
  kVariablePhotoSequence,
  kHdrWithWcgVideo,
  kHdrWithWcgPhoto,
  kVideoHdr8,
};

enum class mrsTransceiverStateUpdatedReason : int32_t {
  kLocalDesc,
  kRemoteDesc,
  kSetDirection
};

/// Flow direction of the media inside the transceiver. This maps to whether
/// local and/or remote tracks are attached to the transceiver. The local
/// track corresponds to the send direction, and the remote track to the
/// receive direction.
enum class mrsTransceiverDirection : int32_t {
  kSendRecv = 0,
  kSendOnly = 1,
  kRecvOnly = 2,
  kInactive = 3
};

/// Same as |mrsTransceiverDirection|, but including optional unset.
enum class mrsTransceiverOptDirection : int32_t {
  kNotSet = -1,
  kSendRecv = 0,
  kSendOnly = 1,
  kRecvOnly = 2,
  kInactive = 3
};

/// Configuration for creating a new audio transceiver.
struct AudioTransceiverInitConfig {
  /// Mandatory name of the audio transceiver. This must be a valid SDP token;
  /// see |mrsSdpIsValidToken()|.
  const char* name = nullptr;

  /// Initial desired direction of the transceiver media when created.
  mrsTransceiverDirection desired_direction =
      mrsTransceiverDirection::kSendRecv;

  /// Semi-colon separated list of stream IDs associated with the transceiver.
  /// Use |Transceiver::DecodeStreamIDs()| and |Transceiver::EncodeStreamIDs()|.
  const char* stream_ids = nullptr;

  /// Handle of the audio transceiver interop wrapper, if any, which will be
  /// associated with the native audio transceiver object.
  mrsAudioTransceiverInteropHandle transceiver_interop_handle{};
};

/// Configuration for creating a new video transceiver.
struct VideoTransceiverInitConfig {
  /// Mandatory name of the video transceiver. This must be a valid SDP token;
  /// see |mrsSdpIsValidToken()|.
  const char* name = nullptr;

  /// Initial desired direction of the transceiver media when created.
  mrsTransceiverDirection desired_direction =
      mrsTransceiverDirection::kSendRecv;

  /// Semi-colon separated list of stream IDs associated with the transceiver.
  /// Use |Transceiver::DecodeStreamIDs()| and |Transceiver::EncodeStreamIDs()|.
  const char* stream_ids = nullptr;

  /// Handle of the video transceiver interop wrapper, if any, which will be
  /// associated with the native video transceiver object.
  mrsVideoTransceiverInteropHandle transceiver_interop_handle{};
};

/// Configuration for opening a local audio capture device and creating a local
/// audio track.
struct LocalAudioTrackInitConfig {
  /// Handle of the local audio track interop wrapper, if any, which will be
  /// associated with the native local audio track object.
  mrsLocalAudioTrackInteropHandle track_interop_handle{};
};

/// Configuration for opening a local video capture device and creating a local
/// video track.
struct LocalVideoTrackInitConfig {
  /// Handle of the local video track interop wrapper, if any, which will be
  /// associated with the native local video track object.
  mrsLocalVideoTrackInteropHandle track_interop_handle{};

  /// Unique identifier of the video capture device to select, as returned by
  /// |mrsEnumVideoCaptureDevicesAsync|, or a null or empty string to select the
  /// default device.
  const char* video_device_id = nullptr;

  /// Optional name of a video profile, if the platform supports it, or null to
  /// no use video profiles.
  const char* video_profile_id = nullptr;

  /// Optional kind of video profile to select, if the platform supports it.
  /// If a video profile ID is specified with |video_profile_id| it is
  /// recommended to leave this as kUnspecified to avoid over-constraining the
  /// video capture format selection.
  VideoProfileKind video_profile_kind = VideoProfileKind::kUnspecified;

  /// Optional preferred capture resolution width, in pixels, or zero for
  /// unconstrained.
  uint32_t width = 0;

  /// Optional preferred capture resolution height, in pixels, or zero for
  /// unconstrained.
  uint32_t height = 0;

  /// Optional preferred capture framerate, in frame per second (FPS), or zero
  /// for unconstrained.
  /// This framerate is compared exactly to the one reported by the video
  /// capture device (webcam), so should be queried rather than hard-coded to
  /// avoid mismatches with video formats reporting e.g. 29.99 instead of 30.0.
  double framerate = 0;

  /// On platforms supporting Mixed Reality Capture (MRC) like HoloLens, enable
  /// this feature. This produces a video track where the holograms rendering is
  /// overlaid over the webcam frame. This parameter is ignored on platforms not
  /// supporting MRC.
  /// Note that MRC is only available in exclusive-mode applications, or in
  /// shared apps with the restricted capability "rescap:screenDuplication". In
  /// any other case the capability will not be granted and MRC will silently
  /// fail, falling back to a simple webcam video feed without holograms.
  mrsBool enable_mrc = mrsBool::kTrue;

  /// When Mixed Reality Capture is enabled, enable or disable the recording
  /// indicator shown on screen.
  mrsBool enable_mrc_recording_indicator = mrsBool::kTrue;
};

/// Configuration for creating a local video track from an external source.
struct LocalVideoTrackFromExternalSourceInitConfig {
  /// Handle of the local video track interop wrapper, if any, which will be
  /// associated with the native local video track object.
  mrsLocalVideoTrackInteropHandle track_interop_handle{};
};

using mrsRequestExternalI420AVideoFrameCallback =
    mrsResult(MRS_CALL*)(void* user_data,
                         ExternalVideoTrackSourceHandle source_handle,
                         uint32_t request_id,
                         int64_t timestamp_ms);

using mrsRequestExternalArgb32VideoFrameCallback =
    mrsResult(MRS_CALL*)(void* user_data,
                         ExternalVideoTrackSourceHandle source_handle,
                         uint32_t request_id,
                         int64_t timestamp_ms);

/// Configuration for creating a new audio transceiver interop wrapper.
struct mrsAudioTransceiverConfig {
  /// Transceiver name, for pairing with remote peer's one. This is normally
  /// extracted from the receiver's stream ID #0 if the transceiver was created
  /// for a remote track, or is determined by the user-provided value if created
  /// with |AddAudioTransceiver()|.
  const char* name{};

  /// Zero-based media line index for the transceiver. This is the index of the
  /// m= line in the SDP offer/answer as determined when adding the transceiver.
  /// This is provided by the implementation and is immutable (since we don't
  /// support stopping transceivers, so m= lines are not recycled).
  int mline_index = -1;

  /// Initial desired direction when the transceiver is created. If the
  /// transceiver is created by the implementation, this is generally set to the
  /// current value on the implementation object, to keep the interop wrapper in
  /// sync.
  mrsTransceiverDirection initial_desired_direction =
      mrsTransceiverDirection::kSendRecv;
};

/// Configuration for creating a new video transceiver interop wrapper.
struct mrsVideoTransceiverConfig {
  /// Transceiver name, for pairing with remote peer's one. This is normally
  /// extracted from the receiver's stream ID #0 if the transceiver was created
  /// for a remote track, or is determined by the user-provided value if created
  /// with |AddVideoTransceiver()|.
  const char* name{};

  /// Zero-based media line index for the transceiver. This is the index of the
  /// m= line in the SDP offer/answer as determined when adding the transceiver.
  /// This is provided by the implementation and is immutable (since we don't
  /// support stopping transceivers, so m= lines are not recycled).
  int mline_index = -1;

  /// Initial desired direction when the transceiver is created. If the
  /// transceiver is created by the implementation, this is generally set to the
  /// current value on the implementation object, to keep the interop wrapper in
  /// sync.
  mrsTransceiverDirection initial_desired_direction =
      mrsTransceiverDirection::kSendRecv;
};

struct mrsRemoteAudioTrackConfig {
  const char* track_name{};
};

struct mrsRemoteVideoTrackConfig {
  const char* track_name{};
};

enum class mrsDataChannelConfigFlags : uint32_t {
  kOrdered = 0x1,
  kReliable = 0x2,
};

inline mrsDataChannelConfigFlags operator|(
    mrsDataChannelConfigFlags a,
    mrsDataChannelConfigFlags b) noexcept {
  return (mrsDataChannelConfigFlags)((uint32_t)a | (uint32_t)b);
}

inline uint32_t operator&(mrsDataChannelConfigFlags a,
                          mrsDataChannelConfigFlags b) noexcept {
  return ((uint32_t)a | (uint32_t)b);
}

struct mrsDataChannelConfig {
  int32_t id = -1;      // -1 for auto; >=0 for negotiated
  const char* label{};  // optional; can be null or empty string
  mrsDataChannelConfigFlags flags{};
};

struct mrsDataChannelCallbacks {
  mrsDataChannelMessageCallback message_callback{};
  void* message_user_data{};
  mrsDataChannelBufferingCallback buffering_callback{};
  void* buffering_user_data{};
  mrsDataChannelStateCallback state_callback{};
  void* state_user_data{};
};

/// Add a new data channel.
/// This function has two distinct uses:
/// - If id < 0, then it adds a new in-band data channel with an ID that will be
/// selected by the WebRTC implementation itself, and will be available later.
/// In that case the channel is announced to the remote peer for it to create a
/// channel with the same ID.
/// - If id >= 0, then it adds a new out-of-band negotiated channel with the
/// given ID, and it is the responsibility of the app to create a channel with
/// the same ID on the remote peer to be able to use the channel.
MRS_API mrsResult MRS_CALL mrsPeerConnectionAddDataChannel(
    PeerConnectionHandle peerHandle,
    mrsDataChannelInteropHandle dataChannelInteropHandle,
    mrsDataChannelConfig config,
    mrsDataChannelCallbacks callbacks,
    DataChannelHandle* dataChannelHandleOut) noexcept;

MRS_API mrsResult MRS_CALL mrsPeerConnectionRemoveDataChannel(
    PeerConnectionHandle peerHandle,
    DataChannelHandle dataChannelHandle) noexcept;

MRS_API mrsResult MRS_CALL
mrsDataChannelSendMessage(DataChannelHandle dataChannelHandle,
                          const void* data,
                          uint64_t size) noexcept;

/// Add a new ICE candidate received from a signaling service.
MRS_API mrsResult MRS_CALL
mrsPeerConnectionAddIceCandidate(PeerConnectionHandle peerHandle,
                                 const char* sdp_mid,
                                 const int sdp_mline_index,
                                 const char* candidate) noexcept;

/// Create a new JSEP offer to try to establish a connection with a remote peer.
/// This will generate a local offer message, then fire the
/// "LocalSdpReadytoSendCallback" callback, which should send this message via
/// the signaling service to a remote peer.
MRS_API mrsResult MRS_CALL
mrsPeerConnectionCreateOffer(PeerConnectionHandle peerHandle) noexcept;

/// Create a new JSEP answer to a received offer to try to establish a
/// connection with a remote peer. This will generate a local answer message,
/// then fire the "LocalSdpReadytoSendCallback" callback, which should send this
/// message via the signaling service to a remote peer.
MRS_API mrsResult MRS_CALL
mrsPeerConnectionCreateAnswer(PeerConnectionHandle peerHandle) noexcept;

/// Set the bitrate allocated to all RTP streams sent by this connection.
/// Other limitations might affect these limits and are respected (for example
/// "b=AS" in SDP).
///
/// Setting |start_bitrate_bps| will reset the current bitrate estimate to the
/// provided value.
///
/// The values are in bits per second.
/// If any of the arguments has a negative value, it will be ignored.
MRS_API mrsResult MRS_CALL
mrsPeerConnectionSetBitrate(PeerConnectionHandle peer_handle,
                            int min_bitrate_bps,
                            int start_bitrate_bps,
                            int max_bitrate_bps) noexcept;

/// Parameter-less callback.
using ActionCallback = void(MRS_CALL*)(void* user_data);

/// Set a remote description received from a remote peer via the signaling
/// service. Once the remote description is applied, the action callback is
/// invoked to signal the caller it is safe to continue the negotiation, and in
/// particular it is safe to call |CreateAnswer()|.
MRS_API mrsResult MRS_CALL
mrsPeerConnectionSetRemoteDescriptionAsync(PeerConnectionHandle peerHandle,
                                           const char* type,
                                           const char* sdp,
                                           ActionCallback callback,
                                           void* user_data) noexcept;

/// Close a peer connection, removing all tracks and disconnecting from the
/// remote peer currently connected. This does not invalidate the handle nor
/// destroy the native peer connection object, but leaves it in a state where it
/// can only be destroyed.
MRS_API mrsResult MRS_CALL
mrsPeerConnectionClose(PeerConnectionHandle peerHandle) noexcept;

//
// SDP utilities
//

/// Codec arguments for SDP filtering, to allow selecting a preferred codec and
/// overriding some of its parameters.
struct SdpFilter {
  /// SDP name of a preferred codec, which is to be retained alone if present in
  /// the SDP offer message, discarding all others.
  const char* codec_name = nullptr;

  /// Semicolon-separated list of "key=value" pairs of codec parameters to pass
  /// to the codec. Arguments are passed as is without validation of their name
  /// nor value.
  const char* params = nullptr;
};

/// Force audio and video codecs when advertizing capabilities in an SDP offer.#
///
/// This is a workaround for the lack of access to codec selection. Instead of
/// selecting codecs in code, this can be used to intercept a generated SDP
/// offer before it is sent to the remote peer, and modify it by removing the
/// codecs the user does not want.
///
/// Codec names are compared to the list of supported codecs in the input
/// message string, and if found then other codecs are pruned out. If the codec
/// name is not found, the codec is assumed to be unsupported, so codecs for
/// that type are not modified.
///
/// On return the SDP offer message string to be sent via the signaler is stored
/// into the output buffer pointed to by |buffer|.
///
/// Note that because this function always return a message shorter or equal to
/// the input message, one way to ensure this function doesn't fail is to pass
/// an output buffer as large as the input message.
///
/// |message| SDP message string to deserialize.
/// |audio_codec_name| Optional SDP name of the audio codec to
/// force if supported, or nullptr or empty string to leave unmodified.
/// |video_codec_name| Optional SDP name of the video codec to force if
/// supported, or nullptr or empty string to leave unmodified.
/// |buffer| Output buffer of capacity *|buffer_size|.
/// |buffer_size| Pointer to the buffer capacity on input, modified on output
/// with the actual size of the null-terminated string, including the null
/// terminator, so the size of the used part of the buffer, in bytes.
/// Returns true on success or false if the buffer is not large enough to
/// contain the new SDP message.
MRS_API mrsResult MRS_CALL mrsSdpForceCodecs(const char* message,
                                             SdpFilter audio_filter,
                                             SdpFilter video_filter,
                                             char* buffer,
                                             uint64_t* buffer_size) noexcept;

/// Must be the same as PeerConnection::FrameHeightRoundMode.
enum class FrameHeightRoundMode : int32_t { kNone = 0, kCrop = 1, kPad = 2 };

/// Check if the given SDP token is valid according to the RFC 4566 standard.
/// See https://tools.ietf.org/html/rfc4566#page-43 for details.
MRS_API mrsBool MRS_CALL mrsSdpIsValidToken(const char* token) noexcept;

/// See PeerConnection::SetFrameHeightRoundMode.
MRS_API void MRS_CALL mrsSetFrameHeightRoundMode(FrameHeightRoundMode value);

//
// Generic utilities
//

/// Optimized helper to copy a contiguous block of memory.
/// This is equivalent to the standard malloc() function.
MRS_API void MRS_CALL mrsMemCpy(void* dst,
                                const void* src,
                                uint64_t size) noexcept;

/// Optimized helper to copy a block of memory with source and destination
/// stride.
MRS_API void MRS_CALL mrsMemCpyStride(void* dst,
                                      int32_t dst_stride,
                                      const void* src,
                                      int32_t src_stride,
                                      int32_t elem_size,
                                      int32_t elem_count) noexcept;

//
// Stats extraction.
//

/// Subset of RTCDataChannelStats. See
/// https://www.w3.org/TR/webrtc-stats/#dcstats-dict*
struct mrsDataChannelStats {
  int64_t timestamp_us;
  int64_t data_channel_identifier;
  uint32_t messages_sent;
  uint64_t bytes_sent;
  uint32_t messages_received;
  uint64_t bytes_received;
};

/// Subset of RTCMediaStreamTrack (audio sender) and RTCOutboundRTPStreamStats.
/// See https://www.w3.org/TR/webrtc-stats/#raststats-dict* and
/// https://www.w3.org/TR/webrtc-stats/#sentrtpstats-dict*
struct mrsAudioSenderStats {
  int64_t track_stats_timestamp_us;
  const char* track_identifier;
  double audio_level;
  double total_audio_energy;
  double total_samples_duration;

  int64_t rtp_stats_timestamp_us;
  uint32_t packets_sent;
  uint64_t bytes_sent;
};

/// Subset of RTCMediaStreamTrack (audio receiver) and RTCInboundRTPStreamStats.
/// See https://www.w3.org/TR/webrtc-stats/#aststats-dict* and
/// https://www.w3.org/TR/webrtc-stats/#inboundrtpstats-dict*
struct mrsAudioReceiverStats {
  int64_t track_stats_timestamp_us;
  const char* track_identifier;
  double audio_level;
  double total_audio_energy;
  uint64_t total_samples_received;
  double total_samples_duration;

  int64_t rtp_stats_timestamp_us;
  uint32_t packets_received;
  uint64_t bytes_received;
};

/// Subset of RTCMediaStreamTrack (video sender) and RTCOutboundRTPStreamStats.
/// See https://www.w3.org/TR/webrtc-stats/#vsstats-dict* and
/// https://www.w3.org/TR/webrtc-stats/#sentrtpstats-dict*
struct mrsVideoSenderStats {
  int64_t track_stats_timestamp_us;
  const char* track_identifier;
  uint32_t frames_sent;
  uint32_t huge_frames_sent;

  int64_t rtp_stats_timestamp_us;
  uint32_t packets_sent;
  uint64_t bytes_sent;
  uint32_t frames_encoded;
};

/// Subset of RTCMediaStreamTrack (video receiver) + RTCInboundRTPStreamStats.
/// See https://www.w3.org/TR/webrtc-stats/#rvststats-dict* and
/// https://www.w3.org/TR/webrtc-stats/#inboundrtpstats-dict*
struct mrsVideoReceiverStats {
  int64_t track_stats_timestamp_us;
  const char* track_identifier;
  uint32_t frames_received;
  uint32_t frames_dropped;

  int64_t rtp_stats_timestamp_us;
  uint32_t packets_received;
  uint64_t bytes_received;
  uint32_t frames_decoded;
};

/// Subset of RTCTransportStats. See
/// https://www.w3.org/TR/webrtc-stats/#transportstats-dict*
struct mrsTransportStats {
  int64_t timestamp_us;
  uint64_t bytes_sent;
  uint64_t bytes_received;
};

/// Handle to a WebRTC stats report.
using mrsStatsReportHandle = const void*;

/// Called by mrsPeerConnectionGetSimpleStats when a stats report is ready.
using PeerConnectionGetSimpleStatsCallback =
    void(MRS_CALL*)(void* user_data, mrsStatsReportHandle stats_report);

/// Called by mrsStatsReportGetObjects for every instance of the requested stats
/// type.
using mrsStatsReportGetObjectCallback =
    void(MRS_CALL*)(void* user_data, const void* stats_object);

/// Get a stats report for the connection.
/// The report passed to the callback must be released when finished through
/// mrsStatsReportRemoveRef.
MRS_API mrsResult MRS_CALL
mrsPeerConnectionGetSimpleStats(PeerConnectionHandle peer_handle,
                                PeerConnectionGetSimpleStatsCallback callback,
                                void* user_data);

/// Get all the instances of the requested stats type.
/// The type must be one of "DataChannelStats", "AudioSenderStats",
/// "AudioReceiverStats", "VideoSenderStats", "VideoReceiverStats",
/// "TransportStats".
MRS_API mrsResult MRS_CALL
mrsStatsReportGetObjects(mrsStatsReportHandle report_handle,
                         const char* stats_type,
                         mrsStatsReportGetObjectCallback callback,
                         void* user_data);

/// Release a stats report.
MRS_API mrsResult MRS_CALL
mrsStatsReportRemoveRef(mrsStatsReportHandle stats_report);

}  // extern "C"<|MERGE_RESOLUTION|>--- conflicted
+++ resolved
@@ -37,15 +37,12 @@
   kDefault = kLogLiveObjects
 };
 
-<<<<<<< HEAD
-=======
 /// Get options for the automatic shutdown of the MixedReality-WebRTC library.
 /// This enables controlling the behavior of the library when it is shut down as
 /// a result of all tracked objects being released, or when the program
 /// terminates.
 MRS_API mrsShutdownOptions MRS_CALL mrsGetShutdownOptions() noexcept;
 
->>>>>>> ad109568
 /// Set options for the automatic shutdown of the MixedReality-WebRTC library.
 /// This enables controlling the behavior of the library when it is shut down as
 /// a result of all tracked objects being released, or when the program
