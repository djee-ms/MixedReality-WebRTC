%YAML 1.1
%TAG !u! tag:unity3d.com,2011:
--- !u!29 &1
OcclusionCullingSettings:
  m_ObjectHideFlags: 0
  serializedVersion: 2
  m_OcclusionBakeSettings:
    smallestOccluder: 5
    smallestHole: 0.25
    backfaceThreshold: 100
  m_SceneGUID: 00000000000000000000000000000000
  m_OcclusionCullingData: {fileID: 0}
--- !u!104 &2
RenderSettings:
  m_ObjectHideFlags: 0
  serializedVersion: 9
  m_Fog: 0
  m_FogColor: {r: 0.5, g: 0.5, b: 0.5, a: 1}
  m_FogMode: 3
  m_FogDensity: 0.01
  m_LinearFogStart: 0
  m_LinearFogEnd: 300
  m_AmbientSkyColor: {r: 0.212, g: 0.227, b: 0.259, a: 1}
  m_AmbientEquatorColor: {r: 0.114, g: 0.125, b: 0.133, a: 1}
  m_AmbientGroundColor: {r: 0.047, g: 0.043, b: 0.035, a: 1}
  m_AmbientIntensity: 1
  m_AmbientMode: 0
  m_SubtractiveShadowColor: {r: 0.42, g: 0.478, b: 0.627, a: 1}
  m_SkyboxMaterial: {fileID: 10304, guid: 0000000000000000f000000000000000, type: 0}
  m_HaloStrength: 0.5
  m_FlareStrength: 1
  m_FlareFadeSpeed: 3
  m_HaloTexture: {fileID: 0}
  m_SpotCookie: {fileID: 10001, guid: 0000000000000000e000000000000000, type: 0}
  m_DefaultReflectionMode: 0
  m_DefaultReflectionResolution: 128
  m_ReflectionBounces: 1
  m_ReflectionIntensity: 1
  m_CustomReflection: {fileID: 0}
  m_Sun: {fileID: 0}
  m_IndirectSpecularColor: {r: 0.37311953, g: 0.38074014, b: 0.3587274, a: 1}
  m_UseRadianceAmbientProbe: 0
--- !u!157 &3
LightmapSettings:
  m_ObjectHideFlags: 0
  serializedVersion: 11
  m_GIWorkflowMode: 0
  m_GISettings:
    serializedVersion: 2
    m_BounceScale: 1
    m_IndirectOutputScale: 1
    m_AlbedoBoost: 1
    m_EnvironmentLightingMode: 0
    m_EnableBakedLightmaps: 1
    m_EnableRealtimeLightmaps: 1
  m_LightmapEditorSettings:
    serializedVersion: 10
    m_Resolution: 2
    m_BakeResolution: 40
    m_AtlasSize: 1024
    m_AO: 0
    m_AOMaxDistance: 1
    m_CompAOExponent: 1
    m_CompAOExponentDirect: 0
    m_Padding: 2
    m_LightmapParameters: {fileID: 0}
    m_LightmapsBakeMode: 1
    m_TextureCompression: 1
    m_FinalGather: 0
    m_FinalGatherFiltering: 1
    m_FinalGatherRayCount: 256
    m_ReflectionCompression: 2
    m_MixedBakeMode: 2
    m_BakeBackend: 0
    m_PVRSampling: 1
    m_PVRDirectSampleCount: 32
    m_PVRSampleCount: 500
    m_PVRBounces: 2
    m_PVRFilterTypeDirect: 0
    m_PVRFilterTypeIndirect: 0
    m_PVRFilterTypeAO: 0
    m_PVRFilteringMode: 1
    m_PVRCulling: 1
    m_PVRFilteringGaussRadiusDirect: 1
    m_PVRFilteringGaussRadiusIndirect: 5
    m_PVRFilteringGaussRadiusAO: 2
    m_PVRFilteringAtrousPositionSigmaDirect: 0.5
    m_PVRFilteringAtrousPositionSigmaIndirect: 2
    m_PVRFilteringAtrousPositionSigmaAO: 1
    m_ShowResolutionOverlay: 1
  m_LightingDataAsset: {fileID: 0}
  m_UseShadowmask: 1
--- !u!196 &4
NavMeshSettings:
  serializedVersion: 2
  m_ObjectHideFlags: 0
  m_BuildSettings:
    serializedVersion: 2
    agentTypeID: 0
    agentRadius: 0.5
    agentHeight: 2
    agentSlope: 45
    agentClimb: 0.4
    ledgeDropHeight: 0
    maxJumpAcrossDistance: 0
    minRegionArea: 2
    manualCellSize: 0
    cellSize: 0.16666667
    manualTileSize: 0
    tileSize: 256
    accuratePlacement: 0
    debug:
      m_Flags: 0
  m_NavMeshData: {fileID: 0}
--- !u!4 &15326058 stripped
Transform:
  m_CorrespondingSourceObject: {fileID: 8068314043701345454, guid: 94759df28537c86408a84858950de05a,
    type: 3}
  m_PrefabInstance: {fileID: 1932579001}
  m_PrefabAsset: {fileID: 0}
--- !u!4 &134988891 stripped
Transform:
  m_CorrespondingSourceObject: {fileID: 6210530807246673570, guid: a5df3c1fbf79c4b4ca9d5e5035d945a7,
    type: 3}
  m_PrefabInstance: {fileID: 2014504393}
  m_PrefabAsset: {fileID: 0}
--- !u!1 &594695093
GameObject:
  m_ObjectHideFlags: 0
  m_CorrespondingSourceObject: {fileID: 0}
  m_PrefabInstance: {fileID: 0}
  m_PrefabAsset: {fileID: 0}
  serializedVersion: 6
  m_Component:
  - component: {fileID: 594695096}
  - component: {fileID: 594695095}
  - component: {fileID: 594695094}
  m_Layer: 0
  m_Name: EventSystem
  m_TagString: Untagged
  m_Icon: {fileID: 0}
  m_NavMeshLayer: 0
  m_StaticEditorFlags: 0
  m_IsActive: 1
--- !u!114 &594695094
MonoBehaviour:
  m_ObjectHideFlags: 0
  m_CorrespondingSourceObject: {fileID: 0}
  m_PrefabInstance: {fileID: 0}
  m_PrefabAsset: {fileID: 0}
  m_GameObject: {fileID: 594695093}
  m_Enabled: 1
  m_EditorHideFlags: 0
  m_Script: {fileID: 1077351063, guid: f70555f144d8491a825f0804e09c671c, type: 3}
  m_Name: 
  m_EditorClassIdentifier: 
  m_HorizontalAxis: Horizontal
  m_VerticalAxis: Vertical
  m_SubmitButton: Submit
  m_CancelButton: Cancel
  m_InputActionsPerSecond: 10
  m_RepeatDelay: 0.5
  m_ForceModuleActive: 0
--- !u!114 &594695095
MonoBehaviour:
  m_ObjectHideFlags: 0
  m_CorrespondingSourceObject: {fileID: 0}
  m_PrefabInstance: {fileID: 0}
  m_PrefabAsset: {fileID: 0}
  m_GameObject: {fileID: 594695093}
  m_Enabled: 1
  m_EditorHideFlags: 0
  m_Script: {fileID: -619905303, guid: f70555f144d8491a825f0804e09c671c, type: 3}
  m_Name: 
  m_EditorClassIdentifier: 
  m_FirstSelected: {fileID: 0}
  m_sendNavigationEvents: 1
  m_DragThreshold: 5
--- !u!4 &594695096
Transform:
  m_ObjectHideFlags: 0
  m_CorrespondingSourceObject: {fileID: 0}
  m_PrefabInstance: {fileID: 0}
  m_PrefabAsset: {fileID: 0}
  m_GameObject: {fileID: 594695093}
  m_LocalRotation: {x: 0, y: 0, z: 0, w: 1}
  m_LocalPosition: {x: 0, y: 0, z: 0}
  m_LocalScale: {x: 1, y: 1, z: 1}
  m_Children: []
  m_Father: {fileID: 0}
  m_RootOrder: 1
  m_LocalEulerAnglesHint: {x: 0, y: 0, z: 0}
--- !u!1 &741480988
GameObject:
  m_ObjectHideFlags: 0
  m_CorrespondingSourceObject: {fileID: 0}
  m_PrefabInstance: {fileID: 0}
  m_PrefabAsset: {fileID: 0}
  serializedVersion: 6
  m_Component:
  - component: {fileID: 741480992}
  - component: {fileID: 741480991}
  - component: {fileID: 741480990}
  - component: {fileID: 741480989}
  m_Layer: 0
  m_Name: DebugCubeBlue
  m_TagString: Untagged
  m_Icon: {fileID: 0}
  m_NavMeshLayer: 0
  m_StaticEditorFlags: 0
  m_IsActive: 1
--- !u!65 &741480989
BoxCollider:
  m_ObjectHideFlags: 0
  m_CorrespondingSourceObject: {fileID: 0}
  m_PrefabInstance: {fileID: 0}
  m_PrefabAsset: {fileID: 0}
  m_GameObject: {fileID: 741480988}
  m_Material: {fileID: 0}
  m_IsTrigger: 0
  m_Enabled: 1
  serializedVersion: 2
  m_Size: {x: 1, y: 1, z: 1}
  m_Center: {x: 0, y: 0, z: 0}
--- !u!23 &741480990
MeshRenderer:
  m_ObjectHideFlags: 0
  m_CorrespondingSourceObject: {fileID: 0}
  m_PrefabInstance: {fileID: 0}
  m_PrefabAsset: {fileID: 0}
  m_GameObject: {fileID: 741480988}
  m_Enabled: 1
  m_CastShadows: 1
  m_ReceiveShadows: 1
  m_DynamicOccludee: 1
  m_MotionVectors: 1
  m_LightProbeUsage: 1
  m_ReflectionProbeUsage: 1
  m_RenderingLayerMask: 1
  m_RendererPriority: 0
  m_Materials:
  - {fileID: 2100000, guid: 6f9f5356e1e417948b54abd4deb89ebc, type: 2}
  m_StaticBatchInfo:
    firstSubMesh: 0
    subMeshCount: 0
  m_StaticBatchRoot: {fileID: 0}
  m_ProbeAnchor: {fileID: 0}
  m_LightProbeVolumeOverride: {fileID: 0}
  m_ScaleInLightmap: 1
  m_PreserveUVs: 0
  m_IgnoreNormalsForChartDetection: 0
  m_ImportantGI: 0
  m_StitchLightmapSeams: 0
  m_SelectedEditorRenderState: 3
  m_MinimumChartSize: 4
  m_AutoUVMaxDistance: 0.5
  m_AutoUVMaxAngle: 89
  m_LightmapParameters: {fileID: 0}
  m_SortingLayerID: 0
  m_SortingLayer: 0
  m_SortingOrder: 0
--- !u!33 &741480991
MeshFilter:
  m_ObjectHideFlags: 0
  m_CorrespondingSourceObject: {fileID: 0}
  m_PrefabInstance: {fileID: 0}
  m_PrefabAsset: {fileID: 0}
  m_GameObject: {fileID: 741480988}
  m_Mesh: {fileID: 10202, guid: 0000000000000000e000000000000000, type: 0}
--- !u!4 &741480992
Transform:
  m_ObjectHideFlags: 0
  m_CorrespondingSourceObject: {fileID: 0}
  m_PrefabInstance: {fileID: 0}
  m_PrefabAsset: {fileID: 0}
  m_GameObject: {fileID: 741480988}
  m_LocalRotation: {x: 0, y: 0, z: 0, w: 1}
  m_LocalPosition: {x: -0.5, y: 0.6, z: 0.64}
  m_LocalScale: {x: 0.25, y: 0.33333334, z: 1}
  m_Children: []
  m_Father: {fileID: 134988891}
  m_RootOrder: 5
  m_LocalEulerAnglesHint: {x: 0, y: 0, z: 0}
--- !u!1 &799132310
GameObject:
  m_ObjectHideFlags: 0
  m_CorrespondingSourceObject: {fileID: 0}
  m_PrefabInstance: {fileID: 0}
  m_PrefabAsset: {fileID: 0}
  serializedVersion: 6
  m_Component:
  - component: {fileID: 799132312}
  - component: {fileID: 799132311}
  m_Layer: 0
  m_Name: SceneVideoSource
  m_TagString: Untagged
  m_Icon: {fileID: 0}
  m_NavMeshLayer: 0
  m_StaticEditorFlags: 0
  m_IsActive: 0
--- !u!114 &799132311
MonoBehaviour:
  m_ObjectHideFlags: 0
  m_CorrespondingSourceObject: {fileID: 0}
  m_PrefabInstance: {fileID: 0}
  m_PrefabAsset: {fileID: 0}
  m_GameObject: {fileID: 799132310}
  m_Enabled: 1
  m_EditorHideFlags: 0
  m_Script: {fileID: 11500000, guid: 0ec319cd4e697a04191b92210be8c03b, type: 3}
  m_Name: 
  m_EditorClassIdentifier: 
  TrackName: 
  AutoAddTrack: 1
  AutoPlayOnEnabled: 1
  AutoStartCapture: 1
  PreferredVideoCodec: 
  VideoStreamStarted:
    m_PersistentCalls:
      m_Calls: []
  VideoStreamStopped:
    m_PersistentCalls:
      m_Calls: []
  SourceCamera: {fileID: 1221709219}
  CameraEvent: 20
--- !u!4 &799132312
Transform:
  m_ObjectHideFlags: 0
  m_CorrespondingSourceObject: {fileID: 0}
  m_PrefabInstance: {fileID: 0}
  m_PrefabAsset: {fileID: 0}
  m_GameObject: {fileID: 799132310}
  m_LocalRotation: {x: 0, y: 0, z: 0, w: 1}
  m_LocalPosition: {x: 13.498115, y: 8.908041, z: 3.4430962}
  m_LocalScale: {x: 1, y: 1, z: 1}
  m_Children: []
  m_Father: {fileID: 0}
  m_RootOrder: 4
  m_LocalEulerAnglesHint: {x: 0, y: 0, z: 0}
--- !u!4 &966919328 stripped
Transform:
  m_CorrespondingSourceObject: {fileID: 9182611303613562394, guid: 94759df28537c86408a84858950de05a,
    type: 3}
  m_PrefabInstance: {fileID: 1932579001}
  m_PrefabAsset: {fileID: 0}
--- !u!1 &1188804069
GameObject:
  m_ObjectHideFlags: 0
  m_CorrespondingSourceObject: {fileID: 0}
  m_PrefabInstance: {fileID: 0}
  m_PrefabAsset: {fileID: 0}
  serializedVersion: 6
  m_Component:
  - component: {fileID: 1188804073}
  - component: {fileID: 1188804072}
  m_Layer: 0
  m_Name: CaptureCameraForMultiPassStereo
  m_TagString: Untagged
  m_Icon: {fileID: 0}
  m_NavMeshLayer: 0
  m_StaticEditorFlags: 0
  m_IsActive: 1
--- !u!20 &1188804072
Camera:
  m_ObjectHideFlags: 0
  m_CorrespondingSourceObject: {fileID: 0}
  m_PrefabInstance: {fileID: 0}
  m_PrefabAsset: {fileID: 0}
  m_GameObject: {fileID: 1188804069}
  m_Enabled: 1
  serializedVersion: 2
  m_ClearFlags: 2
  m_BackGroundColor: {r: 0, g: 0, b: 0, a: 0}
  m_projectionMatrixMode: 1
  m_SensorSize: {x: 36, y: 24}
  m_LensShift: {x: 0, y: 0}
  m_GateFitMode: 2
  m_FocalLength: 50
  m_NormalizedViewPortRect:
    serializedVersion: 2
    x: 0
    y: 0
    width: 1
    height: 1
  near clip plane: 0.1
  far clip plane: 100
  field of view: 43
  orthographic: 0
  orthographic size: 5
  m_Depth: -1
  m_CullingMask:
    serializedVersion: 2
    m_Bits: 4294967295
  m_RenderingPath: -1
  m_TargetTexture: {fileID: 0}
  m_TargetDisplay: 0
  m_TargetEye: 1
  m_HDR: 0
  m_AllowMSAA: 0
  m_AllowDynamicResolution: 0
  m_ForceIntoRT: 0
  m_OcclusionCulling: 1
  m_StereoConvergence: 10
  m_StereoSeparation: 0.022
--- !u!4 &1188804073
Transform:
  m_ObjectHideFlags: 0
  m_CorrespondingSourceObject: {fileID: 0}
  m_PrefabInstance: {fileID: 0}
  m_PrefabAsset: {fileID: 0}
  m_GameObject: {fileID: 1188804069}
  m_LocalRotation: {x: -0, y: -0, z: -0, w: 1}
  m_LocalPosition: {x: 0, y: 0, z: -1}
  m_LocalScale: {x: 1, y: 1, z: 1}
  m_Children: []
  m_Father: {fileID: 0}
  m_RootOrder: 3
  m_LocalEulerAnglesHint: {x: 0, y: 0, z: 0}
--- !u!1 &1221709216
GameObject:
  m_ObjectHideFlags: 0
  m_CorrespondingSourceObject: {fileID: 0}
  m_PrefabInstance: {fileID: 0}
  m_PrefabAsset: {fileID: 0}
  serializedVersion: 6
  m_Component:
  - component: {fileID: 1221709220}
  - component: {fileID: 1221709219}
  - component: {fileID: 1221709218}
  - component: {fileID: 1221709217}
  m_Layer: 0
  m_Name: Main Camera
  m_TagString: MainCamera
  m_Icon: {fileID: 0}
  m_NavMeshLayer: 0
  m_StaticEditorFlags: 0
  m_IsActive: 1
--- !u!81 &1221709217
AudioListener:
  m_ObjectHideFlags: 0
  m_CorrespondingSourceObject: {fileID: 0}
  m_PrefabInstance: {fileID: 0}
  m_PrefabAsset: {fileID: 0}
  m_GameObject: {fileID: 1221709216}
  m_Enabled: 1
--- !u!124 &1221709218
Behaviour:
  m_ObjectHideFlags: 0
  m_CorrespondingSourceObject: {fileID: 0}
  m_PrefabInstance: {fileID: 0}
  m_PrefabAsset: {fileID: 0}
  m_GameObject: {fileID: 1221709216}
  m_Enabled: 1
--- !u!20 &1221709219
Camera:
  m_ObjectHideFlags: 0
  m_CorrespondingSourceObject: {fileID: 0}
  m_PrefabInstance: {fileID: 0}
  m_PrefabAsset: {fileID: 0}
  m_GameObject: {fileID: 1221709216}
  m_Enabled: 1
  serializedVersion: 2
  m_ClearFlags: 2
  m_BackGroundColor: {r: 0, g: 0, b: 0, a: 0}
  m_projectionMatrixMode: 1
  m_SensorSize: {x: 36, y: 24}
  m_LensShift: {x: 0, y: 0}
  m_GateFitMode: 2
  m_FocalLength: 50
  m_NormalizedViewPortRect:
    serializedVersion: 2
    x: 0
    y: 0
    width: 1
    height: 1
  near clip plane: 0.1
  far clip plane: 100
  field of view: 43
  orthographic: 0
  orthographic size: 5
  m_Depth: -1
  m_CullingMask:
    serializedVersion: 2
    m_Bits: 4294967295
  m_RenderingPath: -1
  m_TargetTexture: {fileID: 0}
  m_TargetDisplay: 0
  m_TargetEye: 3
  m_HDR: 0
  m_AllowMSAA: 0
  m_AllowDynamicResolution: 0
  m_ForceIntoRT: 0
  m_OcclusionCulling: 1
  m_StereoConvergence: 10
  m_StereoSeparation: 0.022
--- !u!4 &1221709220
Transform:
  m_ObjectHideFlags: 0
  m_CorrespondingSourceObject: {fileID: 0}
  m_PrefabInstance: {fileID: 0}
  m_PrefabAsset: {fileID: 0}
  m_GameObject: {fileID: 1221709216}
  m_LocalRotation: {x: 0, y: 0, z: 0, w: 1}
  m_LocalPosition: {x: 0, y: 0, z: -1}
  m_LocalScale: {x: 1, y: 1, z: 1}
  m_Children: []
  m_Father: {fileID: 0}
  m_RootOrder: 2
  m_LocalEulerAnglesHint: {x: 0, y: 0, z: 0}
--- !u!1 &1364643066
GameObject:
  m_ObjectHideFlags: 0
  m_CorrespondingSourceObject: {fileID: 0}
  m_PrefabInstance: {fileID: 0}
  m_PrefabAsset: {fileID: 0}
  serializedVersion: 6
  m_Component:
  - component: {fileID: 1364643070}
  - component: {fileID: 1364643069}
  - component: {fileID: 1364643068}
  - component: {fileID: 1364643067}
  m_Layer: 0
  m_Name: DebugCubeGreen
  m_TagString: Untagged
  m_Icon: {fileID: 0}
  m_NavMeshLayer: 0
  m_StaticEditorFlags: 0
  m_IsActive: 1
--- !u!65 &1364643067
BoxCollider:
  m_ObjectHideFlags: 0
  m_CorrespondingSourceObject: {fileID: 0}
  m_PrefabInstance: {fileID: 0}
  m_PrefabAsset: {fileID: 0}
  m_GameObject: {fileID: 1364643066}
  m_Material: {fileID: 0}
  m_IsTrigger: 0
  m_Enabled: 1
  serializedVersion: 2
  m_Size: {x: 1, y: 1, z: 1}
  m_Center: {x: 0, y: 0, z: 0}
--- !u!23 &1364643068
MeshRenderer:
  m_ObjectHideFlags: 0
  m_CorrespondingSourceObject: {fileID: 0}
  m_PrefabInstance: {fileID: 0}
  m_PrefabAsset: {fileID: 0}
  m_GameObject: {fileID: 1364643066}
  m_Enabled: 1
  m_CastShadows: 1
  m_ReceiveShadows: 1
  m_DynamicOccludee: 1
  m_MotionVectors: 1
  m_LightProbeUsage: 1
  m_ReflectionProbeUsage: 1
  m_RenderingLayerMask: 1
  m_RendererPriority: 0
  m_Materials:
  - {fileID: 2100000, guid: 92a265afb8df12e45b890eedc8983485, type: 2}
  m_StaticBatchInfo:
    firstSubMesh: 0
    subMeshCount: 0
  m_StaticBatchRoot: {fileID: 0}
  m_ProbeAnchor: {fileID: 0}
  m_LightProbeVolumeOverride: {fileID: 0}
  m_ScaleInLightmap: 1
  m_PreserveUVs: 0
  m_IgnoreNormalsForChartDetection: 0
  m_ImportantGI: 0
  m_StitchLightmapSeams: 0
  m_SelectedEditorRenderState: 3
  m_MinimumChartSize: 4
  m_AutoUVMaxDistance: 0.5
  m_AutoUVMaxAngle: 89
  m_LightmapParameters: {fileID: 0}
  m_SortingLayerID: 0
  m_SortingLayer: 0
  m_SortingOrder: 0
--- !u!33 &1364643069
MeshFilter:
  m_ObjectHideFlags: 0
  m_CorrespondingSourceObject: {fileID: 0}
  m_PrefabInstance: {fileID: 0}
  m_PrefabAsset: {fileID: 0}
  m_GameObject: {fileID: 1364643066}
  m_Mesh: {fileID: 10202, guid: 0000000000000000e000000000000000, type: 0}
--- !u!4 &1364643070
Transform:
  m_ObjectHideFlags: 0
  m_CorrespondingSourceObject: {fileID: 0}
  m_PrefabInstance: {fileID: 0}
  m_PrefabAsset: {fileID: 0}
  m_GameObject: {fileID: 1364643066}
  m_LocalRotation: {x: 0, y: 0, z: 0, w: 1}
  m_LocalPosition: {x: -0.5, y: 0.6, z: 0.64}
  m_LocalScale: {x: 0.25, y: 0.33333334, z: 1}
  m_Children: []
  m_Father: {fileID: 966919328}
  m_RootOrder: 5
  m_LocalEulerAnglesHint: {x: 0, y: 0, z: 0}
--- !u!1001 &1932579001
PrefabInstance:
  m_ObjectHideFlags: 0
  serializedVersion: 2
  m_Modification:
    m_TransformParent: {fileID: 0}
    m_Modifications:
    - target: {fileID: 1274745582922182, guid: 94759df28537c86408a84858950de05a, type: 3}
      propertyPath: m_Name
      value: VideoChatDemo
      objectReference: {fileID: 0}
    - target: {fileID: 4015235064495816, guid: 94759df28537c86408a84858950de05a, type: 3}
      propertyPath: m_LocalPosition.x
      value: 5
      objectReference: {fileID: 0}
    - target: {fileID: 4015235064495816, guid: 94759df28537c86408a84858950de05a, type: 3}
      propertyPath: m_LocalPosition.z
      value: -0.3
      objectReference: {fileID: 0}
    - target: {fileID: 4037275511003170, guid: 94759df28537c86408a84858950de05a, type: 3}
      propertyPath: m_LocalPosition.x
      value: 0
      objectReference: {fileID: 0}
    - target: {fileID: 4037275511003170, guid: 94759df28537c86408a84858950de05a, type: 3}
      propertyPath: m_LocalPosition.y
      value: 0
      objectReference: {fileID: 0}
    - target: {fileID: 4037275511003170, guid: 94759df28537c86408a84858950de05a, type: 3}
      propertyPath: m_LocalPosition.z
      value: 0
      objectReference: {fileID: 0}
    - target: {fileID: 4037275511003170, guid: 94759df28537c86408a84858950de05a, type: 3}
      propertyPath: m_LocalRotation.x
      value: 0
      objectReference: {fileID: 0}
    - target: {fileID: 4037275511003170, guid: 94759df28537c86408a84858950de05a, type: 3}
      propertyPath: m_LocalRotation.y
      value: 0
      objectReference: {fileID: 0}
    - target: {fileID: 4037275511003170, guid: 94759df28537c86408a84858950de05a, type: 3}
      propertyPath: m_LocalRotation.z
      value: 0
      objectReference: {fileID: 0}
    - target: {fileID: 4037275511003170, guid: 94759df28537c86408a84858950de05a, type: 3}
      propertyPath: m_LocalRotation.w
      value: 1
      objectReference: {fileID: 0}
    - target: {fileID: 4037275511003170, guid: 94759df28537c86408a84858950de05a, type: 3}
      propertyPath: m_RootOrder
      value: 0
      objectReference: {fileID: 0}
    - target: {fileID: 4037275511003170, guid: 94759df28537c86408a84858950de05a, type: 3}
      propertyPath: m_LocalEulerAnglesHint.x
      value: 0
      objectReference: {fileID: 0}
    - target: {fileID: 4037275511003170, guid: 94759df28537c86408a84858950de05a, type: 3}
      propertyPath: m_LocalEulerAnglesHint.y
      value: 0
      objectReference: {fileID: 0}
    - target: {fileID: 4037275511003170, guid: 94759df28537c86408a84858950de05a, type: 3}
      propertyPath: m_LocalEulerAnglesHint.z
      value: 0
      objectReference: {fileID: 0}
    - target: {fileID: 4037275511003170, guid: 94759df28537c86408a84858950de05a, type: 3}
      propertyPath: m_LocalScale.x
      value: 0.08
      objectReference: {fileID: 0}
    - target: {fileID: 4037275511003170, guid: 94759df28537c86408a84858950de05a, type: 3}
      propertyPath: m_LocalScale.y
      value: 0.08
      objectReference: {fileID: 0}
    - target: {fileID: 4037275511003170, guid: 94759df28537c86408a84858950de05a, type: 3}
      propertyPath: m_LocalScale.z
      value: 0.08
      objectReference: {fileID: 0}
    - target: {fileID: 114129059573521262, guid: 94759df28537c86408a84858950de05a,
        type: 3}
      propertyPath: HttpServerAddress
      value: http://10.164.30.73:3000/
      objectReference: {fileID: 0}
    - target: {fileID: 114129059573521262, guid: 94759df28537c86408a84858950de05a,
        type: 3}
      propertyPath: PollTimeMs
      value: 1
      objectReference: {fileID: 0}
    - target: {fileID: 114129059573521262, guid: 94759df28537c86408a84858950de05a,
        type: 3}
      propertyPath: DeviceNameLabel2
      value: 
      objectReference: {fileID: 0}
    - target: {fileID: 114129059573521262, guid: 94759df28537c86408a84858950de05a,
        type: 3}
      propertyPath: AutoLogErrors
      value: 1
      objectReference: {fileID: 0}
<<<<<<< HEAD
    - target: {fileID: 114452439610826054, guid: 94759df28537c86408a84858950de05a,
        type: 3}
      propertyPath: _transceivers.Array.size
      value: 2
      objectReference: {fileID: 0}
    - target: {fileID: 114452439610826054, guid: 94759df28537c86408a84858950de05a,
        type: 3}
      propertyPath: _transceivers.Array.data[0].Type
      value: 1
      objectReference: {fileID: 0}
    - target: {fileID: 114452439610826054, guid: 94759df28537c86408a84858950de05a,
        type: 3}
      propertyPath: _transceivers.Array.data[1].Type
      value: 0
      objectReference: {fileID: 0}
    - target: {fileID: 114452439610826054, guid: 94759df28537c86408a84858950de05a,
        type: 3}
      propertyPath: _transceivers.Array.data[0].Sender
      value: 
      objectReference: {fileID: 1932579006}
    - target: {fileID: 114452439610826054, guid: 94759df28537c86408a84858950de05a,
        type: 3}
      propertyPath: _transceivers.Array.data[1].Sender
      value: 
      objectReference: {fileID: 1932579003}
    - target: {fileID: 114452439610826054, guid: 94759df28537c86408a84858950de05a,
        type: 3}
      propertyPath: _transceivers.Array.data[0].Receiver
      value: 
      objectReference: {fileID: 1932579005}
    - target: {fileID: 114452439610826054, guid: 94759df28537c86408a84858950de05a,
        type: 3}
      propertyPath: _transceivers.Array.data[1].Receiver
      value: 
      objectReference: {fileID: 1932579004}
    - target: {fileID: 114452439610826054, guid: 94759df28537c86408a84858950de05a,
        type: 3}
      propertyPath: _transceivers.Array.data[2].Sender
      value: 
      objectReference: {fileID: 1932579006}
    - target: {fileID: 114452439610826054, guid: 94759df28537c86408a84858950de05a,
        type: 3}
      propertyPath: _transceivers.Array.data[2].Receiver
      value: 
      objectReference: {fileID: 1932579005}
    - target: {fileID: 114452439610826054, guid: 94759df28537c86408a84858950de05a,
        type: 3}
      propertyPath: _transceivers.Array.data[3].Type
      value: 0
      objectReference: {fileID: 0}
    - target: {fileID: 114452439610826054, guid: 94759df28537c86408a84858950de05a,
        type: 3}
      propertyPath: _transceivers.Array.data[2].Type
      value: 0
      objectReference: {fileID: 0}
    - target: {fileID: 114452439610826054, guid: 94759df28537c86408a84858950de05a,
        type: 3}
      propertyPath: _transceivers.Array.data[2].Kind
      value: 1
      objectReference: {fileID: 0}
    - target: {fileID: 114452439610826054, guid: 94759df28537c86408a84858950de05a,
        type: 3}
      propertyPath: _transceivers.Array.data[1].Kind
      value: 0
      objectReference: {fileID: 0}
    - target: {fileID: 114452439610826054, guid: 94759df28537c86408a84858950de05a,
        type: 3}
      propertyPath: _transceivers.Array.data[0].Kind
      value: 1
      objectReference: {fileID: 0}
=======
>>>>>>> 3e8ca31a
    - target: {fileID: 224130425995034712, guid: 94759df28537c86408a84858950de05a,
        type: 3}
      propertyPath: m_AnchorMin.y
      value: 0
      objectReference: {fileID: 0}
    - target: {fileID: 224130425995034712, guid: 94759df28537c86408a84858950de05a,
        type: 3}
      propertyPath: m_AnchorMax.y
      value: 0
      objectReference: {fileID: 0}
    - target: {fileID: 224130425995034712, guid: 94759df28537c86408a84858950de05a,
        type: 3}
      propertyPath: m_AnchoredPosition.x
      value: 0
      objectReference: {fileID: 0}
    - target: {fileID: 224130425995034712, guid: 94759df28537c86408a84858950de05a,
        type: 3}
      propertyPath: m_AnchoredPosition.y
      value: 0
      objectReference: {fileID: 0}
    - target: {fileID: 224130425995034712, guid: 94759df28537c86408a84858950de05a,
        type: 3}
      propertyPath: m_SizeDelta.x
      value: 0
      objectReference: {fileID: 0}
    - target: {fileID: 224130425995034712, guid: 94759df28537c86408a84858950de05a,
        type: 3}
      propertyPath: m_SizeDelta.y
      value: 0
      objectReference: {fileID: 0}
    - target: {fileID: 224456867766213744, guid: 94759df28537c86408a84858950de05a,
        type: 3}
      propertyPath: m_AnchorMin.y
      value: 0
      objectReference: {fileID: 0}
    - target: {fileID: 224456867766213744, guid: 94759df28537c86408a84858950de05a,
        type: 3}
      propertyPath: m_AnchorMax.y
      value: 0
      objectReference: {fileID: 0}
    - target: {fileID: 224456867766213744, guid: 94759df28537c86408a84858950de05a,
        type: 3}
      propertyPath: m_AnchoredPosition.x
      value: 0
      objectReference: {fileID: 0}
    - target: {fileID: 224456867766213744, guid: 94759df28537c86408a84858950de05a,
        type: 3}
      propertyPath: m_AnchoredPosition.y
      value: 0
      objectReference: {fileID: 0}
    - target: {fileID: 224456867766213744, guid: 94759df28537c86408a84858950de05a,
        type: 3}
      propertyPath: m_SizeDelta.x
      value: 0
      objectReference: {fileID: 0}
    - target: {fileID: 224456867766213744, guid: 94759df28537c86408a84858950de05a,
        type: 3}
      propertyPath: m_SizeDelta.y
      value: 0
      objectReference: {fileID: 0}
    - target: {fileID: 6724212155761435517, guid: 94759df28537c86408a84858950de05a,
        type: 3}
      propertyPath: m_Enabled
      value: 0
      objectReference: {fileID: 0}
<<<<<<< HEAD
    - target: {fileID: 7953653823404256062, guid: 94759df28537c86408a84858950de05a,
        type: 3}
      propertyPath: AudioSource2
      value: 
      objectReference: {fileID: 1932579003}
    - target: {fileID: 7953653823404256062, guid: 94759df28537c86408a84858950de05a,
        type: 3}
      propertyPath: VideoSource2
      value: 
      objectReference: {fileID: 1932579006}
=======
    - target: {fileID: 8066520112810591890, guid: 94759df28537c86408a84858950de05a,
        type: 3}
      propertyPath: m_IsActive
      value: 1
      objectReference: {fileID: 0}
>>>>>>> 3e8ca31a
    - target: {fileID: 8068314043701345454, guid: 94759df28537c86408a84858950de05a,
        type: 3}
      propertyPath: m_LocalPosition.x
      value: 0
      objectReference: {fileID: 0}
    - target: {fileID: 8068314043701345454, guid: 94759df28537c86408a84858950de05a,
        type: 3}
      propertyPath: m_LocalRotation.y
      value: 0
      objectReference: {fileID: 0}
    - target: {fileID: 8068314043701345454, guid: 94759df28537c86408a84858950de05a,
        type: 3}
      propertyPath: m_LocalRotation.w
      value: 1
      objectReference: {fileID: 0}
    - target: {fileID: 8068314043701345454, guid: 94759df28537c86408a84858950de05a,
        type: 3}
      propertyPath: m_LocalEulerAnglesHint.y
      value: 0
      objectReference: {fileID: 0}
<<<<<<< HEAD
    - target: {fileID: 8734329137356271696, guid: 94759df28537c86408a84858950de05a,
        type: 3}
      propertyPath: LocalPeerId
      value: UNITY
      objectReference: {fileID: 0}
    - target: {fileID: 8734329137356271696, guid: 94759df28537c86408a84858950de05a,
        type: 3}
      propertyPath: RemotePeerId
      value: PC
      objectReference: {fileID: 0}
=======
>>>>>>> 3e8ca31a
    - target: {fileID: 8844783484497184051, guid: 94759df28537c86408a84858950de05a,
        type: 3}
      propertyPath: DeviceNameLabel2
      value: 
      objectReference: {fileID: 0}
    - target: {fileID: 8864274441281116404, guid: 94759df28537c86408a84858950de05a,
        type: 3}
      propertyPath: m_Enabled
      value: 0
      objectReference: {fileID: 0}
<<<<<<< HEAD
    - target: {fileID: 9148594838842796426, guid: 94759df28537c86408a84858950de05a,
        type: 3}
      propertyPath: AudioSource2
      value: 
      objectReference: {fileID: 1932579004}
    - target: {fileID: 9148594838842796426, guid: 94759df28537c86408a84858950de05a,
        type: 3}
      propertyPath: VideoSource2
      value: 
      objectReference: {fileID: 1932579005}
=======
>>>>>>> 3e8ca31a
    m_RemovedComponents: []
  m_SourcePrefab: {fileID: 100100000, guid: 94759df28537c86408a84858950de05a, type: 3}
--- !u!114 &1932579003 stripped
MonoBehaviour:
  m_CorrespondingSourceObject: {fileID: 2247456597125045658, guid: 94759df28537c86408a84858950de05a,
    type: 3}
  m_PrefabInstance: {fileID: 1932579001}
  m_PrefabAsset: {fileID: 0}
  m_GameObject: {fileID: 0}
  m_Enabled: 1
  m_EditorHideFlags: 0
  m_Script: {fileID: 11500000, guid: 4a281b3c4d33874459f5fd99bab17626, type: 3}
  m_Name: 
  m_EditorClassIdentifier: 
--- !u!114 &1932579004 stripped
MonoBehaviour:
  m_CorrespondingSourceObject: {fileID: 5904856271247633657, guid: 94759df28537c86408a84858950de05a,
    type: 3}
  m_PrefabInstance: {fileID: 1932579001}
  m_PrefabAsset: {fileID: 0}
  m_GameObject: {fileID: 0}
  m_Enabled: 1
  m_EditorHideFlags: 0
  m_Script: {fileID: 11500000, guid: ac54f2f6b8185d444b4a85e048778344, type: 3}
  m_Name: 
  m_EditorClassIdentifier: 
--- !u!114 &1932579005 stripped
MonoBehaviour:
  m_CorrespondingSourceObject: {fileID: 8285219005052795439, guid: 94759df28537c86408a84858950de05a,
    type: 3}
  m_PrefabInstance: {fileID: 1932579001}
  m_PrefabAsset: {fileID: 0}
  m_GameObject: {fileID: 0}
  m_Enabled: 1
  m_EditorHideFlags: 0
  m_Script: {fileID: 11500000, guid: b5c8b8e916d2cbf40a9dd142c021c4d6, type: 3}
  m_Name: 
  m_EditorClassIdentifier: 
--- !u!114 &1932579006 stripped
MonoBehaviour:
  m_CorrespondingSourceObject: {fileID: 2640554158060291103, guid: 94759df28537c86408a84858950de05a,
    type: 3}
  m_PrefabInstance: {fileID: 1932579001}
  m_PrefabAsset: {fileID: 0}
  m_GameObject: {fileID: 0}
  m_Enabled: 1
  m_EditorHideFlags: 0
  m_Script: {fileID: 11500000, guid: 8a3a632a87fbf1e4db435c4abae3ac33, type: 3}
  m_Name: 
  m_EditorClassIdentifier: 
--- !u!1 &1968188768
GameObject:
  m_ObjectHideFlags: 0
  m_CorrespondingSourceObject: {fileID: 0}
  m_PrefabInstance: {fileID: 0}
  m_PrefabAsset: {fileID: 0}
  serializedVersion: 6
  m_Component:
  - component: {fileID: 1968188772}
  - component: {fileID: 1968188771}
  - component: {fileID: 1968188770}
  - component: {fileID: 1968188769}
  m_Layer: 0
  m_Name: DebugCubeRed
  m_TagString: Untagged
  m_Icon: {fileID: 0}
  m_NavMeshLayer: 0
  m_StaticEditorFlags: 0
  m_IsActive: 1
--- !u!65 &1968188769
BoxCollider:
  m_ObjectHideFlags: 0
  m_CorrespondingSourceObject: {fileID: 0}
  m_PrefabInstance: {fileID: 0}
  m_PrefabAsset: {fileID: 0}
  m_GameObject: {fileID: 1968188768}
  m_Material: {fileID: 0}
  m_IsTrigger: 0
  m_Enabled: 1
  serializedVersion: 2
  m_Size: {x: 1, y: 1, z: 1}
  m_Center: {x: 0, y: 0, z: 0}
--- !u!23 &1968188770
MeshRenderer:
  m_ObjectHideFlags: 0
  m_CorrespondingSourceObject: {fileID: 0}
  m_PrefabInstance: {fileID: 0}
  m_PrefabAsset: {fileID: 0}
  m_GameObject: {fileID: 1968188768}
  m_Enabled: 1
  m_CastShadows: 1
  m_ReceiveShadows: 1
  m_DynamicOccludee: 1
  m_MotionVectors: 1
  m_LightProbeUsage: 1
  m_ReflectionProbeUsage: 1
  m_RenderingLayerMask: 1
  m_RendererPriority: 0
  m_Materials:
  - {fileID: 2100000, guid: f5a1b96206fb43849b35fceb1b9d26e7, type: 2}
  m_StaticBatchInfo:
    firstSubMesh: 0
    subMeshCount: 0
  m_StaticBatchRoot: {fileID: 0}
  m_ProbeAnchor: {fileID: 0}
  m_LightProbeVolumeOverride: {fileID: 0}
  m_ScaleInLightmap: 1
  m_PreserveUVs: 0
  m_IgnoreNormalsForChartDetection: 0
  m_ImportantGI: 0
  m_StitchLightmapSeams: 0
  m_SelectedEditorRenderState: 3
  m_MinimumChartSize: 4
  m_AutoUVMaxDistance: 0.5
  m_AutoUVMaxAngle: 89
  m_LightmapParameters: {fileID: 0}
  m_SortingLayerID: 0
  m_SortingLayer: 0
  m_SortingOrder: 0
--- !u!33 &1968188771
MeshFilter:
  m_ObjectHideFlags: 0
  m_CorrespondingSourceObject: {fileID: 0}
  m_PrefabInstance: {fileID: 0}
  m_PrefabAsset: {fileID: 0}
  m_GameObject: {fileID: 1968188768}
  m_Mesh: {fileID: 10202, guid: 0000000000000000e000000000000000, type: 0}
--- !u!4 &1968188772
Transform:
  m_ObjectHideFlags: 0
  m_CorrespondingSourceObject: {fileID: 0}
  m_PrefabInstance: {fileID: 0}
  m_PrefabAsset: {fileID: 0}
  m_GameObject: {fileID: 1968188768}
  m_LocalRotation: {x: -0, y: -0, z: -0, w: 1}
  m_LocalPosition: {x: -0.5, y: 0.6, z: 0.64}
  m_LocalScale: {x: 0.25, y: 0.33333334, z: 1}
  m_Children: []
  m_Father: {fileID: 15326058}
  m_RootOrder: 5
  m_LocalEulerAnglesHint: {x: 0, y: 0, z: 0}
--- !u!1001 &2014504393
PrefabInstance:
  m_ObjectHideFlags: 0
  serializedVersion: 2
  m_Modification:
    m_TransformParent: {fileID: 0}
    m_Modifications:
    - target: {fileID: 931005090223189025, guid: a5df3c1fbf79c4b4ca9d5e5035d945a7,
        type: 3}
      propertyPath: m_Text
      value: Scene capture
      objectReference: {fileID: 0}
    - target: {fileID: 6210530807246673570, guid: a5df3c1fbf79c4b4ca9d5e5035d945a7,
        type: 3}
      propertyPath: m_LocalPosition.x
      value: -0.4
      objectReference: {fileID: 0}
    - target: {fileID: 6210530807246673570, guid: a5df3c1fbf79c4b4ca9d5e5035d945a7,
        type: 3}
      propertyPath: m_LocalPosition.y
      value: 0
      objectReference: {fileID: 0}
    - target: {fileID: 6210530807246673570, guid: a5df3c1fbf79c4b4ca9d5e5035d945a7,
        type: 3}
      propertyPath: m_LocalPosition.z
      value: -0.03
      objectReference: {fileID: 0}
    - target: {fileID: 6210530807246673570, guid: a5df3c1fbf79c4b4ca9d5e5035d945a7,
        type: 3}
      propertyPath: m_LocalRotation.x
      value: 0
      objectReference: {fileID: 0}
    - target: {fileID: 6210530807246673570, guid: a5df3c1fbf79c4b4ca9d5e5035d945a7,
        type: 3}
      propertyPath: m_LocalRotation.y
      value: -0.086829156
      objectReference: {fileID: 0}
    - target: {fileID: 6210530807246673570, guid: a5df3c1fbf79c4b4ca9d5e5035d945a7,
        type: 3}
      propertyPath: m_LocalRotation.z
      value: 0
      objectReference: {fileID: 0}
    - target: {fileID: 6210530807246673570, guid: a5df3c1fbf79c4b4ca9d5e5035d945a7,
        type: 3}
      propertyPath: m_LocalRotation.w
      value: 0.9962232
      objectReference: {fileID: 0}
    - target: {fileID: 6210530807246673570, guid: a5df3c1fbf79c4b4ca9d5e5035d945a7,
        type: 3}
      propertyPath: m_RootOrder
      value: 5
      objectReference: {fileID: 0}
    - target: {fileID: 6210530807246673570, guid: a5df3c1fbf79c4b4ca9d5e5035d945a7,
        type: 3}
      propertyPath: m_LocalEulerAnglesHint.x
      value: 0
      objectReference: {fileID: 0}
    - target: {fileID: 6210530807246673570, guid: a5df3c1fbf79c4b4ca9d5e5035d945a7,
        type: 3}
      propertyPath: m_LocalEulerAnglesHint.y
      value: -10
      objectReference: {fileID: 0}
    - target: {fileID: 6210530807246673570, guid: a5df3c1fbf79c4b4ca9d5e5035d945a7,
        type: 3}
      propertyPath: m_LocalEulerAnglesHint.z
      value: 0
      objectReference: {fileID: 0}
    - target: {fileID: 6210530807246673570, guid: a5df3c1fbf79c4b4ca9d5e5035d945a7,
        type: 3}
      propertyPath: m_LocalScale.x
      value: 0.32
      objectReference: {fileID: 0}
    - target: {fileID: 6210530807246673570, guid: a5df3c1fbf79c4b4ca9d5e5035d945a7,
        type: 3}
      propertyPath: m_LocalScale.y
      value: 0.24
      objectReference: {fileID: 0}
<<<<<<< HEAD
    - target: {fileID: 6213381231372758174, guid: a5df3c1fbf79c4b4ca9d5e5035d945a7,
        type: 3}
      propertyPath: m_Name
      value: SceneVideoPlayer
      objectReference: {fileID: 0}
    - target: {fileID: 6213381231372758174, guid: a5df3c1fbf79c4b4ca9d5e5035d945a7,
        type: 3}
      propertyPath: m_IsActive
      value: 0
=======
    - target: {fileID: 6210530807246673570, guid: a5df3c1fbf79c4b4ca9d5e5035d945a7,
        type: 3}
      propertyPath: m_LocalScale.z
      value: 0.08
      objectReference: {fileID: 0}
    - target: {fileID: 6213381231372758174, guid: a5df3c1fbf79c4b4ca9d5e5035d945a7,
        type: 3}
      propertyPath: m_Name
      value: SceneVideoPlayer
      objectReference: {fileID: 0}
    - target: {fileID: 6213381231372758174, guid: a5df3c1fbf79c4b4ca9d5e5035d945a7,
        type: 3}
      propertyPath: m_IsActive
      value: 1
>>>>>>> 3e8ca31a
      objectReference: {fileID: 0}
    - target: {fileID: 6228353173275430132, guid: a5df3c1fbf79c4b4ca9d5e5035d945a7,
        type: 3}
      propertyPath: m_Materials.Array.data[0]
      value: 
      objectReference: {fileID: 2100000, guid: 4d29421bacacd4b4fb2963ac2f71afe5, type: 2}
    - target: {fileID: 6316678915622682930, guid: a5df3c1fbf79c4b4ca9d5e5035d945a7,
        type: 3}
      propertyPath: VideoSource
      value: 
      objectReference: {fileID: 799132311}
    m_RemovedComponents: []
  m_SourcePrefab: {fileID: 100100000, guid: a5df3c1fbf79c4b4ca9d5e5035d945a7, type: 3}<|MERGE_RESOLUTION|>--- conflicted
+++ resolved
@@ -693,7 +693,6 @@
       propertyPath: AutoLogErrors
       value: 1
       objectReference: {fileID: 0}
-<<<<<<< HEAD
     - target: {fileID: 114452439610826054, guid: 94759df28537c86408a84858950de05a,
         type: 3}
       propertyPath: _transceivers.Array.size
@@ -764,8 +763,6 @@
       propertyPath: _transceivers.Array.data[0].Kind
       value: 1
       objectReference: {fileID: 0}
-=======
->>>>>>> 3e8ca31a
     - target: {fileID: 224130425995034712, guid: 94759df28537c86408a84858950de05a,
         type: 3}
       propertyPath: m_AnchorMin.y
@@ -831,7 +828,6 @@
       propertyPath: m_Enabled
       value: 0
       objectReference: {fileID: 0}
-<<<<<<< HEAD
     - target: {fileID: 7953653823404256062, guid: 94759df28537c86408a84858950de05a,
         type: 3}
       propertyPath: AudioSource2
@@ -842,13 +838,6 @@
       propertyPath: VideoSource2
       value: 
       objectReference: {fileID: 1932579006}
-=======
-    - target: {fileID: 8066520112810591890, guid: 94759df28537c86408a84858950de05a,
-        type: 3}
-      propertyPath: m_IsActive
-      value: 1
-      objectReference: {fileID: 0}
->>>>>>> 3e8ca31a
     - target: {fileID: 8068314043701345454, guid: 94759df28537c86408a84858950de05a,
         type: 3}
       propertyPath: m_LocalPosition.x
@@ -869,7 +858,16 @@
       propertyPath: m_LocalEulerAnglesHint.y
       value: 0
       objectReference: {fileID: 0}
-<<<<<<< HEAD
+    - target: {fileID: 8844783484497184051, guid: 94759df28537c86408a84858950de05a,
+        type: 3}
+      propertyPath: DeviceNameLabel2
+      value: 
+      objectReference: {fileID: 0}
+    - target: {fileID: 8864274441281116404, guid: 94759df28537c86408a84858950de05a,
+        type: 3}
+      propertyPath: m_Enabled
+      value: 0
+      objectReference: {fileID: 0}
     - target: {fileID: 8734329137356271696, guid: 94759df28537c86408a84858950de05a,
         type: 3}
       propertyPath: LocalPeerId
@@ -880,8 +878,6 @@
       propertyPath: RemotePeerId
       value: PC
       objectReference: {fileID: 0}
-=======
->>>>>>> 3e8ca31a
     - target: {fileID: 8844783484497184051, guid: 94759df28537c86408a84858950de05a,
         type: 3}
       propertyPath: DeviceNameLabel2
@@ -892,7 +888,6 @@
       propertyPath: m_Enabled
       value: 0
       objectReference: {fileID: 0}
-<<<<<<< HEAD
     - target: {fileID: 9148594838842796426, guid: 94759df28537c86408a84858950de05a,
         type: 3}
       propertyPath: AudioSource2
@@ -903,8 +898,6 @@
       propertyPath: VideoSource2
       value: 
       objectReference: {fileID: 1932579005}
-=======
->>>>>>> 3e8ca31a
     m_RemovedComponents: []
   m_SourcePrefab: {fileID: 100100000, guid: 94759df28537c86408a84858950de05a, type: 3}
 --- !u!114 &1932579003 stripped
@@ -1123,7 +1116,11 @@
       propertyPath: m_LocalScale.y
       value: 0.24
       objectReference: {fileID: 0}
-<<<<<<< HEAD
+    - target: {fileID: 6210530807246673570, guid: a5df3c1fbf79c4b4ca9d5e5035d945a7,
+        type: 3}
+      propertyPath: m_LocalScale.z
+      value: 0.08
+      objectReference: {fileID: 0}
     - target: {fileID: 6213381231372758174, guid: a5df3c1fbf79c4b4ca9d5e5035d945a7,
         type: 3}
       propertyPath: m_Name
@@ -1133,22 +1130,6 @@
         type: 3}
       propertyPath: m_IsActive
       value: 0
-=======
-    - target: {fileID: 6210530807246673570, guid: a5df3c1fbf79c4b4ca9d5e5035d945a7,
-        type: 3}
-      propertyPath: m_LocalScale.z
-      value: 0.08
-      objectReference: {fileID: 0}
-    - target: {fileID: 6213381231372758174, guid: a5df3c1fbf79c4b4ca9d5e5035d945a7,
-        type: 3}
-      propertyPath: m_Name
-      value: SceneVideoPlayer
-      objectReference: {fileID: 0}
-    - target: {fileID: 6213381231372758174, guid: a5df3c1fbf79c4b4ca9d5e5035d945a7,
-        type: 3}
-      propertyPath: m_IsActive
-      value: 1
->>>>>>> 3e8ca31a
       objectReference: {fileID: 0}
     - target: {fileID: 6228353173275430132, guid: a5df3c1fbf79c4b4ca9d5e5035d945a7,
         type: 3}
