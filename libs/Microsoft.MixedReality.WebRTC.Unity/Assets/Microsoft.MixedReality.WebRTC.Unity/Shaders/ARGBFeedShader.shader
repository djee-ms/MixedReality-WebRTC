--- conflicted
+++ resolved
@@ -1,10 +1,7 @@
 // Copyright (c) Microsoft Corporation.
 // Licensed under the MIT License.
 
-<<<<<<< HEAD
-=======
 // Simple shader mapping an ARGB32 video feed using a Standard lit model.
->>>>>>> 3e8ca31a
 Shader "Video/ARGBFeedShader (standard lit)"
 {
     Properties
