// Copyright (c) Microsoft Corporation.
// Licensed under the MIT License.

using System;
using System.Runtime.InteropServices;

namespace Microsoft.MixedReality.WebRTC.Interop
{
    /// <summary>
    /// Handle to a native external video track source object.
    /// </summary>
    internal sealed class ExternalVideoTrackSourceHandle : SafeHandle
    {
        /// <summary>
        /// Check if the current handle is invalid, which means it is not referencing
        /// an actual native object. Note that a valid handle only means that the internal
        /// handle references a native object, but does not guarantee that the native
        /// object is still accessible. It is only safe to access the native object if
        /// the handle is not closed, which implies it being valid.
        /// </summary>
        public override bool IsInvalid
        {
            get
            {
                return (handle == IntPtr.Zero);
            }
        }

        /// <summary>
        /// Default constructor for an invalid handle.
        /// </summary>
        public ExternalVideoTrackSourceHandle() : base(IntPtr.Zero, ownsHandle: true)
        {
        }

        /// <summary>
        /// Constructor for a valid handle referencing the given native object.
        /// </summary>
        /// <param name="handle">The valid internal handle to the native object.</param>
        public ExternalVideoTrackSourceHandle(IntPtr handle) : base(IntPtr.Zero, ownsHandle: true)
        {
            SetHandle(handle);
        }

        /// <summary>
        /// Release the native object while the handle is being closed.
        /// </summary>
        /// <returns>Return <c>true</c> if the native object was successfully released.</returns>
        protected override bool ReleaseHandle()
        {
            ExternalVideoTrackSourceInterop.ExternalVideoTrackSource_RemoveRef(handle);
            return true;
        }
    }

    internal class ExternalVideoTrackSourceInterop
    {
        #region Unmanaged delegates

<<<<<<< HEAD
        // Note - none of those method arguments can be SafeHandle; use IntPtr instead.
=======
        // Note - Those methods cannot use SafeHandle with reverse P/Invoke; use IntPtr instead.
>>>>>>> 870e8dba

        [UnmanagedFunctionPointer(CallingConvention.StdCall, CharSet = CharSet.Ansi)]
        public unsafe delegate void RequestExternalI420AVideoFrameCallback(IntPtr userData,
            /*ExternalVideoTrackSourceHandle*/IntPtr sourceHandle, uint requestId, long timestampMs);

        [UnmanagedFunctionPointer(CallingConvention.StdCall, CharSet = CharSet.Ansi)]
        public unsafe delegate void RequestExternalArgb32VideoFrameCallback(IntPtr userData,
            /*ExternalVideoTrackSourceHandle*/IntPtr sourceHandle, uint requestId, long timestampMs);

        [MonoPInvokeCallback(typeof(RequestExternalI420AVideoFrameCallback))]
        public static void RequestI420AVideoFrameFromExternalSourceCallback(IntPtr userData,
            /*ExternalVideoTrackSourceHandle*/IntPtr sourceHandle, uint requestId, long timestampMs)
        {
            var args = Utils.ToWrapper<I420AVideoFrameRequestCallbackArgs>(userData);
            var request = new FrameRequest
            {
                Source = args.Source,
                RequestId = requestId,
                TimestampMs = timestampMs
            };
            args.FrameRequestCallback.Invoke(in request);
        }

        [MonoPInvokeCallback(typeof(RequestExternalArgb32VideoFrameCallback))]
        public static void RequestArgb32VideoFrameFromExternalSourceCallback(IntPtr userData,
            /*ExternalVideoTrackSourceHandle*/IntPtr sourceHandle, uint requestId, long timestampMs)
        {
            var args = Utils.ToWrapper<Argb32VideoFrameRequestCallbackArgs>(userData);
            var request = new FrameRequest
            {
                Source = args.Source,
                RequestId = requestId,
                TimestampMs = timestampMs
            };
            args.FrameRequestCallback.Invoke(in request);
        }

        #endregion


        public class VideoFrameRequestCallbackArgs
        {
            public ExternalVideoTrackSource Source;
        }

        public class I420AVideoFrameRequestCallbackArgs : VideoFrameRequestCallbackArgs
        {
            public I420AVideoFrameRequestDelegate FrameRequestCallback;
            public RequestExternalI420AVideoFrameCallback TrampolineCallback; // keep delegate alive
        }

        public class Argb32VideoFrameRequestCallbackArgs : VideoFrameRequestCallbackArgs
        {
            public Argb32VideoFrameRequestDelegate FrameRequestCallback;
            public RequestExternalArgb32VideoFrameCallback TrampolineCallback; // keep delegate alive
        }


        #region Native functions

        [DllImport(Utils.dllPath, CallingConvention = CallingConvention.StdCall, CharSet = CharSet.Ansi,
            EntryPoint = "mrsExternalVideoTrackSourceCreateFromI420ACallback")]
        public static unsafe extern uint ExternalVideoTrackSource_CreateFromI420ACallback(
            RequestExternalI420AVideoFrameCallback callback, IntPtr userData, out ExternalVideoTrackSourceHandle sourceHandle);

        [DllImport(Utils.dllPath, CallingConvention = CallingConvention.StdCall, CharSet = CharSet.Ansi,
            EntryPoint = "mrsExternalVideoTrackSourceCreateFromArgb32Callback")]
        public static unsafe extern uint ExternalVideoTrackSource_CreateFromArgb32Callback(
            RequestExternalArgb32VideoFrameCallback callback, IntPtr userData, out ExternalVideoTrackSourceHandle sourceHandle);

        [DllImport(Utils.dllPath, CallingConvention = CallingConvention.StdCall, CharSet = CharSet.Ansi,
            EntryPoint = "mrsExternalVideoTrackSourceFinishCreation")]
        public static unsafe extern uint ExternalVideoTrackSource_FinishCreation(ExternalVideoTrackSourceHandle sourceHandle);

        [DllImport(Utils.dllPath, CallingConvention = CallingConvention.StdCall, CharSet = CharSet.Ansi,
            EntryPoint = "mrsExternalVideoTrackSourceAddRef")]
        public static unsafe extern void ExternalVideoTrackSource_AddRef(ExternalVideoTrackSourceHandle handle);

        // Note - This is used during SafeHandle.ReleaseHandle(), so cannot use ExternalVideoTrackSourceHandle
        [DllImport(Utils.dllPath, CallingConvention = CallingConvention.StdCall, CharSet = CharSet.Ansi,
            EntryPoint = "mrsExternalVideoTrackSourceRemoveRef")]
        public static unsafe extern void ExternalVideoTrackSource_RemoveRef(IntPtr handle);

        [DllImport(Utils.dllPath, CallingConvention = CallingConvention.StdCall, CharSet = CharSet.Ansi,
            EntryPoint = "mrsExternalVideoTrackSourceCompleteI420AFrameRequest")]
        public static unsafe extern uint ExternalVideoTrackSource_CompleteFrameRequest(ExternalVideoTrackSourceHandle handle,
            uint requestId, long timestampMs, in I420AVideoFrame frame);

        [DllImport(Utils.dllPath, CallingConvention = CallingConvention.StdCall, CharSet = CharSet.Ansi,
            EntryPoint = "mrsExternalVideoTrackSourceCompleteArgb32FrameRequest")]
        public static unsafe extern uint ExternalVideoTrackSource_CompleteFrameRequest(ExternalVideoTrackSourceHandle handle,
            uint requestId, long timestampMs, in Argb32VideoFrame frame);

        [DllImport(Utils.dllPath, CallingConvention = CallingConvention.StdCall, CharSet = CharSet.Ansi,
            EntryPoint = "mrsExternalVideoTrackSourceShutdown")]
        public static extern void ExternalVideoTrackSource_Shutdown(ExternalVideoTrackSourceHandle handle);

        #endregion


        #region Helpers

        public static ExternalVideoTrackSource CreateExternalVideoTrackSourceFromI420ACallback(I420AVideoFrameRequestDelegate frameRequestCallback)
        {
            // Create some static callback args which keep the sourceDelegate alive
            var args = new I420AVideoFrameRequestCallbackArgs
            {
                Source = null, // set below
                FrameRequestCallback = frameRequestCallback,
                // This wraps the method into a temporary System.Delegate object, which is then assigned to
                // the field to ensure it is kept alive. The native callback registration below then use that
                // particular System.Delegate instance.
                TrampolineCallback = RequestI420AVideoFrameFromExternalSourceCallback
            };
            var argsRef = Utils.MakeWrapperRef(args);

            try
            {
                // A video track source starts in capturing state, so will immediately call the frame callback,
                // which requires the source to be set. So create the source wrapper first.
                var source = new ExternalVideoTrackSource(argsRef);
                args.Source = source;

                // Create the external video track source
                uint res = ExternalVideoTrackSource_CreateFromI420ACallback(args.TrampolineCallback, argsRef,
                    out ExternalVideoTrackSourceHandle sourceHandle);
                    Utils.ThrowOnErrorCode(res);
                source.OnCreated(sourceHandle);
                ExternalVideoTrackSource_FinishCreation(sourceHandle);
                return source;
            }
            catch (Exception e)
            {
                Utils.ReleaseWrapperRef(argsRef);
                throw e;
            }
        }

        public static ExternalVideoTrackSource CreateExternalVideoTrackSourceFromArgb32Callback(Argb32VideoFrameRequestDelegate frameRequestCallback)
        {
            // Create some static callback args which keep the sourceDelegate alive
            var args = new Argb32VideoFrameRequestCallbackArgs
            {
                Source = null, // set below
                FrameRequestCallback = frameRequestCallback,
                // This wraps the method into a temporary System.Delegate object, which is then assigned to
                // the field to ensure it is kept alive. The native callback registration below then use that
                // particular System.Delegate instance.
                TrampolineCallback = RequestArgb32VideoFrameFromExternalSourceCallback
            };
            var argsRef = Utils.MakeWrapperRef(args);

            try
            {
                // A video track source starts in capturing state, so will immediately call the frame callback,
                // which requires the source to be set. So create the source wrapper first.
                var source = new ExternalVideoTrackSource(argsRef);
                args.Source = source;

                // Create the external video track source
                uint res = ExternalVideoTrackSource_CreateFromArgb32Callback(args.TrampolineCallback, argsRef,
                    out ExternalVideoTrackSourceHandle sourceHandle);
                Utils.ThrowOnErrorCode(res);
                source.OnCreated(sourceHandle);
                ExternalVideoTrackSource_FinishCreation(sourceHandle);
                return source;
            }
            catch (Exception e)
            {
                Utils.ReleaseWrapperRef(argsRef);
                throw e;
            }
        }

        public static void CompleteFrameRequest(ExternalVideoTrackSourceHandle sourceHandle, uint requestId,
            long timestampMs, in I420AVideoFrame frame)
        {
            uint res = ExternalVideoTrackSource_CompleteFrameRequest(sourceHandle, requestId, timestampMs, frame);
            Utils.ThrowOnErrorCode(res);
        }

        public static void CompleteFrameRequest(ExternalVideoTrackSourceHandle sourceHandle, uint requestId,
            long timestampMs, in Argb32VideoFrame frame)
        {
            uint res = ExternalVideoTrackSource_CompleteFrameRequest(sourceHandle, requestId, timestampMs, frame);
            Utils.ThrowOnErrorCode(res);
        }

        #endregion
    }
}<|MERGE_RESOLUTION|>--- conflicted
+++ resolved
@@ -57,11 +57,7 @@
     {
         #region Unmanaged delegates
 
-<<<<<<< HEAD
-        // Note - none of those method arguments can be SafeHandle; use IntPtr instead.
-=======
         // Note - Those methods cannot use SafeHandle with reverse P/Invoke; use IntPtr instead.
->>>>>>> 870e8dba
 
         [UnmanagedFunctionPointer(CallingConvention.StdCall, CharSet = CharSet.Ansi)]
         public unsafe delegate void RequestExternalI420AVideoFrameCallback(IntPtr userData,
