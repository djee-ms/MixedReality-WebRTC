// Copyright (c) Microsoft Corporation.
// Licensed under the MIT License.

using System;
<<<<<<< HEAD
=======
using System.Collections.Generic;
>>>>>>> 3e8ca31a
using System.Diagnostics;
using System.Runtime.InteropServices;
using System.Threading;
using System.Threading.Tasks;

namespace Microsoft.MixedReality.WebRTC.Interop
{
    /// <summary>
    /// Handle to a native peer connection object.
    /// </summary>
    internal sealed class PeerConnectionHandle : SafeHandle
    {
        /// <summary>
        /// Check if the current handle is invalid, which means it is not referencing
        /// an actual native object. Note that a valid handle only means that the internal
        /// handle references a native object, but does not guarantee that the native
        /// object is still accessible. It is only safe to access the native object if
        /// the handle is not closed, which implies it being valid.
        /// </summary>
        public override bool IsInvalid
        {
            get
            {
                return (handle == IntPtr.Zero);
            }
        }

        /// <summary>
        /// Default constructor for an invalid handle.
        /// </summary>
        public PeerConnectionHandle() : base(IntPtr.Zero, ownsHandle: true)
        {
        }

        /// <summary>
        /// Constructor for a valid handle referencing the given native object.
        /// </summary>
        /// <param name="handle">The valid internal handle to the native object.</param>
        public PeerConnectionHandle(IntPtr handle) : base(IntPtr.Zero, ownsHandle: true)
        {
            SetHandle(handle);
        }

        /// <summary>
        /// Release the native object while the handle is being closed.
        /// </summary>
        /// <returns>Return <c>true</c> if the native object was successfully released.</returns>
        protected override bool ReleaseHandle()
        {
            PeerConnectionInterop.PeerConnection_RemoveRef(handle);
            return true;
        }
    }

    internal class PeerConnectionInterop
    {
        // Types of trampolines for MonoPInvokeCallback
        private delegate void ConnectedDelegate(IntPtr peer);
        private delegate void DataChannelAddedDelegate(IntPtr peer, IntPtr dataChannel, IntPtr dataChannelHandle);
        private delegate void DataChannelRemovedDelegate(IntPtr peer, IntPtr dataChannel, IntPtr dataChannelHandle);
        private delegate void LocalSdpReadytoSendDelegate(IntPtr peer, string type, string sdp);
        private delegate void IceCandidateReadytoSendDelegate(IntPtr peer, string candidate, int sdpMlineindex, string sdpMid);
        private delegate void IceStateChangedDelegate(IntPtr peer, IceConnectionState newState);
        private delegate void IceGatheringStateChangedDelegate(IntPtr peer, IceGatheringState newState);
        private delegate void RenegotiationNeededDelegate(IntPtr peer);
        private delegate void DataChannelMessageDelegate(IntPtr peer, IntPtr data, ulong size);
        private delegate void DataChannelBufferingDelegate(IntPtr peer, ulong previous, ulong current, ulong limit);
        private delegate void DataChannelStateDelegate(IntPtr peer, int state, int id);

        // Callbacks for internal enumeration implementation only
        public delegate void VideoCaptureDeviceEnumCallbackImpl(string id, string name);
        public delegate void VideoCaptureDeviceEnumCompletedCallbackImpl();
        public delegate void VideoCaptureFormatEnumCallbackImpl(uint width, uint height, double framerate, uint fourcc);
        public delegate void VideoCaptureFormatEnumCompletedCallbackImpl(Exception e);

        public class EnumVideoCaptureDeviceWrapper
        {
            public VideoCaptureDeviceEnumCallbackImpl enumCallback;
            public VideoCaptureDeviceEnumCompletedCallbackImpl completedCallback;
            // Keep delegates alive!
            public VideoCaptureDeviceEnumCallback EnumTrampoline;
            public VideoCaptureDeviceEnumCompletedCallback CompletedTrampoline;
        }

        [MonoPInvokeCallback(typeof(VideoCaptureDeviceEnumCallback))]
        public static void VideoCaptureDevice_EnumCallback(string id, string name, IntPtr userData)
        {
            var wrapper = Utils.ToWrapper<EnumVideoCaptureDeviceWrapper>(userData);
            wrapper.enumCallback(id, name); // this is mandatory, never null
        }

        [MonoPInvokeCallback(typeof(VideoCaptureDeviceEnumCompletedCallback))]
        public static void VideoCaptureDevice_EnumCompletedCallback(IntPtr userData)
        {
            var wrapper = Utils.ToWrapper<EnumVideoCaptureDeviceWrapper>(userData);
            wrapper.completedCallback(); // this is optional, allows to be null
        }

        public class EnumVideoCaptureFormatsWrapper
        {
            public VideoCaptureFormatEnumCallbackImpl enumCallback;
            public VideoCaptureFormatEnumCompletedCallbackImpl completedCallback;
            // Keep delegates alive!
            public VideoCaptureFormatEnumCallback EnumTrampoline;
            public VideoCaptureFormatEnumCompletedCallback CompletedTrampoline;
        }

        [MonoPInvokeCallback(typeof(VideoCaptureFormatEnumCallback))]
        public static void VideoCaptureFormat_EnumCallback(uint width, uint height, double framerate, uint fourcc, IntPtr userData)
        {
            var wrapper = Utils.ToWrapper<EnumVideoCaptureFormatsWrapper>(userData);
            wrapper.enumCallback(width, height, framerate, fourcc); // this is mandatory, never null
        }

        [MonoPInvokeCallback(typeof(VideoCaptureFormatEnumCompletedCallback))]
        public static void VideoCaptureFormat_EnumCompletedCallback(uint resultCode, IntPtr userData)
        {
            var exception = (resultCode == /*MRS_SUCCESS*/0 ? null : new Exception());
            var wrapper = Utils.ToWrapper<EnumVideoCaptureFormatsWrapper>(userData);
            wrapper.completedCallback(exception); // this is optional, allows to be null
        }

        /// <summary>
        /// Utility to lock all low-level interop delegates registered with the native plugin for the duration
        /// of the peer connection wrapper lifetime, and prevent their garbage collection.
        /// </summary>
        /// <remarks>
        /// The delegate don't need to be pinned, just referenced to prevent garbage collection.
        /// So referencing them from this class is enough to keep them alive and usable.
        /// </remarks>
        public class InteropCallbacks
        {
            public PeerConnection Peer;
            public AudioTransceiverInterop.CreateObjectDelegate AudioTransceiverCreateObjectCallback;
            public AudioTransceiverInterop.FinishCreateDelegate AudioTransceiverFinishCreateCallbak;
            public VideoTransceiverInterop.CreateObjectDelegate VideoTransceiverCreateObjectCallback;
            public VideoTransceiverInterop.FinishCreateDelegate VideoTransceiverFinishCreateCallbak;
            public RemoteAudioTrackInterop.CreateObjectDelegate RemoteAudioTrackCreateObjectCallback;
            public RemoteVideoTrackInterop.CreateObjectDelegate RemoteVideoTrackCreateObjectCallback;
            public DataChannelInterop.CreateObjectDelegate DataChannelCreateObjectCallback;
        }

        /// <summary>
        /// Utility to lock all optional delegates registered with the native plugin for the duration
        /// of the peer connection wrapper lifetime, and prevent their garbage collection.
        /// </summary>
        /// <remarks>
        /// The delegate don't need to be pinned, just referenced to prevent garbage collection.
        /// So referencing them from this class is enough to keep them alive and usable.
        /// </remarks>
        public class PeerCallbackArgs
        {
            public PeerConnection Peer;
            public PeerConnectionDataChannelAddedCallback DataChannelAddedCallback;
            public PeerConnectionDataChannelRemovedCallback DataChannelRemovedCallback;
            public PeerConnectionConnectedCallback ConnectedCallback;
            public PeerConnectionLocalSdpReadytoSendCallback LocalSdpReadytoSendCallback;
            public PeerConnectionIceCandidateReadytoSendCallback IceCandidateReadytoSendCallback;
            public PeerConnectionIceStateChangedCallback IceStateChangedCallback;
            public PeerConnectionIceGatheringStateChangedCallback IceGatheringStateChangedCallback;
            public PeerConnectionRenegotiationNeededCallback RenegotiationNeededCallback;
<<<<<<< HEAD
            public PeerConnectionAudioTrackAddedCallback AudioTrackAddedCallback;
            public PeerConnectionAudioTrackRemovedCallback AudioTrackRemovedCallback;
            public PeerConnectionVideoTrackAddedCallback VideoTrackAddedCallback;
            public PeerConnectionVideoTrackRemovedCallback VideoTrackRemovedCallback;
=======
            public PeerConnectionTrackAddedCallback TrackAddedCallback;
            public PeerConnectionTrackRemovedCallback TrackRemovedCallback;
            public LocalVideoTrackInterop.I420AVideoFrameUnmanagedCallback I420ALocalVideoFrameCallback;
            public LocalVideoTrackInterop.I420AVideoFrameUnmanagedCallback I420ARemoteVideoFrameCallback;
            public LocalVideoTrackInterop.Argb32VideoFrameUnmanagedCallback Argb32LocalVideoFrameCallback;
            public LocalVideoTrackInterop.Argb32VideoFrameUnmanagedCallback Argb32RemoteVideoFrameCallback;
            public AudioFrameUnmanagedCallback LocalAudioFrameCallback;
            public AudioFrameUnmanagedCallback RemoteAudioFrameCallback;
>>>>>>> 3e8ca31a
        }

        [MonoPInvokeCallback(typeof(ConnectedDelegate))]
        public static void ConnectedCallback(IntPtr userData)
        {
            var peer = Utils.ToWrapper<PeerConnection>(userData);
            peer.OnConnected();
        }

        [MonoPInvokeCallback(typeof(DataChannelAddedDelegate))]
        public static void DataChannelAddedCallback(IntPtr peer, IntPtr dataChannel, IntPtr dataChannelHandle)
        {
            var peerWrapper = Utils.ToWrapper<PeerConnection>(peer);
            var dataChannelWrapper = Utils.ToWrapper<DataChannel>(dataChannel);
            // Ensure that the DataChannel wrapper knows about its native object.
            // This is not always the case, if created via the interop constructor,
            // as the wrapper is created before the native object exists.
            DataChannelInterop.SetHandle(dataChannelWrapper, dataChannelHandle);
            peerWrapper.OnDataChannelAdded(dataChannelWrapper);
        }

        [MonoPInvokeCallback(typeof(DataChannelRemovedDelegate))]
        public static void DataChannelRemovedCallback(IntPtr peer, IntPtr dataChannel, IntPtr dataChannelHandle)
        {
            var peerWrapper = Utils.ToWrapper<PeerConnection>(peer);
            var dataChannelWrapper = Utils.ToWrapper<DataChannel>(dataChannel);
            peerWrapper.OnDataChannelRemoved(dataChannelWrapper);
        }

        [MonoPInvokeCallback(typeof(LocalSdpReadytoSendDelegate))]
        public static void LocalSdpReadytoSendCallback(IntPtr userData, string type, string sdp)
        {
            var peer = Utils.ToWrapper<PeerConnection>(userData);
            peer.OnLocalSdpReadytoSend(type, sdp);
        }

        [MonoPInvokeCallback(typeof(IceCandidateReadytoSendDelegate))]
        public static void IceCandidateReadytoSendCallback(IntPtr userData, string candidate, int sdpMlineindex, string sdpMid)
        {
            var peer = Utils.ToWrapper<PeerConnection>(userData);
            peer.OnIceCandidateReadytoSend(candidate, sdpMlineindex, sdpMid);
        }

        [MonoPInvokeCallback(typeof(IceStateChangedDelegate))]
        public static void IceStateChangedCallback(IntPtr userData, IceConnectionState newState)
        {
            var peer = Utils.ToWrapper<PeerConnection>(userData);
            peer.OnIceStateChanged(newState);
        }

        [MonoPInvokeCallback(typeof(IceGatheringStateChangedDelegate))]
        public static void IceGatheringStateChangedCallback(IntPtr userData, IceGatheringState newState)
        {
            var peer = Utils.ToWrapper<PeerConnection>(userData);
            peer.OnIceGatheringStateChanged(newState);
        }

        [MonoPInvokeCallback(typeof(RenegotiationNeededDelegate))]
        public static void RenegotiationNeededCallback(IntPtr userData)
        {
            var peer = Utils.ToWrapper<PeerConnection>(userData);
            peer.OnRenegotiationNeeded();
        }

        [MonoPInvokeCallback(typeof(PeerConnectionAudioTrackAddedCallback))]
        public static void AudioTrackAddedCallback(IntPtr peer, IntPtr audioTrack, IntPtr audioTrackHandle,
            IntPtr audioTransceiver, IntPtr audioTransceiverHandle)
        {
            AudioTransceiverInterop.AudioTransceiver_RemoveRef(audioTransceiverHandle); // unused
            var peerWrapper = Utils.ToWrapper<PeerConnection>(peer);
            var audioTrackWrapper = Utils.ToWrapper<RemoteAudioTrack>(audioTrack);
            var audioTransceiverWrapper = Utils.ToWrapper<AudioTransceiver>(audioTransceiver);
            Debug.Assert(!audioTransceiverWrapper._nativeHandle.IsClosed);
            // Ensure that the RemoteAudioTrack wrapper knows about its native object.
            // This is not always the case, if created via the interop constructor,
            // as the wrapper is created before the native object exists.
            audioTrackWrapper.SetHandle(new RemoteAudioTrackHandle(audioTrackHandle));
            peerWrapper.OnAudioTrackAdded(audioTrackWrapper, audioTransceiverWrapper);
        }

<<<<<<< HEAD
        [MonoPInvokeCallback(typeof(PeerConnectionAudioTrackRemovedCallback))]
        public static void AudioTrackRemovedCallback(IntPtr peer, IntPtr track, IntPtr trackHandle)
=======
        [MonoPInvokeCallback(typeof(LocalVideoTrackInterop.I420AVideoFrameUnmanagedCallback))]
        public static void I420ARemoteVideoFrameCallback(IntPtr userData, ref I420AVideoFrame frame)
>>>>>>> 3e8ca31a
        {
            var peerWrapper = Utils.ToWrapper<PeerConnection>(peer);
            var audioTrackWrapper = Utils.ToWrapper<RemoteAudioTrack>(track);
            peerWrapper.OnAudioTrackRemoved(audioTrackWrapper);
        }

<<<<<<< HEAD
        [MonoPInvokeCallback(typeof(PeerConnectionVideoTrackAddedCallback))]
        public static void VideoTrackAddedCallback(IntPtr peer, IntPtr videoTrack, IntPtr videoTrackHandle,
            IntPtr videoTransceiver, IntPtr videoTransceiverHandle)
=======
        [MonoPInvokeCallback(typeof(LocalVideoTrackInterop.Argb32VideoFrameUnmanagedCallback))]
        public static void Argb32RemoteVideoFrameCallback(IntPtr userData, ref Argb32VideoFrame frame)
>>>>>>> 3e8ca31a
        {
            VideoTransceiverInterop.VideoTransceiver_RemoveRef(videoTransceiverHandle); // unused
            var peerWrapper = Utils.ToWrapper<PeerConnection>(peer);
            var videoTrackWrapper = Utils.ToWrapper<RemoteVideoTrack>(videoTrack);
            var videoTransceiverWrapper = Utils.ToWrapper<VideoTransceiver>(videoTransceiver);
            Debug.Assert(!videoTransceiverWrapper._nativeHandle.IsClosed);
            // Ensure that the RemoteVideoTrack wrapper knows about its native object.
            // This is not always the case, if created via the interop constructor,
            // as the wrapper is created before the native object exists.
            videoTrackWrapper.SetHandle(new RemoteVideoTrackHandle(videoTrackHandle));
            peerWrapper.OnVideoTrackAdded(videoTrackWrapper, videoTransceiverWrapper);
        }

<<<<<<< HEAD
        [MonoPInvokeCallback(typeof(PeerConnectionVideoTrackRemovedCallback))]
        public static void VideoTrackRemovedCallback(IntPtr peer, IntPtr track, IntPtr trackHandle)
=======
        [MonoPInvokeCallback(typeof(AudioFrameUnmanagedCallback))]
        public static void LocalAudioFrameCallback(IntPtr userData, ref AudioFrame frame)
>>>>>>> 3e8ca31a
        {
            var peerWrapper = Utils.ToWrapper<PeerConnection>(peer);
            var videoTrackWrapper = Utils.ToWrapper<RemoteVideoTrack>(track);
            peerWrapper.OnVideoTrackRemoved(videoTrackWrapper);
        }

<<<<<<< HEAD
        [MonoPInvokeCallback(typeof(ActionDelegate))]
        public static void RemoteDescriptionApplied(IntPtr args)
=======
        [MonoPInvokeCallback(typeof(AudioFrameUnmanagedCallback))]
        public static void RemoteAudioFrameCallback(IntPtr userData, ref AudioFrame frame)
>>>>>>> 3e8ca31a
        {
            var remoteDesc = Utils.ToWrapper<RemoteDescArgs>(args);
            remoteDesc.completedEvent.Set();
        }

        public static readonly PeerConnectionSimpleStatsCallback SimpleStatsReportDelegate = SimpleStatsReportCallback;

        [MonoPInvokeCallback(typeof(PeerConnectionSimpleStatsCallback))]
        public unsafe static void SimpleStatsReportCallback(IntPtr userData, IntPtr report)
        {
            var tcsHandle = GCHandle.FromIntPtr(userData);
            var tcs = tcsHandle.Target as TaskCompletionSource<PeerConnection.StatsReport>;
            tcs.SetResult(new PeerConnection.StatsReport(report));
            tcsHandle.Free();
        }

        public static Task<PeerConnection.StatsReport> GetSimpleStatsAsync(PeerConnectionHandle peerHandle)
        {
            var tcs = new TaskCompletionSource<PeerConnection.StatsReport>();
            var resPtr = Utils.MakeWrapperRef(tcs);
            PeerConnection_GetSimpleStats(peerHandle, SimpleStatsReportDelegate, resPtr);

            // The Task result will be set by the callback when the report is ready.
            return tcs.Task;
        }

        [MonoPInvokeCallback(typeof(PeerConnectionSimpleStatsObjectCallback))]
        public unsafe static void GetStatsObjectCallback(IntPtr userData, IntPtr statsObject)
        {
            var list = Utils.ToWrapper<object>(userData);
            if (list is List<PeerConnection.DataChannelStats> dataStatsList)
            {
                dataStatsList.Add(*(PeerConnection.DataChannelStats*)statsObject);
            }
            else if (list is List<PeerConnection.AudioSenderStats> audioSenderStatsList)
            {
                audioSenderStatsList.Add(Marshal.PtrToStructure<PeerConnection.AudioSenderStats>(statsObject));
            }
            else if (list is List<PeerConnection.AudioReceiverStats> audioReceiverStatsList)
            {
                audioReceiverStatsList.Add(Marshal.PtrToStructure<PeerConnection.AudioReceiverStats>(statsObject));
            }
            else if (list is List<PeerConnection.VideoSenderStats> videoSenderStatsList)
            {
                videoSenderStatsList.Add(Marshal.PtrToStructure<PeerConnection.VideoSenderStats>(statsObject));
            }
            else if (list is List<PeerConnection.VideoReceiverStats> videoReceiverStatsList)
            {
                videoReceiverStatsList.Add(Marshal.PtrToStructure<PeerConnection.VideoReceiverStats>(statsObject));
            }
            else if (list is List<PeerConnection.TransportStats> transportStatsList)
            {
                transportStatsList.Add(*(PeerConnection.TransportStats*)statsObject);
            }
        }

        public static IEnumerable<T> GetStatsObject<T>(PeerConnection.StatsReport.Handle reportHandle)
        {
            var res = new List<T>();
            var resHandle = GCHandle.Alloc(res, GCHandleType.Normal);
            StatsReport_GetObjects(reportHandle, typeof(T).Name, GetStatsObjectCallback, GCHandle.ToIntPtr(resHandle));
            resHandle.Free();
            return res;
        }

        [MonoPInvokeCallback(typeof(ActionDelegate))]
        public static void RemoteDescriptionApplied(IntPtr args)
        {
            var remoteDesc = Utils.ToWrapper<RemoteDescArgs>(args);
            remoteDesc.completedEvent.Set();
        }

        [StructLayout(LayoutKind.Sequential, CharSet = CharSet.Ansi)]
        internal struct MarshaledInteropCallbacks
        {
            public AudioTransceiverInterop.CreateObjectDelegate AudioTransceiverCreateObjectCallback;
            public AudioTransceiverInterop.FinishCreateDelegate AudioTransceiverFinishCreateCallbak;
            public VideoTransceiverInterop.CreateObjectDelegate VideoTransceiverCreateObjectCallback;
            public VideoTransceiverInterop.FinishCreateDelegate VideoTransceiverFinishCreateCallbak;
            public RemoteAudioTrackInterop.CreateObjectDelegate RemoteAudioTrackCreateObjectCallback;
            public RemoteVideoTrackInterop.CreateObjectDelegate RemoteVideoTrackCreateObjectCallback;
            public DataChannelInterop.CreateObjectDelegate DataChannelCreateObjectCallback;
        }

        [StructLayout(LayoutKind.Sequential, CharSet = CharSet.Ansi)]
        internal struct PeerConnectionConfiguration
        {
            public string EncodedIceServers;
            public IceTransportType IceTransportType;
            public BundlePolicy BundlePolicy;
            public SdpSemantic SdpSemantic;
        }

        /// <summary>
        /// Helper structure to pass parameters to the native implementation when creating a local audio track.
        /// </summary>
        [StructLayout(LayoutKind.Sequential, CharSet = CharSet.Ansi)]
        internal ref struct LocalAudioTrackInteropInitConfig
        {
            /// <summary>
            /// Handle to the local audio track wrapper.
            /// </summary>
            public IntPtr trackHandle;

            /// <summary>
            /// Constructor for creating a local audio track.
            /// </summary>
            /// <param name="track">The newly created track wrapper.</param>
            /// <param name="settings">The settings to initialize the newly created native track.</param>
            /// <seealso cref="LocalAudioTrack.CreateFromDeviceAsync(LocalAudioTrackSettings)"/>
            public LocalAudioTrackInteropInitConfig(LocalAudioTrack track, LocalAudioTrackSettings settings)
            {
                trackHandle = Utils.MakeWrapperRef(track);
            }
        }

        /// <summary>
        /// Helper structure to pass parameters to the native implementation when creating a local video track
        /// by opening a local video capture device.
        /// </summary>
        [StructLayout(LayoutKind.Sequential, CharSet = CharSet.Ansi)]
        internal ref struct LocalVideoTrackInteropInitConfig
        {
            /// <summary>
            /// Handle to the local video track wrapper.
            /// </summary>
            public IntPtr trackHandle;

            /// <summary>
            /// Video capture device unique identifier, as returned by <see cref="PeerConnection.GetVideoCaptureDevicesAsync"/>.
            /// </summary>
            public string VideoDeviceId;

            /// <summary>
            /// Optional video profile unique identifier to use.
            /// Ignored if the video capture device specified by <see cref="VideoDeviceId"/> does not
            /// support video profiles.
            /// </summary>
            /// <remarks>
            /// This is generally preferred over <see cref="VideoProfileKind"/> to get full
            /// control over the video profile selection. Specifying both this and <see cref="VideoProfileKind"/>
            /// is discouraged, as it over-constraints the selection algorithm.
            /// </remarks>
            /// <seealso xref="MediaCapture.IsVideoProfileSupported(string)"/>
            public string VideoProfileId;

            /// <summary>
            /// Optional video profile kind to select a video profile from.
            /// Ignored if the video capture device specified by <see cref="VideoDeviceId"/> does not
            /// support video profiles.
            /// </summary>
            /// <remarks>
            /// This is generally preferred over <see cref="VideoProfileId"/> to find a matching
            /// capture format (resolution and/or framerate) when one does not care about which video
            /// profile provides this capture format. Specifying both this and <see cref="VideoProfileId"/>
            /// is discouraged, as it over-constraints the selection algorithm.
            /// </remarks>
            /// <seealso xref="MediaCapture.IsVideoProfileSupported(string)"/>
            public VideoProfileKind VideoProfileKind;

            /// <summary>
            /// Optional capture resolution width, in pixels, or zero for no constraint.
            /// </summary>
            public uint Width;

            /// <summary>
            /// Optional capture resolution height, in pixels, or zero for no constraint.
            /// </summary>
            public uint Height;

            /// <summary>
            /// Optional capture framerate, in frames per second (FPS), or zero for no constraint.
            /// </summary>
            public double Framerate;

            /// <summary>
            /// Enable Mixed Reality Capture (MRC). This flag is ignored if the platform doesn't support MRC.
            /// </summary>
            public mrsBool EnableMixedRealityCapture;

            /// <summary>
            /// When MRC is enabled, enable the on-screen recording indicator.
            /// </summary>
            public mrsBool EnableMRCRecordingIndicator;

            /// <summary>
            /// Constructor for creating a local video track from a wrapper and some user settings.
            /// </summary>
            /// <param name="track">The newly created track wrapper.</param>
            /// <param name="settings">The settings to initialize the newly created native track.</param>
            /// <seealso cref="LocalVideoTrack.CreateFromDeviceAsync(LocalVideoTrackSettings)"/>
            public LocalVideoTrackInteropInitConfig(LocalVideoTrack track, LocalVideoTrackSettings settings)
            {
                trackHandle = Utils.MakeWrapperRef(track);

                if (settings != null)
                {
                    VideoDeviceId = settings.videoDevice.id;
                    VideoProfileId = settings.videoProfileId;
                    VideoProfileKind = settings.videoProfileKind;
                    Width = settings.width.GetValueOrDefault(0);
                    Height = settings.height.GetValueOrDefault(0);
                    Framerate = settings.framerate.GetValueOrDefault(0.0);
                    EnableMixedRealityCapture = (mrsBool)settings.enableMrc;
                    EnableMRCRecordingIndicator = (mrsBool)settings.enableMrcRecordingIndicator;
                }
                else
                {
                    VideoDeviceId = string.Empty;
                    VideoProfileId = string.Empty;
                    VideoProfileKind = VideoProfileKind.Unspecified;
                    Width = 0;
                    Height = 0;
                    Framerate = 0.0;
                    EnableMixedRealityCapture = mrsBool.True;
                    EnableMRCRecordingIndicator = mrsBool.True;
                }
            }
        }

        /// <summary>
        /// Helper structure to pass parameters to the native implementation when creating a local video track
        /// from an existing external video track source.
        /// </summary>
        [StructLayout(LayoutKind.Sequential, CharSet = CharSet.Ansi)]
        internal ref struct LocalVideoTrackFromExternalSourceInteropInitConfig
        {
            /// <summary>
            /// Handle to the <see cref="LocalVideoTrack"/> wrapper for the native local video track that will
            /// be created.
            /// </summary>
            public IntPtr LocalVideoTrackWrapperHandle;

            /// <summary>
            /// Constructor for creating a local video track from a wrapper and an existing external source.
            /// </summary>
            /// <param name="track">The newly created track wrapper.</param>
            /// <param name="source">The external source to use with the newly created native track.</param>
            /// <seealso cref="LocalVideoTrack.CreateFromExternalSource(string, ExternalVideoTrackSource)"/>
            public LocalVideoTrackFromExternalSourceInteropInitConfig(LocalVideoTrack track, ExternalVideoTrackSource source)
            {
                LocalVideoTrackWrapperHandle = Utils.MakeWrapperRef(track);
            }
        }


        #region Reverse P/Invoke delegates

        // Note - none of those method arguments can be SafeHandle; use IntPtr instead.

        [UnmanagedFunctionPointer(CallingConvention.StdCall, CharSet = CharSet.Ansi)]
        public delegate void VideoCaptureDeviceEnumCallback(string id, string name, IntPtr userData);

        [UnmanagedFunctionPointer(CallingConvention.StdCall, CharSet = CharSet.Ansi)]
        public delegate void VideoCaptureDeviceEnumCompletedCallback(IntPtr userData);

        [UnmanagedFunctionPointer(CallingConvention.StdCall, CharSet = CharSet.Ansi)]
        public delegate void VideoCaptureFormatEnumCallback(uint width, uint height, double framerate, uint fourcc, IntPtr userData);

        [UnmanagedFunctionPointer(CallingConvention.StdCall, CharSet = CharSet.Ansi)]
        public delegate void VideoCaptureFormatEnumCompletedCallback(uint resultCode, IntPtr userData);

        [UnmanagedFunctionPointer(CallingConvention.StdCall, CharSet = CharSet.Ansi)]
        public delegate void PeerConnectionDataChannelAddedCallback(IntPtr peer, IntPtr dataChannel, IntPtr dataChannelHandle);

        [UnmanagedFunctionPointer(CallingConvention.StdCall, CharSet = CharSet.Ansi)]
        public delegate void PeerConnectionDataChannelRemovedCallback(IntPtr peer, IntPtr dataChannel, IntPtr dataChannelHandle);

        [UnmanagedFunctionPointer(CallingConvention.StdCall, CharSet = CharSet.Ansi)]
        public delegate void PeerConnectionInteropCallbacks(IntPtr userData);

        [UnmanagedFunctionPointer(CallingConvention.StdCall, CharSet = CharSet.Ansi)]
        public delegate void PeerConnectionConnectedCallback(IntPtr userData);

        [UnmanagedFunctionPointer(CallingConvention.StdCall, CharSet = CharSet.Ansi)]
        public delegate void PeerConnectionLocalSdpReadytoSendCallback(IntPtr userData,
            string type, string sdp);

        [UnmanagedFunctionPointer(CallingConvention.StdCall, CharSet = CharSet.Ansi)]
        public delegate void PeerConnectionIceCandidateReadytoSendCallback(IntPtr userData,
            string candidate, int sdpMlineindex, string sdpMid);

        [UnmanagedFunctionPointer(CallingConvention.StdCall, CharSet = CharSet.Ansi)]
        public delegate void PeerConnectionIceStateChangedCallback(IntPtr userData,
            IceConnectionState newState);

        [UnmanagedFunctionPointer(CallingConvention.StdCall, CharSet = CharSet.Ansi)]
        public delegate void PeerConnectionIceGatheringStateChangedCallback(IntPtr userData,
            IceGatheringState newState);

        [UnmanagedFunctionPointer(CallingConvention.StdCall, CharSet = CharSet.Ansi)]
        public delegate void PeerConnectionRenegotiationNeededCallback(IntPtr userData);

        [UnmanagedFunctionPointer(CallingConvention.StdCall, CharSet = CharSet.Ansi)]
        public delegate void PeerConnectionAudioTrackAddedCallback(IntPtr peer,
            IntPtr track, /*RemoteAudioTrackHandle*/ IntPtr trackHandle, IntPtr transceiver,
            /*AudioTransceiverHandle*/ IntPtr transceiverHandle);

        [UnmanagedFunctionPointer(CallingConvention.StdCall, CharSet = CharSet.Ansi)]
        public delegate void PeerConnectionAudioTrackRemovedCallback(IntPtr userData,
            IntPtr track, /*RemoteAudioTrackHandle*/ IntPtr trackHandle);

        [UnmanagedFunctionPointer(CallingConvention.StdCall, CharSet = CharSet.Ansi)]
        public delegate void PeerConnectionVideoTrackAddedCallback(IntPtr userData,
            IntPtr track, /*RemoteVideoTrackHandle*/ IntPtr trackHandle, IntPtr transceiver,
            /*VideoTransceiverHandle*/ IntPtr transceiverHandle);

        [UnmanagedFunctionPointer(CallingConvention.StdCall, CharSet = CharSet.Ansi)]
        public delegate void PeerConnectionVideoTrackRemovedCallback(IntPtr userData,
            IntPtr track, /*RemoteVideoTrackHandle*/ IntPtr trackHandle);

        [UnmanagedFunctionPointer(CallingConvention.StdCall, CharSet = CharSet.Ansi)]
        public delegate void AudioFrameUnmanagedCallback(IntPtr userData, ref AudioFrame frame);

        [UnmanagedFunctionPointer(CallingConvention.StdCall, CharSet = CharSet.Ansi)]
        public delegate void PeerConnectionSimpleStatsCallback(IntPtr userData, IntPtr statsReport);

        [UnmanagedFunctionPointer(CallingConvention.StdCall, CharSet = CharSet.Ansi)]
        public delegate void PeerConnectionSimpleStatsObjectCallback(IntPtr userData, IntPtr statsObject);
        
        [UnmanagedFunctionPointer(CallingConvention.StdCall, CharSet = CharSet.Ansi)]
        public delegate void ActionDelegate(IntPtr peer);

        [UnmanagedFunctionPointer(CallingConvention.StdCall, CharSet = CharSet.Ansi)]
        public delegate void ActionDelegate(IntPtr peer);


        #endregion


        #region P/Invoke static functions

        [DllImport(Utils.dllPath, CallingConvention = CallingConvention.StdCall, CharSet = CharSet.Ansi,
            EntryPoint = "mrsEnumVideoCaptureDevicesAsync")]
        public static extern uint EnumVideoCaptureDevicesAsync(VideoCaptureDeviceEnumCallback enumCallback, IntPtr userData,
            VideoCaptureDeviceEnumCompletedCallback completedCallback, IntPtr completedUserData);

        [DllImport(Utils.dllPath, CallingConvention = CallingConvention.StdCall, CharSet = CharSet.Ansi,
            EntryPoint = "mrsEnumVideoCaptureFormatsAsync")]
        public static extern uint EnumVideoCaptureFormatsAsync(string deviceId, VideoCaptureFormatEnumCallback enumCallback,
            IntPtr userData, VideoCaptureFormatEnumCompletedCallback completedCallback, IntPtr completedUserData);

        [DllImport(Utils.dllPath, CallingConvention = CallingConvention.StdCall, CharSet = CharSet.Ansi,
            EntryPoint = "mrsPeerConnectionAddRef")]
        public static unsafe extern void PeerConnection_AddRef(PeerConnectionHandle handle);

        // Note - This is used during SafeHandle.ReleaseHandle(), so cannot use PeerConnectionHandle
        [DllImport(Utils.dllPath, CallingConvention = CallingConvention.StdCall, CharSet = CharSet.Ansi,
            EntryPoint = "mrsPeerConnectionRemoveRef")]
        public static unsafe extern void PeerConnection_RemoveRef(IntPtr handle);

        [DllImport(Utils.dllPath, CallingConvention = CallingConvention.StdCall, CharSet = CharSet.Ansi,
            EntryPoint = "mrsPeerConnectionCreate")]
        public static extern uint PeerConnection_Create(PeerConnectionConfiguration config, IntPtr peer,
            out PeerConnectionHandle peerHandleOut);

        [DllImport(Utils.dllPath, CallingConvention = CallingConvention.StdCall, CharSet = CharSet.Ansi,
            EntryPoint = "mrsPeerConnectionRegisterInteropCallbacks")]
        public static extern void PeerConnection_RegisterInteropCallbacks(PeerConnectionHandle peerHandle,
            in MarshaledInteropCallbacks callback);

        [DllImport(Utils.dllPath, CallingConvention = CallingConvention.StdCall, CharSet = CharSet.Ansi,
            EntryPoint = "mrsPeerConnectionRegisterConnectedCallback")]
        public static extern void PeerConnection_RegisterConnectedCallback(PeerConnectionHandle peerHandle,
            PeerConnectionConnectedCallback callback, IntPtr userData);

        [DllImport(Utils.dllPath, CallingConvention = CallingConvention.StdCall, CharSet = CharSet.Ansi,
            EntryPoint = "mrsPeerConnectionRegisterLocalSdpReadytoSendCallback")]
        public static extern void PeerConnection_RegisterLocalSdpReadytoSendCallback(PeerConnectionHandle peerHandle,
            PeerConnectionLocalSdpReadytoSendCallback callback, IntPtr userData);

        [DllImport(Utils.dllPath, CallingConvention = CallingConvention.StdCall, CharSet = CharSet.Ansi,
            EntryPoint = "mrsPeerConnectionRegisterIceCandidateReadytoSendCallback")]
        public static extern void PeerConnection_RegisterIceCandidateReadytoSendCallback(PeerConnectionHandle peerHandle,
            PeerConnectionIceCandidateReadytoSendCallback callback, IntPtr userData);

        [DllImport(Utils.dllPath, CallingConvention = CallingConvention.StdCall, CharSet = CharSet.Ansi,
            EntryPoint = "mrsPeerConnectionRegisterIceStateChangedCallback")]
        public static extern void PeerConnection_RegisterIceStateChangedCallback(PeerConnectionHandle peerHandle,
            PeerConnectionIceStateChangedCallback callback, IntPtr userData);

        [DllImport(Utils.dllPath, CallingConvention = CallingConvention.StdCall, CharSet = CharSet.Ansi,
            EntryPoint = "mrsPeerConnectionRegisterIceGatheringStateChangedCallback")]
        public static extern void PeerConnection_RegisterIceGatheringStateChangedCallback(PeerConnectionHandle peerHandle,
            PeerConnectionIceGatheringStateChangedCallback callback, IntPtr userData);

        [DllImport(Utils.dllPath, CallingConvention = CallingConvention.StdCall, CharSet = CharSet.Ansi,
            EntryPoint = "mrsPeerConnectionRegisterRenegotiationNeededCallback")]
        public static extern void PeerConnection_RegisterRenegotiationNeededCallback(PeerConnectionHandle peerHandle,
            PeerConnectionRenegotiationNeededCallback callback, IntPtr userData);

        [DllImport(Utils.dllPath, CallingConvention = CallingConvention.StdCall, CharSet = CharSet.Ansi,
            EntryPoint = "mrsPeerConnectionRegisterAudioTrackAddedCallback")]
        public static extern void PeerConnection_RegisterAudioTrackAddedCallback(PeerConnectionHandle peerHandle,
            PeerConnectionAudioTrackAddedCallback callback, IntPtr userData);

        [DllImport(Utils.dllPath, CallingConvention = CallingConvention.StdCall, CharSet = CharSet.Ansi,
            EntryPoint = "mrsPeerConnectionRegisterAudioTrackRemovedCallback")]
        public static extern void PeerConnection_RegisterAudioTrackRemovedCallback(PeerConnectionHandle peerHandle,
            PeerConnectionAudioTrackRemovedCallback callback, IntPtr userData);

        [DllImport(Utils.dllPath, CallingConvention = CallingConvention.StdCall, CharSet = CharSet.Ansi,
            EntryPoint = "mrsPeerConnectionRegisterVideoTrackAddedCallback")]
        public static extern void PeerConnection_RegisterVideoTrackAddedCallback(PeerConnectionHandle peerHandle,
            PeerConnectionVideoTrackAddedCallback callback, IntPtr userData);

        [DllImport(Utils.dllPath, CallingConvention = CallingConvention.StdCall, CharSet = CharSet.Ansi,
            EntryPoint = "mrsPeerConnectionRegisterVideoTrackRemovedCallback")]
        public static extern void PeerConnection_RegisterVideoTrackRemovedCallback(PeerConnectionHandle peerHandle,
            PeerConnectionVideoTrackRemovedCallback callback, IntPtr userData);

        [DllImport(Utils.dllPath, CallingConvention = CallingConvention.StdCall, CharSet = CharSet.Ansi,
            EntryPoint = "mrsPeerConnectionRegisterDataChannelAddedCallback")]
        public static extern void PeerConnection_RegisterDataChannelAddedCallback(PeerConnectionHandle peerHandle,
            PeerConnectionDataChannelAddedCallback callback, IntPtr userData);

        [DllImport(Utils.dllPath, CallingConvention = CallingConvention.StdCall, CharSet = CharSet.Ansi,
            EntryPoint = "mrsPeerConnectionRegisterDataChannelRemovedCallback")]
        public static extern void PeerConnection_RegisterDataChannelRemovedCallback(PeerConnectionHandle peerHandle,
            PeerConnectionDataChannelRemovedCallback callback, IntPtr userData);

        [DllImport(Utils.dllPath, CallingConvention = CallingConvention.StdCall, CharSet = CharSet.Ansi,
<<<<<<< HEAD
            EntryPoint = "mrsPeerConnectionAddAudioTransceiver")]
        public static extern uint PeerConnection_AddAudioTransceiver(PeerConnectionHandle peerHandle,
            in AudioTransceiverInterop.InitConfig config, out AudioTransceiverHandle transceiverHandle);
=======
            EntryPoint = "mrsPeerConnectionRegisterI420ARemoteVideoFrameCallback")]
        public static extern void PeerConnection_RegisterI420ARemoteVideoFrameCallback(PeerConnectionHandle peerHandle,
            LocalVideoTrackInterop.I420AVideoFrameUnmanagedCallback callback, IntPtr userData);

        [DllImport(Utils.dllPath, CallingConvention = CallingConvention.StdCall, CharSet = CharSet.Ansi,
            EntryPoint = "mrsPeerConnectionRegisterArgb32RemoteVideoFrameCallback")]
        public static extern void PeerConnection_RegisterArgb32RemoteVideoFrameCallback(PeerConnectionHandle peerHandle,
            LocalVideoTrackInterop.Argb32VideoFrameUnmanagedCallback callback, IntPtr userData);

        [DllImport(Utils.dllPath, CallingConvention = CallingConvention.StdCall, CharSet = CharSet.Ansi,
            EntryPoint = "mrsPeerConnectionRegisterLocalAudioFrameCallback")]
        public static extern void PeerConnection_RegisterLocalAudioFrameCallback(PeerConnectionHandle peerHandle,
            AudioFrameUnmanagedCallback callback, IntPtr userData);

        [DllImport(Utils.dllPath, CallingConvention = CallingConvention.StdCall, CharSet = CharSet.Ansi,
            EntryPoint = "mrsPeerConnectionRegisterRemoteAudioFrameCallback")]
        public static extern void PeerConnection_RegisterRemoteAudioFrameCallback(PeerConnectionHandle peerHandle,
            AudioFrameUnmanagedCallback callback, IntPtr userData);

        [DllImport(Utils.dllPath, CallingConvention = CallingConvention.StdCall, CharSet = CharSet.Ansi,
            EntryPoint = "mrsPeerConnectionAddLocalVideoTrack")]
        public static extern uint PeerConnection_AddLocalVideoTrack(PeerConnectionHandle peerHandle,
            string trackName, VideoDeviceConfiguration config, out LocalVideoTrackHandle trackHandle);

        [DllImport(Utils.dllPath, CallingConvention = CallingConvention.StdCall, CharSet = CharSet.Ansi,
            EntryPoint = "mrsPeerConnectionAddLocalVideoTrackFromExternalSource")]
        public static extern uint PeerConnection_AddLocalVideoTrackFromExternalSource(
            PeerConnectionHandle peerHandle, string trackName, ExternalVideoTrackSourceHandle sourceHandle,
            out LocalVideoTrackHandle trackHandle);
>>>>>>> 3e8ca31a

        [DllImport(Utils.dllPath, CallingConvention = CallingConvention.StdCall, CharSet = CharSet.Ansi,
            EntryPoint = "mrsPeerConnectionAddVideoTransceiver")]
        public static extern uint PeerConnection_AddVideoTransceiver(PeerConnectionHandle peerHandle,
            in VideoTransceiverInterop.InitConfig config, out VideoTransceiverHandle transceiverHandle);

        [DllImport(Utils.dllPath, CallingConvention = CallingConvention.StdCall, CharSet = CharSet.Ansi,
            EntryPoint = "mrsPeerConnectionAddDataChannel")]
        public static extern uint PeerConnection_AddDataChannel(PeerConnectionHandle peerHandle, IntPtr dataChannel,
            DataChannelInterop.CreateConfig config, DataChannelInterop.Callbacks callbacks,
            ref IntPtr dataChannelHandle);

        [DllImport(Utils.dllPath, CallingConvention = CallingConvention.StdCall, CharSet = CharSet.Ansi,
            EntryPoint = "mrsPeerConnectionRemoveDataChannel")]
        public static extern uint PeerConnection_RemoveDataChannel(PeerConnectionHandle peerHandle, IntPtr dataChannelHandle);

        [DllImport(Utils.dllPath, CallingConvention = CallingConvention.StdCall, CharSet = CharSet.Ansi,
            EntryPoint = "mrsPeerConnectionSetLocalAudioTrackEnabled")]
        public static extern uint PeerConnection_SetLocalAudioTrackEnabled(PeerConnectionHandle peerHandle, int enabled);

        [DllImport(Utils.dllPath, CallingConvention = CallingConvention.StdCall, CharSet = CharSet.Ansi,
            EntryPoint = "mrsPeerConnectionIsLocalAudioTrackEnabled")]
        public static extern int PeerConnection_IsLocalAudioTrackEnabled(PeerConnectionHandle peerHandle);

        [DllImport(Utils.dllPath, CallingConvention = CallingConvention.StdCall, CharSet = CharSet.Ansi,
            EntryPoint = "mrsPeerConnectionAddIceCandidate")]
        public static extern void PeerConnection_AddIceCandidate(PeerConnectionHandle peerHandle, string sdpMid,
            int sdpMlineindex, string candidate);

        [DllImport(Utils.dllPath, CallingConvention = CallingConvention.StdCall, CharSet = CharSet.Ansi,
            EntryPoint = "mrsPeerConnectionCreateOffer")]
        public static extern uint PeerConnection_CreateOffer(PeerConnectionHandle peerHandle);

        [DllImport(Utils.dllPath, CallingConvention = CallingConvention.StdCall, CharSet = CharSet.Ansi,
            EntryPoint = "mrsPeerConnectionCreateAnswer")]
        public static extern uint PeerConnection_CreateAnswer(PeerConnectionHandle peerHandle);

        [DllImport(Utils.dllPath, CallingConvention = CallingConvention.StdCall, CharSet = CharSet.Ansi,
            EntryPoint = "mrsPeerConnectionSetBitrate")]
        public static extern uint PeerConnection_SetBitrate(PeerConnectionHandle peerHandle, int minBitrate, int startBitrate, int maxBitrate);

        [DllImport(Utils.dllPath, CallingConvention = CallingConvention.StdCall, CharSet = CharSet.Ansi,
            EntryPoint = "mrsPeerConnectionSetRemoteDescriptionAsync")]
        public static extern uint PeerConnection_SetRemoteDescriptionAsync(PeerConnectionHandle peerHandle,
            string type, string sdp, ActionDelegate callback, IntPtr callbackArgs);

        [DllImport(Utils.dllPath, CallingConvention = CallingConvention.StdCall, CharSet = CharSet.Ansi,
            EntryPoint = "mrsPeerConnectionClose")]
        public static extern uint PeerConnection_Close(PeerConnectionHandle peerHandle);

        [DllImport(Utils.dllPath, CallingConvention = CallingConvention.StdCall, CharSet = CharSet.Ansi,
            EntryPoint = "mrsPeerConnectionGetSimpleStats")]
        public static extern void PeerConnection_GetSimpleStats(PeerConnectionHandle peerHandle, PeerConnectionSimpleStatsCallback callback, IntPtr userData);

        [DllImport(Utils.dllPath, CallingConvention = CallingConvention.StdCall, CharSet = CharSet.Ansi,
            EntryPoint = "mrsStatsReportGetObjects")]
        public static extern void StatsReport_GetObjects(PeerConnection.StatsReport.Handle reportHandle, string stats_type, PeerConnectionSimpleStatsObjectCallback callback, IntPtr userData);

        [DllImport(Utils.dllPath, CallingConvention = CallingConvention.StdCall, CharSet = CharSet.Ansi,
            EntryPoint = "mrsStatsReportRemoveRef")]
        public static extern void StatsReport_RemoveRef(IntPtr reportHandle);

        #endregion

        #region Utilities

        class RemoteDescArgs
        {
            public ActionDelegate callback;
            public ManualResetEventSlim completedEvent;
        }

        public static Task SetRemoteDescriptionAsync(PeerConnectionHandle peerHandle, string type, string sdp)
        {
            return Task.Run(() =>
            {
                var args = new RemoteDescArgs
                {
                    callback = RemoteDescriptionApplied,
                    completedEvent = new ManualResetEventSlim(initialState: false)
                };
                IntPtr argsRef = Utils.MakeWrapperRef(args);
                uint res = PeerConnection_SetRemoteDescriptionAsync(peerHandle, type, sdp, args.callback, argsRef);
                if (res != Utils.MRS_SUCCESS)
                {
                    Utils.ReleaseWrapperRef(argsRef);
                    Utils.ThrowOnErrorCode(res);
                }
                args.completedEvent.Wait();
                Utils.ReleaseWrapperRef(argsRef);
            });
        }

        class RemoteDescArgs
        {
            public ActionDelegate callback;
            public ManualResetEventSlim completedEvent;
        }

        public static Task SetRemoteDescriptionAsync(PeerConnectionHandle peerHandle, string type, string sdp)
        {
            return Task.Run(() =>
            {
                var args = new RemoteDescArgs
                {
                    callback = RemoteDescriptionApplied,
                    completedEvent = new ManualResetEventSlim(initialState: false)
                };
                IntPtr argsRef = Utils.MakeWrapperRef(args);
                uint res = PeerConnection_SetRemoteDescriptionAsync(peerHandle, type, sdp, args.callback, argsRef);
                if (res != Utils.MRS_SUCCESS)
                {
                    Utils.ReleaseWrapperRef(argsRef);
                    Utils.ThrowOnErrorCode(res);
                }
                args.completedEvent.Wait();
                Utils.ReleaseWrapperRef(argsRef);
            });
        }

        #endregion
    }
}<|MERGE_RESOLUTION|>--- conflicted
+++ resolved
@@ -2,10 +2,7 @@
 // Licensed under the MIT License.
 
 using System;
-<<<<<<< HEAD
-=======
 using System.Collections.Generic;
->>>>>>> 3e8ca31a
 using System.Diagnostics;
 using System.Runtime.InteropServices;
 using System.Threading;
@@ -167,21 +164,10 @@
             public PeerConnectionIceStateChangedCallback IceStateChangedCallback;
             public PeerConnectionIceGatheringStateChangedCallback IceGatheringStateChangedCallback;
             public PeerConnectionRenegotiationNeededCallback RenegotiationNeededCallback;
-<<<<<<< HEAD
             public PeerConnectionAudioTrackAddedCallback AudioTrackAddedCallback;
             public PeerConnectionAudioTrackRemovedCallback AudioTrackRemovedCallback;
             public PeerConnectionVideoTrackAddedCallback VideoTrackAddedCallback;
             public PeerConnectionVideoTrackRemovedCallback VideoTrackRemovedCallback;
-=======
-            public PeerConnectionTrackAddedCallback TrackAddedCallback;
-            public PeerConnectionTrackRemovedCallback TrackRemovedCallback;
-            public LocalVideoTrackInterop.I420AVideoFrameUnmanagedCallback I420ALocalVideoFrameCallback;
-            public LocalVideoTrackInterop.I420AVideoFrameUnmanagedCallback I420ARemoteVideoFrameCallback;
-            public LocalVideoTrackInterop.Argb32VideoFrameUnmanagedCallback Argb32LocalVideoFrameCallback;
-            public LocalVideoTrackInterop.Argb32VideoFrameUnmanagedCallback Argb32RemoteVideoFrameCallback;
-            public AudioFrameUnmanagedCallback LocalAudioFrameCallback;
-            public AudioFrameUnmanagedCallback RemoteAudioFrameCallback;
->>>>>>> 3e8ca31a
         }
 
         [MonoPInvokeCallback(typeof(ConnectedDelegate))]
@@ -262,27 +248,17 @@
             peerWrapper.OnAudioTrackAdded(audioTrackWrapper, audioTransceiverWrapper);
         }
 
-<<<<<<< HEAD
         [MonoPInvokeCallback(typeof(PeerConnectionAudioTrackRemovedCallback))]
         public static void AudioTrackRemovedCallback(IntPtr peer, IntPtr track, IntPtr trackHandle)
-=======
-        [MonoPInvokeCallback(typeof(LocalVideoTrackInterop.I420AVideoFrameUnmanagedCallback))]
-        public static void I420ARemoteVideoFrameCallback(IntPtr userData, ref I420AVideoFrame frame)
->>>>>>> 3e8ca31a
         {
             var peerWrapper = Utils.ToWrapper<PeerConnection>(peer);
             var audioTrackWrapper = Utils.ToWrapper<RemoteAudioTrack>(track);
             peerWrapper.OnAudioTrackRemoved(audioTrackWrapper);
         }
 
-<<<<<<< HEAD
         [MonoPInvokeCallback(typeof(PeerConnectionVideoTrackAddedCallback))]
         public static void VideoTrackAddedCallback(IntPtr peer, IntPtr videoTrack, IntPtr videoTrackHandle,
             IntPtr videoTransceiver, IntPtr videoTransceiverHandle)
-=======
-        [MonoPInvokeCallback(typeof(LocalVideoTrackInterop.Argb32VideoFrameUnmanagedCallback))]
-        public static void Argb32RemoteVideoFrameCallback(IntPtr userData, ref Argb32VideoFrame frame)
->>>>>>> 3e8ca31a
         {
             VideoTransceiverInterop.VideoTransceiver_RemoveRef(videoTransceiverHandle); // unused
             var peerWrapper = Utils.ToWrapper<PeerConnection>(peer);
@@ -296,26 +272,16 @@
             peerWrapper.OnVideoTrackAdded(videoTrackWrapper, videoTransceiverWrapper);
         }
 
-<<<<<<< HEAD
         [MonoPInvokeCallback(typeof(PeerConnectionVideoTrackRemovedCallback))]
         public static void VideoTrackRemovedCallback(IntPtr peer, IntPtr track, IntPtr trackHandle)
-=======
-        [MonoPInvokeCallback(typeof(AudioFrameUnmanagedCallback))]
-        public static void LocalAudioFrameCallback(IntPtr userData, ref AudioFrame frame)
->>>>>>> 3e8ca31a
         {
             var peerWrapper = Utils.ToWrapper<PeerConnection>(peer);
             var videoTrackWrapper = Utils.ToWrapper<RemoteVideoTrack>(track);
             peerWrapper.OnVideoTrackRemoved(videoTrackWrapper);
         }
 
-<<<<<<< HEAD
         [MonoPInvokeCallback(typeof(ActionDelegate))]
         public static void RemoteDescriptionApplied(IntPtr args)
-=======
-        [MonoPInvokeCallback(typeof(AudioFrameUnmanagedCallback))]
-        public static void RemoteAudioFrameCallback(IntPtr userData, ref AudioFrame frame)
->>>>>>> 3e8ca31a
         {
             var remoteDesc = Utils.ToWrapper<RemoteDescArgs>(args);
             remoteDesc.completedEvent.Set();
@@ -635,9 +601,6 @@
 
         [UnmanagedFunctionPointer(CallingConvention.StdCall, CharSet = CharSet.Ansi)]
         public delegate void PeerConnectionSimpleStatsObjectCallback(IntPtr userData, IntPtr statsObject);
-        
-        [UnmanagedFunctionPointer(CallingConvention.StdCall, CharSet = CharSet.Ansi)]
-        public delegate void ActionDelegate(IntPtr peer);
 
         [UnmanagedFunctionPointer(CallingConvention.StdCall, CharSet = CharSet.Ansi)]
         public delegate void ActionDelegate(IntPtr peer);
@@ -738,41 +701,9 @@
             PeerConnectionDataChannelRemovedCallback callback, IntPtr userData);
 
         [DllImport(Utils.dllPath, CallingConvention = CallingConvention.StdCall, CharSet = CharSet.Ansi,
-<<<<<<< HEAD
             EntryPoint = "mrsPeerConnectionAddAudioTransceiver")]
         public static extern uint PeerConnection_AddAudioTransceiver(PeerConnectionHandle peerHandle,
             in AudioTransceiverInterop.InitConfig config, out AudioTransceiverHandle transceiverHandle);
-=======
-            EntryPoint = "mrsPeerConnectionRegisterI420ARemoteVideoFrameCallback")]
-        public static extern void PeerConnection_RegisterI420ARemoteVideoFrameCallback(PeerConnectionHandle peerHandle,
-            LocalVideoTrackInterop.I420AVideoFrameUnmanagedCallback callback, IntPtr userData);
-
-        [DllImport(Utils.dllPath, CallingConvention = CallingConvention.StdCall, CharSet = CharSet.Ansi,
-            EntryPoint = "mrsPeerConnectionRegisterArgb32RemoteVideoFrameCallback")]
-        public static extern void PeerConnection_RegisterArgb32RemoteVideoFrameCallback(PeerConnectionHandle peerHandle,
-            LocalVideoTrackInterop.Argb32VideoFrameUnmanagedCallback callback, IntPtr userData);
-
-        [DllImport(Utils.dllPath, CallingConvention = CallingConvention.StdCall, CharSet = CharSet.Ansi,
-            EntryPoint = "mrsPeerConnectionRegisterLocalAudioFrameCallback")]
-        public static extern void PeerConnection_RegisterLocalAudioFrameCallback(PeerConnectionHandle peerHandle,
-            AudioFrameUnmanagedCallback callback, IntPtr userData);
-
-        [DllImport(Utils.dllPath, CallingConvention = CallingConvention.StdCall, CharSet = CharSet.Ansi,
-            EntryPoint = "mrsPeerConnectionRegisterRemoteAudioFrameCallback")]
-        public static extern void PeerConnection_RegisterRemoteAudioFrameCallback(PeerConnectionHandle peerHandle,
-            AudioFrameUnmanagedCallback callback, IntPtr userData);
-
-        [DllImport(Utils.dllPath, CallingConvention = CallingConvention.StdCall, CharSet = CharSet.Ansi,
-            EntryPoint = "mrsPeerConnectionAddLocalVideoTrack")]
-        public static extern uint PeerConnection_AddLocalVideoTrack(PeerConnectionHandle peerHandle,
-            string trackName, VideoDeviceConfiguration config, out LocalVideoTrackHandle trackHandle);
-
-        [DllImport(Utils.dllPath, CallingConvention = CallingConvention.StdCall, CharSet = CharSet.Ansi,
-            EntryPoint = "mrsPeerConnectionAddLocalVideoTrackFromExternalSource")]
-        public static extern uint PeerConnection_AddLocalVideoTrackFromExternalSource(
-            PeerConnectionHandle peerHandle, string trackName, ExternalVideoTrackSourceHandle sourceHandle,
-            out LocalVideoTrackHandle trackHandle);
->>>>>>> 3e8ca31a
 
         [DllImport(Utils.dllPath, CallingConvention = CallingConvention.StdCall, CharSet = CharSet.Ansi,
             EntryPoint = "mrsPeerConnectionAddVideoTransceiver")]
@@ -866,33 +797,6 @@
             });
         }
 
-        class RemoteDescArgs
-        {
-            public ActionDelegate callback;
-            public ManualResetEventSlim completedEvent;
-        }
-
-        public static Task SetRemoteDescriptionAsync(PeerConnectionHandle peerHandle, string type, string sdp)
-        {
-            return Task.Run(() =>
-            {
-                var args = new RemoteDescArgs
-                {
-                    callback = RemoteDescriptionApplied,
-                    completedEvent = new ManualResetEventSlim(initialState: false)
-                };
-                IntPtr argsRef = Utils.MakeWrapperRef(args);
-                uint res = PeerConnection_SetRemoteDescriptionAsync(peerHandle, type, sdp, args.callback, argsRef);
-                if (res != Utils.MRS_SUCCESS)
-                {
-                    Utils.ReleaseWrapperRef(argsRef);
-                    Utils.ThrowOnErrorCode(res);
-                }
-                args.completedEvent.Wait();
-                Utils.ReleaseWrapperRef(argsRef);
-            });
-        }
-
         #endregion
     }
 }