<<<<<<< HEAD
// Copyright (c) Microsoft Corporation.
// Licensed under the MIT License.

using System;
using System.Collections;
using System.Collections.Generic;
using System.Diagnostics;
using System.Runtime.CompilerServices;
using System.Runtime.InteropServices;
using System.Text;
using System.Threading;
using System.Threading.Tasks;
using Microsoft.MixedReality.WebRTC.Interop;
using Microsoft.MixedReality.WebRTC.Tracing;

[assembly: InternalsVisibleTo("Microsoft.MixedReality.WebRTC.Tests")]

namespace Microsoft.MixedReality.WebRTC
{
    /// <summary>
    /// Type of ICE candidates offered to the remote peer.
    /// </summary>
    public enum IceTransportType : int
    {
        /// <summary>
        /// No ICE candidate offered.
        /// </summary>
        None = 0,

        /// <summary>
        /// Only advertize relay-type candidates, like TURN servers, to avoid leaking the IP address of the client.
        /// </summary>
        Relay = 1,

        /// ?
        NoHost = 2,

        /// <summary>
        /// Offer all types of ICE candidates.
        /// </summary>
        All = 3
    }

    /// <summary>
    /// Bundle policy.
    /// See https://www.w3.org/TR/webrtc/#rtcbundlepolicy-enum.
    /// </summary>
    public enum BundlePolicy : int
    {
        /// <summary>
        /// Gather ICE candidates for each media type in use (audio, video, and data). If the remote endpoint is
        /// not bundle-aware, negotiate only one audio and video track on separate transports.
        /// </summary>
        Balanced = 0,

        /// <summary>
        /// Gather ICE candidates for only one track. If the remote endpoint is not bundle-aware, negotiate only
        /// one media track.
        /// </summary>
        MaxBundle = 1,

        /// <summary>
        /// Gather ICE candidates for each track. If the remote endpoint is not bundle-aware, negotiate all media
        /// tracks on separate transports.
        /// </summary>
        MaxCompat = 2
    }

    /// <summary>
    /// SDP semantic used for (re)negotiating a peer connection.
    /// </summary>
    public enum SdpSemantic : int
    {
        /// <summary>
        /// Unified plan, as standardized in the WebRTC 1.0 standard.
        /// </summary>
        UnifiedPlan = 0,

        /// <summary>
        /// Legacy Plan B, deprecated and soon removed.
        /// Only available for compatiblity with older implementations if needed.
        /// Do not use unless there is a problem with the Unified Plan.
        /// </summary>
        PlanB = 1
    }

    /// <summary>
    /// ICE server configuration (STUN and/or TURN).
    /// </summary>
    public class IceServer
    {
        /// <summary>
        /// List of TURN and/or STUN server URLs to use for NAT bypass, in order of preference.
        ///
        /// The scheme is defined in the core WebRTC implementation, and is in short:
        /// stunURI     = stunScheme ":" stun-host [ ":" stun-port ]
        /// stunScheme  = "stun" / "stuns"
        /// turnURI     = turnScheme ":" turn-host [ ":" turn-port ] [ "?transport=" transport ]
        /// turnScheme  = "turn" / "turns"
        /// </summary>
        public List<string> Urls = new List<string>();

        /// <summary>
        /// Optional TURN server username.
        /// </summary>
        public string TurnUserName = string.Empty;

        /// <summary>
        /// Optional TURN server credentials.
        /// </summary>
        public string TurnPassword = string.Empty;

        /// <summary>
        /// Format the ICE server data according to the encoded marshalling of the C++ API.
        /// </summary>
        /// <returns>The encoded string of ICE servers.</returns>
        public override string ToString()
        {
            if (Urls == null)
            {
                return string.Empty;
            }
            string ret = string.Join("\n", Urls);
            if (!string.IsNullOrEmpty(TurnUserName))
            {
                ret += $"\nusername:{TurnUserName}";
                if (!string.IsNullOrEmpty(TurnPassword))
                {
                    ret += $"\npassword:{TurnPassword}";
                }
            }
            return ret;
        }
    }

    /// <summary>
    /// Configuration to initialize a <see cref="PeerConnection"/>.
    /// </summary>
    public class PeerConnectionConfiguration
    {
        /// <summary>
        /// List of TURN and/or STUN servers to use for NAT bypass, in order of preference.
        /// </summary>
        public List<IceServer> IceServers = new List<IceServer>();

        /// <summary>
        /// ICE transport policy for the connection.
        /// </summary>
        public IceTransportType IceTransportType = IceTransportType.All;

        /// <summary>
        /// Bundle policy for the connection.
        /// </summary>
        public BundlePolicy BundlePolicy = BundlePolicy.Balanced;

        /// <summary>
        /// SDP semantic for the connection.
        /// </summary>
        /// <remarks>Plan B is deprecated, do not use it.</remarks>
        public SdpSemantic SdpSemantic = SdpSemantic.UnifiedPlan;
    }

    /// <summary>
    /// State of an ICE connection.
    /// </summary>
    /// <remarks>
    /// Due to the underlying implementation, this is currently a mix of the
    /// <see href="https://www.w3.org/TR/webrtc/#rtcicegatheringstate-enum">RTPIceGatheringState</see>
    /// and the <see href="https://www.w3.org/TR/webrtc/#rtcpeerconnectionstate-enum">RTPPeerConnectionState</see>
    /// from the WebRTC 1.0 standard.
    /// </remarks>
    /// <seealso href="https://www.w3.org/TR/webrtc/#rtcicegatheringstate-enum"/>
    /// <seealso href="https://www.w3.org/TR/webrtc/#rtcpeerconnectionstate-enum"/>
    public enum IceConnectionState : int
    {
        /// <summary>
        /// Newly created ICE connection. This is the starting state.
        /// </summary>
        New = 0,

        /// <summary>
        /// ICE connection received an offer, but transports are not writable yet.
        /// </summary>
        Checking = 1,

        /// <summary>
        /// Transports are writable.
        /// </summary>
        Connected = 2,

        /// <summary>
        /// ICE connection finished establishing.
        /// </summary>
        Completed = 3,

        /// <summary>
        /// Failed establishing an ICE connection.
        /// </summary>
        Failed = 4,

        /// <summary>
        /// ICE connection is disconnected, there is no more writable transport.
        /// </summary>
        Disconnected = 5,

        /// <summary>
        /// The peer connection was closed entirely.
        /// </summary>
        Closed = 6,
    }

    /// <summary>
    /// State of an ICE gathering process.
    /// </summary>
    /// <remarks>
    /// See <see href="https://www.w3.org/TR/webrtc/#rtcicegatheringstate-enum">RTPIceGatheringState</see>
    /// from the WebRTC 1.0 standard.
    /// </remarks>
    /// <seealso href="https://www.w3.org/TR/webrtc/#rtcicegatheringstate-enum"/>
    public enum IceGatheringState : int
    {
        /// <summary>
        /// There is no ICE transport, or none of them started gathering ICE candidates.
        /// </summary>
        New = 0,

        /// <summary>
        /// The gathering process started. At least one ICE transport is active and gathering
        /// some ICE candidates.
        /// </summary>
        Gathering = 1,

        /// <summary>
        /// The gathering process is complete. At least one ICE transport was active, and
        /// all transports finished gathering ICE candidates.
        /// </summary>
        Complete = 2,
    }

    /// <summary>
    /// Identifier for a video capture device.
    /// </summary>
    [Serializable]
    public struct VideoCaptureDevice
    {
        /// <summary>
        /// Unique device identifier.
        /// </summary>
        public string id;

        /// <summary>
        /// Friendly device name.
        /// </summary>
        public string name;
    }

    /// <summary>
    /// Capture format for a video track.
    /// </summary>
    [Serializable]
    public struct VideoCaptureFormat
    {
        /// <summary>
        /// Frame width, in pixels.
        /// </summary>
        public uint width;

        /// <summary>
        /// Frame height, in pixels.
        /// </summary>
        public uint height;

        /// <summary>
        /// Capture framerate, in frames per second.
        /// </summary>
        public double framerate;

        /// <summary>
        /// FOURCC identifier of the video encoding.
        /// </summary>
        public uint fourcc;
    }

    /// <summary>
    /// Settings to create a new transceiver wrapper.
    /// </summary>
    public class TransceiverInitSettings
    {
        /// <summary>
        /// Transceiver name, for logging and debugging.
        /// </summary>
        public string Name;

        /// <summary>
        /// Initial value of <see cref="Transceiver.DesiredDirection"/>.
        /// </summary>
        public Transceiver.Direction InitialDesiredDirection = Transceiver.Direction.SendReceive;

        /// <summary>
        /// List of stream IDs to associate the transceiver with.
        /// </summary>
        public List<string> StreamIDs;
    }

    /// <summary>
    /// Settings to create a new audio transceiver wrapper.
    /// </summary>
    public class AudioTransceiverInitSettings : TransceiverInitSettings
    {

    }

    /// <summary>
    /// Settings to create a new video transceiver wrapper.
    /// </summary>
    public class VideoTransceiverInitSettings : TransceiverInitSettings
    {

    }

    /// <summary>
    /// The WebRTC peer connection object is the entry point to using WebRTC.
    /// </summary>
    public class PeerConnection : IDisposable
    {
        /// <summary>
        /// Delegate for <see cref="AudioTransceiverAdded"/> event.
        /// </summary>
        /// <param name="transceiver">The newly added audio transceiver.</param>
        public delegate void AudioTransceiverAddedDelegate(AudioTransceiver transceiver);

        /// <summary>
        /// Delegate for <see cref="VideoTransceiverAdded"/> event.
        /// </summary>
        /// <param name="transceiver">The newly added video transceiver.</param>
        public delegate void VideoTransceiverAddedDelegate(VideoTransceiver transceiver);

        /// <summary>
        /// Delegate for <see cref="AudioTrackAdded"/> event.
        /// </summary>
        /// <param name="track">The newly added audio track.</param>
        public delegate void AudioTrackAddedDelegate(RemoteAudioTrack track);

        /// <summary>
        /// Delegate for <see cref="AudioTrackRemoved"/> event.
        /// </summary>
        /// <param name="track">The audio track just removed.</param>
        public delegate void AudioTrackRemovedDelegate(AudioTransceiver transceiver, RemoteAudioTrack track);

        /// <summary>
        /// Delegate for <see cref="VideoTrackAdded"/> event.
        /// </summary>
        /// <param name="track">The newly added video track.</param>
        public delegate void VideoTrackAddedDelegate(RemoteVideoTrack track);

        /// <summary>
        /// Delegate for <see cref="VideoTrackRemoved"/> event.
        /// </summary>
        /// <param name="track">The video track just removed.</param>
        public delegate void VideoTrackRemovedDelegate(VideoTransceiver transceiver, RemoteVideoTrack track);

        /// <summary>
        /// Delegate for <see cref="DataChannelAdded"/> event.
        /// </summary>
        /// <param name="channel">The newly added data channel.</param>
        public delegate void DataChannelAddedDelegate(DataChannel channel);

        /// <summary>
        /// Delegate for <see cref="DataChannelRemoved"/> event.
        /// </summary>
        /// <param name="channel">The data channel just removed.</param>
        public delegate void DataChannelRemovedDelegate(DataChannel channel);

        /// <summary>
        /// Delegate for <see cref="LocalSdpReadytoSend"/> event.
        /// </summary>
        /// <param name="type">SDP message type, one of "offer", "answer", or "ice".</param>
        /// <param name="sdp">Raw SDP message content.</param>
        public delegate void LocalSdpReadyToSendDelegate(string type, string sdp);

        /// <summary>
        /// Delegate for the <see cref="IceCandidateReadytoSend"/> event.
        /// </summary>
        /// <param name="candidate">Raw SDP message describing the ICE candidate.</param>
        /// <param name="sdpMlineindex">Index of the m= line.</param>
        /// <param name="sdpMid">Media identifier</param>
        public delegate void IceCandidateReadytoSendDelegate(string candidate, int sdpMlineindex, string sdpMid);

        /// <summary>
        /// Delegate for the <see cref="IceStateChanged"/> event.
        /// </summary>
        /// <param name="newState">The new ICE connection state.</param>
        public delegate void IceStateChangedDelegate(IceConnectionState newState);

        /// <summary>
        /// Delegate for the <see cref="IceGatheringStateChanged"/> event.
        /// </summary>
        /// <param name="newState">The new ICE gathering state.</param>
        public delegate void IceGatheringStateChangedDelegate(IceGatheringState newState);

        /// <summary>
        /// Kind of WebRTC track.
        /// </summary>
        public enum TrackKind : uint
        {
            /// <summary>
            /// Unknown track kind. Generally not initialized or error.
            /// </summary>
            Unknown = 0,

            /// <summary>
            /// Audio track.
            /// </summary>
            Audio = 1,

            /// <summary>
            /// Video track.
            /// </summary>
            Video = 2,

            /// <summary>
            /// Data track.
            /// </summary>
            Data = 3
=======
// Copyright (c) Microsoft Corporation.
// Licensed under the MIT License.

using System;
using System.Collections.Generic;
using System.Diagnostics;
using System.Runtime.CompilerServices;
using System.Runtime.InteropServices;
using System.Text;
using System.Threading;
using System.Threading.Tasks;
using Microsoft.MixedReality.WebRTC.Interop;
using Microsoft.MixedReality.WebRTC.Tracing;

[assembly: InternalsVisibleTo("Microsoft.MixedReality.WebRTC.Tests")]

namespace Microsoft.MixedReality.WebRTC
{
    /// <summary>
    /// Type of ICE candidates offered to the remote peer.
    /// </summary>
    public enum IceTransportType : int
    {
        /// <summary>
        /// No ICE candidate offered.
        /// </summary>
        None = 0,

        /// <summary>
        /// Only advertize relay-type candidates, like TURN servers, to avoid leaking the IP address of the client.
        /// </summary>
        Relay = 1,

        /// ?
        NoHost = 2,

        /// <summary>
        /// Offer all types of ICE candidates.
        /// </summary>
        All = 3
    }

    /// <summary>
    /// Bundle policy.
    /// See https://www.w3.org/TR/webrtc/#rtcbundlepolicy-enum.
    /// </summary>
    public enum BundlePolicy : int
    {
        /// <summary>
        /// Gather ICE candidates for each media type in use (audio, video, and data). If the remote endpoint is
        /// not bundle-aware, negotiate only one audio and video track on separate transports.
        /// </summary>
        Balanced = 0,

        /// <summary>
        /// Gather ICE candidates for only one track. If the remote endpoint is not bundle-aware, negotiate only
        /// one media track.
        /// </summary>
        MaxBundle = 1,

        /// <summary>
        /// Gather ICE candidates for each track. If the remote endpoint is not bundle-aware, negotiate all media
        /// tracks on separate transports.
        /// </summary>
        MaxCompat = 2
    }

    /// <summary>
    /// SDP semantic used for (re)negotiating a peer connection.
    /// </summary>
    public enum SdpSemantic : int
    {
        /// <summary>
        /// Unified plan, as standardized in the WebRTC 1.0 standard.
        /// </summary>
        UnifiedPlan = 0,

        /// <summary>
        /// Legacy Plan B, deprecated and soon removed.
        /// Only available for compatiblity with older implementations if needed.
        /// Do not use unless there is a problem with the Unified Plan.
        /// </summary>
        PlanB = 1
    }

    /// <summary>
    /// ICE server configuration (STUN and/or TURN).
    /// </summary>
    public class IceServer
    {
        /// <summary>
        /// List of TURN and/or STUN server URLs to use for NAT bypass, in order of preference.
        ///
        /// The scheme is defined in the core WebRTC implementation, and is in short:
        /// stunURI     = stunScheme ":" stun-host [ ":" stun-port ]
        /// stunScheme  = "stun" / "stuns"
        /// turnURI     = turnScheme ":" turn-host [ ":" turn-port ] [ "?transport=" transport ]
        /// turnScheme  = "turn" / "turns"
        /// </summary>
        public List<string> Urls = new List<string>();

        /// <summary>
        /// Optional TURN server username.
        /// </summary>
        public string TurnUserName = string.Empty;

        /// <summary>
        /// Optional TURN server credentials.
        /// </summary>
        public string TurnPassword = string.Empty;

        /// <summary>
        /// Format the ICE server data according to the encoded marshalling of the C++ API.
        /// </summary>
        /// <returns>The encoded string of ICE servers.</returns>
        public override string ToString()
        {
            if (Urls == null)
            {
                return string.Empty;
            }
            string ret = string.Join("\n", Urls);
            if (!string.IsNullOrEmpty(TurnUserName))
            {
                ret += $"\nusername:{TurnUserName}";
                if (!string.IsNullOrEmpty(TurnPassword))
                {
                    ret += $"\npassword:{TurnPassword}";
                }
            }
            return ret;
        }
    }

    /// <summary>
    /// Configuration to initialize a <see cref="PeerConnection"/>.
    /// </summary>
    public class PeerConnectionConfiguration
    {
        /// <summary>
        /// List of TURN and/or STUN servers to use for NAT bypass, in order of preference.
        /// </summary>
        public List<IceServer> IceServers = new List<IceServer>();

        /// <summary>
        /// ICE transport policy for the connection.
        /// </summary>
        public IceTransportType IceTransportType = IceTransportType.All;

        /// <summary>
        /// Bundle policy for the connection.
        /// </summary>
        public BundlePolicy BundlePolicy = BundlePolicy.Balanced;

        /// <summary>
        /// SDP semantic for the connection.
        /// </summary>
        /// <remarks>Plan B is deprecated, do not use it.</remarks>
        public SdpSemantic SdpSemantic = SdpSemantic.UnifiedPlan;
    }

    /// <summary>
    /// State of an ICE connection.
    /// </summary>
    /// <remarks>
    /// Due to the underlying implementation, this is currently a mix of the
    /// <see href="https://www.w3.org/TR/webrtc/#rtcicegatheringstate-enum">RTPIceGatheringState</see>
    /// and the <see href="https://www.w3.org/TR/webrtc/#rtcpeerconnectionstate-enum">RTPPeerConnectionState</see>
    /// from the WebRTC 1.0 standard.
    /// </remarks>
    /// <seealso href="https://www.w3.org/TR/webrtc/#rtcicegatheringstate-enum"/>
    /// <seealso href="https://www.w3.org/TR/webrtc/#rtcpeerconnectionstate-enum"/>
    public enum IceConnectionState : int
    {
        /// <summary>
        /// Newly created ICE connection. This is the starting state.
        /// </summary>
        New = 0,

        /// <summary>
        /// ICE connection received an offer, but transports are not writable yet.
        /// </summary>
        Checking = 1,

        /// <summary>
        /// Transports are writable.
        /// </summary>
        Connected = 2,

        /// <summary>
        /// ICE connection finished establishing.
        /// </summary>
        Completed = 3,

        /// <summary>
        /// Failed establishing an ICE connection.
        /// </summary>
        Failed = 4,

        /// <summary>
        /// ICE connection is disconnected, there is no more writable transport.
        /// </summary>
        Disconnected = 5,

        /// <summary>
        /// The peer connection was closed entirely.
        /// </summary>
        Closed = 6,
    }

    /// <summary>
    /// State of an ICE gathering process.
    /// </summary>
    /// <remarks>
    /// See <see href="https://www.w3.org/TR/webrtc/#rtcicegatheringstate-enum">RTPIceGatheringState</see>
    /// from the WebRTC 1.0 standard.
    /// </remarks>
    /// <seealso href="https://www.w3.org/TR/webrtc/#rtcicegatheringstate-enum"/>
    public enum IceGatheringState : int
    {
        /// <summary>
        /// There is no ICE transport, or none of them started gathering ICE candidates.
        /// </summary>
        New = 0,

        /// <summary>
        /// The gathering process started. At least one ICE transport is active and gathering
        /// some ICE candidates.
        /// </summary>
        Gathering = 1,

        /// <summary>
        /// The gathering process is complete. At least one ICE transport was active, and
        /// all transports finished gathering ICE candidates.
        /// </summary>
        Complete = 2,
    }

    /// <summary>
    /// Identifier for a video capture device.
    /// </summary>
    [Serializable]
    public struct VideoCaptureDevice
    {
        /// <summary>
        /// Unique device identifier.
        /// </summary>
        public string id;

        /// <summary>
        /// Friendly device name.
        /// </summary>
        public string name;
    }

    /// <summary>
    /// Capture format for a video track.
    /// </summary>
    [Serializable]
    public struct VideoCaptureFormat
    {
        /// <summary>
        /// Frame width, in pixels.
        /// </summary>
        public uint width;

        /// <summary>
        /// Frame height, in pixels.
        /// </summary>
        public uint height;

        /// <summary>
        /// Capture framerate, in frames per second.
        /// </summary>
        public double framerate;

        /// <summary>
        /// FOURCC identifier of the video encoding.
        /// </summary>
        public uint fourcc;
    }

    /// <summary>
    /// The WebRTC peer connection object is the entry point to using WebRTC.
    /// </summary>
    public class PeerConnection : IDisposable
    {
        /// <summary>
        /// Delegate for <see cref="DataChannelAdded"/> event.
        /// </summary>
        /// <param name="channel">The newly added data channel.</param>
        public delegate void DataChannelAddedDelegate(DataChannel channel);

        /// <summary>
        /// Delegate for <see cref="DataChannelRemoved"/> event.
        /// </summary>
        /// <param name="channel">The data channel just removed.</param>
        public delegate void DataChannelRemovedDelegate(DataChannel channel);

        /// <summary>
        /// Delegate for <see cref="LocalSdpReadytoSend"/> event.
        /// </summary>
        /// <param name="type">SDP message type, one of "offer", "answer", or "ice".</param>
        /// <param name="sdp">Raw SDP message content.</param>
        public delegate void LocalSdpReadyToSendDelegate(string type, string sdp);

        /// <summary>
        /// Delegate for the <see cref="IceCandidateReadytoSend"/> event.
        /// </summary>
        /// <param name="candidate">Raw SDP message describing the ICE candidate.</param>
        /// <param name="sdpMlineindex">Index of the m= line.</param>
        /// <param name="sdpMid">Media identifier</param>
        public delegate void IceCandidateReadytoSendDelegate(string candidate, int sdpMlineindex, string sdpMid);

        /// <summary>
        /// Delegate for the <see cref="IceStateChanged"/> event.
        /// </summary>
        /// <param name="newState">The new ICE connection state.</param>
        public delegate void IceStateChangedDelegate(IceConnectionState newState);

        /// <summary>
        /// Delegate for the <see cref="IceGatheringStateChanged"/> event.
        /// </summary>
        /// <param name="newState">The new ICE gathering state.</param>
        public delegate void IceGatheringStateChangedDelegate(IceGatheringState newState);

        /// <summary>
        /// Kind of WebRTC track.
        /// </summary>
        public enum TrackKind : uint
        {
            /// <summary>
            /// Unknown track kind. Generally not initialized or error.
            /// </summary>
            Unknown = 0,

            /// <summary>
            /// Audio track.
            /// </summary>
            Audio = 1,

            /// <summary>
            /// Video track.
            /// </summary>
            Video = 2,

            /// <summary>
            /// Data track.
            /// </summary>
            Data = 3
>>>>>>> b59d2032
        };


        #region Codec filtering

        /// <summary>
        /// Name of the preferred audio codec, or empty to let WebRTC decide.
        /// See https://en.wikipedia.org/wiki/RTP_audio_video_profile for the standard SDP names.
        /// </summary>
        public string PreferredAudioCodec = string.Empty;

        /// <summary>
        /// Advanced use only. List of additional codec-specific arguments requested to the
        /// remote endpoint.
        /// </summary>
        /// <remarks>
        /// This must be a semicolon-separated list of "key=value" pairs. Arguments are passed as is,
        /// and there is no check on the validity of the parameter names nor their value.
        /// Arguments are added to the audio codec section of SDP messages sent to the remote endpoint.
        ///
        /// This is ignored if <see cref="PreferredAudioCodec"/> is an empty string, or is not
        /// a valid codec name found in the SDP message offer.
        /// </remarks>
        public string PreferredAudioCodecExtraParamsRemote = string.Empty;

        /// <summary>
        /// Advanced use only. List of additional codec-specific arguments set on the local endpoint.
        /// </summary>
        /// <remarks>
        /// This must be a semicolon-separated list of "key=value" pairs. Arguments are passed as is,
        /// and there is no check on the validity of the parameter names nor their value.
        /// Arguments are set locally by adding them to the audio codec section of SDP messages
        /// received from the remote endpoint.
        ///
        /// This is ignored if <see cref="PreferredAudioCodec"/> is an empty string, or is not
        /// a valid codec name found in the SDP message offer.
        /// </remarks>
        public string PreferredAudioCodecExtraParamsLocal = string.Empty;

        /// <summary>
        /// Name of the preferred video codec, or empty to let WebRTC decide.
        /// See https://en.wikipedia.org/wiki/RTP_audio_video_profile for the standard SDP names.
        /// </summary>
        public string PreferredVideoCodec = string.Empty;

        /// <summary>
        /// Advanced use only. List of additional codec-specific arguments requested to the
        /// remote endpoint.
        /// </summary>
        /// <remarks>
        /// This must be a semicolon-separated list of "key=value" pairs. Arguments are passed as is,
        /// and there is no check on the validity of the parameter names nor their value.
        /// Arguments are added to the video codec section of SDP messages sent to the remote endpoint.
        ///
        /// This is ignored if <see cref="PreferredVideoCodec"/> is an empty string, or is not
        /// a valid codec name found in the SDP message offer.
        /// </remarks>
        public string PreferredVideoCodecExtraParamsRemote = string.Empty;

        /// <summary>
        /// Advanced use only. List of additional codec-specific arguments set on the local endpoint.
        /// </summary>
        /// <remarks>
        /// This must be a semicolon-separated list of "key=value" pairs. Arguments are passed as is,
        /// and there is no check on the validity of the parameter names nor their value.
        /// Arguments are set locally by adding them to the video codec section of SDP messages
        /// received from the remote endpoint.
        ///
        /// This is ignored if <see cref="PreferredVideoCodec"/> is an empty string, or is not
        /// a valid codec name found in the SDP message offer.
        /// </remarks>
        public string PreferredVideoCodecExtraParamsLocal = string.Empty;

        #endregion


        /// <summary>
        /// A name for the peer connection, used for logging and debugging.
        /// </summary>
        public string Name { get; set; } = string.Empty;

        /// <summary>
        /// Boolean property indicating whether the peer connection has been initialized.
        /// </summary>
        public bool Initialized
        {
            get
            {
                lock (_openCloseLock)
                {
                    return (_initTask != null);
                }
            }
        }

        /// <summary>
        /// Indicates whether the peer connection is established and can exchange some
        /// track content (audio/video/data) with the remote peer.
        /// </summary>
        /// <remarks>
        /// This does not indicate whether the ICE exchange is done, as it
        /// may continue after the peer connection negotiated a first session.
        /// For ICE connection status, see the <see cref="IceStateChanged"/> event.
        /// </remarks>
        public bool IsConnected { get; private set; } = false;

        /// <summary>
        /// Collection of transceivers for the peer conneciton.
        /// Transceivers are present in the list in order of their media line index
        /// (<see cref="Transceiver.MlineIndex"/>). Once a transceiver is added to the
        /// peer connection, it cannot be removed, but its tracks can be changed.
        /// This requires some renegotiation.
        /// </summary>
        public List<Transceiver> Transceivers { get; } = new List<Transceiver>();

        /// <summary>
        /// Collection of audio transceivers of the peer connection.
        /// Once a transceiver is added to the peer connection, it cannot be removed,
        /// but its tracks can be changed. This requires some renegotiation.
        /// </summary>
        public IEnumerable<AudioTransceiver> AudioTransceivers
        {
            get
            {
                int num = Transceivers.Count;
                for (int i = 0; i < num; ++i)
                {
                    var tr = Transceivers[i];
                    if (tr.MediaKind == MediaKind.Audio)
                    {
                        yield return (AudioTransceiver)tr;
                    }
                }
            }
        }

        /// <summary>
        /// Collection of video transceivers of the peer connection.
        /// Once a transceiver is added to the peer connection, it cannot be removed,
        /// but its tracks can be changed. This requires some renegotiation.
        /// </summary>
        public IEnumerable<VideoTransceiver> VideoTransceivers
        {
            get
            {
                int num = Transceivers.Count;
                for (int i = 0; i < num; ++i)
                {
                    var tr = Transceivers[i];
                    if (tr.MediaKind == MediaKind.Video)
                    {
                        yield return (VideoTransceiver)tr;
                    }
                }
            }
        }

        /// <summary>
        /// Collection of local audio tracks attached to the peer connection.
        /// </summary>
        public List<LocalAudioTrack> LocalAudioTracks { get; } = new List<LocalAudioTrack>();

        /// <summary>
        /// Collection of local video tracks attached to the peer connection.
        /// </summary>
        public List<LocalVideoTrack> LocalVideoTracks { get; } = new List<LocalVideoTrack>();

        /// <summary>
        /// Collection of remote audio tracks attached to the peer connection.
        /// </summary>
        public List<RemoteAudioTrack> RemoteAudioTracks { get; } = new List<RemoteAudioTrack>();

        /// <summary>
        /// Collection of remote video tracks attached to the peer connection.
        /// </summary>
        public List<RemoteVideoTrack> RemoteVideoTracks { get; } = new List<RemoteVideoTrack>();

        /// <summary>
        /// Event fired when a connection is established.
        /// </summary>
        public event Action Connected;

        /// <summary>
        /// Event fired when a data channel is added to the peer connection.
        /// This event is always fired, whether the data channel is created by the local peer
        /// or the remote peer, and is negotiated (out-of-band) or not (in-band).
        /// If an in-band data channel is created by the local peer, the <see cref="DataChannel.ID"/>
        /// field is not yet available when this event is fired, because the ID has not been
        /// agreed upon with the remote peer yet.
        /// </summary>
        public event DataChannelAddedDelegate DataChannelAdded;

        /// <summary>
        /// Event fired when a data channel is removed from the peer connection.
        /// This event is always fired, whatever its creation method (negotiated or not)
        /// and original creator (local or remote peer).
        /// </summary>
        public event DataChannelRemovedDelegate DataChannelRemoved;

        /// <summary>
        /// Event that occurs when a local SDP message is ready to be transmitted.
        /// </summary>
        public event LocalSdpReadyToSendDelegate LocalSdpReadytoSend;

        /// <summary>
        /// Event that occurs when a local ICE candidate is ready to be transmitted.
        /// </summary>
        public event IceCandidateReadytoSendDelegate IceCandidateReadytoSend;

        /// <summary>
        /// Event that occurs when the state of the ICE connection changed.
        /// </summary>
        public event IceStateChangedDelegate IceStateChanged;

        /// <summary>
        /// Event that occurs when the state of the ICE gathering changed.
        /// </summary>
        public event IceGatheringStateChangedDelegate IceGatheringStateChanged;

        /// <summary>
        /// Event that occurs when a renegotiation of the session is needed.
        /// This generally occurs as a result of adding or removing tracks,
        /// and the user should call <see cref="CreateOffer"/> to actually
        /// start a renegotiation.
        /// </summary>
        public event Action RenegotiationNeeded;

        /// <summary>
        /// Event that occurs when an audio transceiver is added to the peer connection, either
        /// manually using <see cref="AddAudioTransceiver(AudioTransceiverInitSettings)"/>, or
        /// automatically as a result of a new session negotiation.
        /// </summary>
        /// <remarks>
        /// Transceivers cannot be removed from the peer connection, so there is no
        /// <c>AudioTransceiverRemoved</c> event.
        /// </remarks>
        public event AudioTransceiverAddedDelegate AudioTransceiverAdded;

        /// <summary>
        /// Event that occurs when a video transceiver is added to the peer connection, either
        /// manually using <see cref="AddVideoTransceiver(VideoTransceiverInitSettings)"/>, or
        /// automatically as a result of a new session negotiation.
        /// </summary>
        /// <remarks>
        /// Transceivers cannot be removed from the peer connection, so there is no
        /// <c>VideoTransceiverRemoved</c> event.
        /// </remarks>
        public event VideoTransceiverAddedDelegate VideoTransceiverAdded;

        /// <summary>
        /// Event that occurs when a remote audio track is added to the current connection.
        /// </summary>
        public event AudioTrackAddedDelegate AudioTrackAdded;

        /// <summary>
        /// Event that occurs when a remote audio track is removed from the current connection.
        /// </summary>
        public event AudioTrackRemovedDelegate AudioTrackRemoved;

        /// <summary>
        /// Event that occurs when a remote video track is added to the current connection.
        /// </summary>
        public event VideoTrackAddedDelegate VideoTrackAdded;

        /// <summary>
        /// Event that occurs when a remote video track is removed from the current connection.
        /// </summary>
        public event VideoTrackRemovedDelegate VideoTrackRemoved;

        /// <summary>
        /// GCHandle to self for the various native callbacks.
        /// This also acts as a marker of a connection created or in the process of being created.
        /// </summary>
        private GCHandle _selfHandle;

        /// <summary>
        /// Handle to the native PeerConnection object.
        /// </summary>
        /// <remarks>
        /// In native land this is a <code>Microsoft::MixedReality::WebRTC::PeerConnectionHandle</code>.
        /// </remarks>
        private PeerConnectionHandle _nativePeerhandle = new PeerConnectionHandle();

        /// <summary>
        /// Initialization task returned by <see cref="InitializeAsync"/>.
        /// </summary>
        private Task _initTask = null;

        /// <summary>
        /// Boolean to indicate if <see cref="Close"/> has been called and is waiting for a pending
        /// initializing task <see cref="_initTask"/> to complete or cancel.
        /// </summary>
        private bool _isClosing = false;

        /// <summary>
        /// Lock for asynchronous opening and closing of the connection, protecting
        /// changes to <see cref="_nativePeerhandle"/>, <see cref="_selfHandle"/>,
        /// <see cref="_initTask"/>, and <see cref="_isClosing"/>.
        /// </summary>
        private object _openCloseLock = new object();

        private PeerConnectionInterop.InteropCallbacks _interopCallbacks;
        private PeerConnectionInterop.PeerCallbackArgs _peerCallbackArgs;

        /// <summary>
        /// Lock for accessing the collections of tracks:
        /// - <see cref="LocalAudioTracks"/>
        /// - <see cref="LocalVideoTracks"/>
        /// - <see cref="RemoteAudioTracks"/>
        /// - <see cref="RemoteVideoTracks"/>
        /// </summary>
        private object _tracksLock = new object();


        #region Initializing and shutdown

        /// <summary>
        /// Create a new peer connection object. The object is initially created empty, and cannot be used
        /// until <see cref="InitializeAsync(PeerConnectionConfiguration, CancellationToken)"/> has completed
        /// successfully.
        /// </summary>
        public PeerConnection()
        {
            MainEventSource.Log.Initialize();
        }

        /// <summary>
        /// Initialize the current peer connection object asynchronously.
        ///
        /// Most other methods will fail unless this call completes successfully, as it initializes the
        /// underlying native implementation object required to create and manipulate the peer connection.
        ///
        /// Once this call asynchronously completed, the <see cref="Initialized"/> property becomes <c>true</c>.
        /// </summary>
        /// <param name="config">Configuration for initializing the peer connection.</param>
        /// <param name="token">Optional cancellation token for the initialize task. This is only used if
        /// the singleton task was created by this call, and not a prior call.</param>
        /// <returns>The singleton task used to initialize the underlying native peer connection.</returns>
        /// <remarks>This method is multi-thread safe, and will always return the same task object
        /// from the first call to it until the peer connection object is deinitialized. This allows
        /// multiple callers to all execute some action following the initialization, without the need
        /// to force a single caller and to synchronize with it.</remarks>
        public Task InitializeAsync(PeerConnectionConfiguration config = null, CancellationToken token = default)
        {
            lock (_openCloseLock)
            {
                // If Close() is waiting for _initTask to finish, do not return it.
                if (_isClosing)
                {
                    throw new OperationCanceledException("A closing operation is pending.");
                }

                // If _initTask has already been created, return it.
                if (_initTask != null)
                {
                    return _initTask;
                }

                // Allocate a GC handle to self for static P/Invoke callbacks to be able to call
                // back into methods of this peer connection object. The handle is released when
                // the peer connection is closed, to allow this object to be destroyed.
                Debug.Assert(!_selfHandle.IsAllocated);
                _selfHandle = GCHandle.Alloc(this, GCHandleType.Normal);

                // Create and lock in memory delegates for all the static callback wrappers (see below).
                // This avoids delegates being garbage-collected, since the P/Invoke mechanism by itself
                // does not guarantee their lifetime.
                _interopCallbacks = new PeerConnectionInterop.InteropCallbacks()
                {
                    Peer = this,
                    AudioTransceiverCreateObjectCallback = AudioTransceiverInterop.AudioTransceiverCreateObjectCallback,
                    AudioTransceiverFinishCreateCallbak = AudioTransceiverInterop.AudioTransceiverFinishCreateCallback,
                    VideoTransceiverCreateObjectCallback = VideoTransceiverInterop.VideoTransceiverCreateObjectCallback,
                    VideoTransceiverFinishCreateCallbak = VideoTransceiverInterop.VideoTransceiverFinishCreateCallback,
                    RemoteAudioTrackCreateObjectCallback = RemoteAudioTrackInterop.RemoteAudioTrackCreateObjectCallback,
                    RemoteVideoTrackCreateObjectCallback = RemoteVideoTrackInterop.RemoteVideoTrackCreateObjectCallback,
                    DataChannelCreateObjectCallback = DataChannelInterop.DataChannelCreateObjectCallback,
                };
                _peerCallbackArgs = new PeerConnectionInterop.PeerCallbackArgs()
                {
                    Peer = this,
                    DataChannelAddedCallback = PeerConnectionInterop.DataChannelAddedCallback,
                    DataChannelRemovedCallback = PeerConnectionInterop.DataChannelRemovedCallback,
                    ConnectedCallback = PeerConnectionInterop.ConnectedCallback,
                    LocalSdpReadytoSendCallback = PeerConnectionInterop.LocalSdpReadytoSendCallback,
                    IceCandidateReadytoSendCallback = PeerConnectionInterop.IceCandidateReadytoSendCallback,
                    IceStateChangedCallback = PeerConnectionInterop.IceStateChangedCallback,
                    IceGatheringStateChangedCallback = PeerConnectionInterop.IceGatheringStateChangedCallback,
                    RenegotiationNeededCallback = PeerConnectionInterop.RenegotiationNeededCallback,
                    AudioTrackAddedCallback = PeerConnectionInterop.AudioTrackAddedCallback,
                    AudioTrackRemovedCallback = PeerConnectionInterop.AudioTrackRemovedCallback,
                    VideoTrackAddedCallback = PeerConnectionInterop.VideoTrackAddedCallback,
                    VideoTrackRemovedCallback = PeerConnectionInterop.VideoTrackRemovedCallback,
                };

                // Cache values in local variables before starting async task, to avoid any
                // subsequent external change from affecting that task.
                // Also set default values, as the native call doesn't handle NULL.
                PeerConnectionInterop.PeerConnectionConfiguration nativeConfig;
                if (config != null)
                {
                    nativeConfig = new PeerConnectionInterop.PeerConnectionConfiguration
                    {
                        EncodedIceServers = string.Join("\n\n", config.IceServers),
                        IceTransportType = config.IceTransportType,
                        BundlePolicy = config.BundlePolicy,
                        SdpSemantic = config.SdpSemantic,
                    };
                }
                else
                {
                    nativeConfig = new PeerConnectionInterop.PeerConnectionConfiguration();
                }

                // On UWP PeerConnectionCreate() fails on main UI thread, so always initialize the native peer
                // connection asynchronously from a background worker thread.
                _initTask = Task.Run(() =>
                {
                    token.ThrowIfCancellationRequested();

                    uint res = PeerConnectionInterop.PeerConnection_Create(nativeConfig, GCHandle.ToIntPtr(_selfHandle), out _nativePeerhandle);

                    lock (_openCloseLock)
                    {
                        // Handle errors
                        if ((res != Utils.MRS_SUCCESS) || _nativePeerhandle.IsInvalid)
                        {
                            if (_selfHandle.IsAllocated)
                            {
                                _interopCallbacks = null;
                                _peerCallbackArgs = null;
                                _selfHandle.Free();
                            }

                            Utils.ThrowOnErrorCode(res);
                            throw new Exception(); // if res == MRS_SUCCESS but handle is NULL
                        }

                        // The connection may have been aborted while being created, either via the
                        // cancellation token, or by calling Close() after the synchronous codepath
                        // above but before this task had a chance to run in the background.
                        if (token.IsCancellationRequested)
                        {
                            // Cancelled by token
                            _nativePeerhandle.Close();
                            throw new OperationCanceledException(token);
                        }
                        if (!_selfHandle.IsAllocated)
                        {
                            // Cancelled by calling Close()
                            _nativePeerhandle.Close();
                            throw new OperationCanceledException();
                        }

                        // Register all trampoline callbacks. Note that even passing a static managed method
                        // for the callback is not safe, because the compiler implicitly creates a delegate
                        // object (a static method is not a delegate itself; it can be wrapped inside one),
                        // and that delegate object will be garbage collected immediately at the end of this
                        // block. Instead, a delegate needs to be explicitly created and locked in memory.
                        // Since the current PeerConnection instance is already locked via _selfHandle,
                        // and it references all delegates via _peerCallbackArgs, those also can't be GC'd.
                        var self = GCHandle.ToIntPtr(_selfHandle);
                        var interopCallbacks = new PeerConnectionInterop.MarshaledInteropCallbacks
                        {
                            AudioTransceiverCreateObjectCallback = _interopCallbacks.AudioTransceiverCreateObjectCallback,
                            AudioTransceiverFinishCreateCallbak = _interopCallbacks.AudioTransceiverFinishCreateCallbak,
                            VideoTransceiverCreateObjectCallback = _interopCallbacks.VideoTransceiverCreateObjectCallback,
                            VideoTransceiverFinishCreateCallbak = _interopCallbacks.VideoTransceiverFinishCreateCallbak,
                            RemoteAudioTrackCreateObjectCallback = _interopCallbacks.RemoteAudioTrackCreateObjectCallback,
                            RemoteVideoTrackCreateObjectCallback = _interopCallbacks.RemoteVideoTrackCreateObjectCallback,
                            DataChannelCreateObjectCallback = _interopCallbacks.DataChannelCreateObjectCallback
                        };
                        PeerConnectionInterop.PeerConnection_RegisterInteropCallbacks(
                            _nativePeerhandle, in interopCallbacks);
                        PeerConnectionInterop.PeerConnection_RegisterConnectedCallback(
                            _nativePeerhandle, _peerCallbackArgs.ConnectedCallback, self);
                        PeerConnectionInterop.PeerConnection_RegisterLocalSdpReadytoSendCallback(
                            _nativePeerhandle, _peerCallbackArgs.LocalSdpReadytoSendCallback, self);
                        PeerConnectionInterop.PeerConnection_RegisterIceCandidateReadytoSendCallback(
                            _nativePeerhandle, _peerCallbackArgs.IceCandidateReadytoSendCallback, self);
                        PeerConnectionInterop.PeerConnection_RegisterIceStateChangedCallback(
                            _nativePeerhandle, _peerCallbackArgs.IceStateChangedCallback, self);
                        PeerConnectionInterop.PeerConnection_RegisterIceGatheringStateChangedCallback(
                            _nativePeerhandle, _peerCallbackArgs.IceGatheringStateChangedCallback, self);
                        PeerConnectionInterop.PeerConnection_RegisterRenegotiationNeededCallback(
                            _nativePeerhandle, _peerCallbackArgs.RenegotiationNeededCallback, self);
                        PeerConnectionInterop.PeerConnection_RegisterAudioTrackAddedCallback(
                            _nativePeerhandle, _peerCallbackArgs.AudioTrackAddedCallback, self);
                        PeerConnectionInterop.PeerConnection_RegisterAudioTrackRemovedCallback(
                            _nativePeerhandle, _peerCallbackArgs.AudioTrackRemovedCallback, self);
                        PeerConnectionInterop.PeerConnection_RegisterVideoTrackAddedCallback(
                            _nativePeerhandle, _peerCallbackArgs.VideoTrackAddedCallback, self);
                        PeerConnectionInterop.PeerConnection_RegisterVideoTrackRemovedCallback(
                            _nativePeerhandle, _peerCallbackArgs.VideoTrackRemovedCallback, self);
                        PeerConnectionInterop.PeerConnection_RegisterDataChannelAddedCallback(
                            _nativePeerhandle, _peerCallbackArgs.DataChannelAddedCallback, self);
                        PeerConnectionInterop.PeerConnection_RegisterDataChannelRemovedCallback(
                            _nativePeerhandle, _peerCallbackArgs.DataChannelRemovedCallback, self);
                    }
                }, token);

                return _initTask;
            }
        }

        /// <summary>
        /// Close the peer connection and destroy the underlying native resources.
        /// </summary>
        /// <remarks>This is equivalent to <see cref="Dispose"/>.</remarks>
        /// <seealso cref="Dispose"/>
        public void Close()
        {
            // Begin shutdown sequence
            Task initTask = null;
            lock (_openCloseLock)
            {
                // If the connection is not initialized, return immediately.
                if (_initTask == null)
                {
                    return;
                }

                // Indicate to InitializeAsync() that it should stop returning _initTask
                // or create a new instance of it, even if it is NULL.
                _isClosing = true;

                // Ensure both Initialized and IsConnected return false
                initTask = _initTask;
                _initTask = null; // This marks the Initialized property as false
                IsConnected = false;

                // Unregister all callbacks and free the delegates
                var interopCallbacks = new PeerConnectionInterop.MarshaledInteropCallbacks();
                PeerConnectionInterop.PeerConnection_RegisterInteropCallbacks(
                    _nativePeerhandle, in interopCallbacks);
                PeerConnectionInterop.PeerConnection_RegisterConnectedCallback(
                    _nativePeerhandle, null, IntPtr.Zero);
                PeerConnectionInterop.PeerConnection_RegisterLocalSdpReadytoSendCallback(
                    _nativePeerhandle, null, IntPtr.Zero);
                PeerConnectionInterop.PeerConnection_RegisterIceCandidateReadytoSendCallback(
                    _nativePeerhandle, null, IntPtr.Zero);
                PeerConnectionInterop.PeerConnection_RegisterIceStateChangedCallback(
                    _nativePeerhandle, null, IntPtr.Zero);
                PeerConnectionInterop.PeerConnection_RegisterIceGatheringStateChangedCallback(
                    _nativePeerhandle, null, IntPtr.Zero);
                PeerConnectionInterop.PeerConnection_RegisterRenegotiationNeededCallback(
                    _nativePeerhandle, null, IntPtr.Zero);
                PeerConnectionInterop.PeerConnection_RegisterAudioTrackAddedCallback(
                    _nativePeerhandle, null, IntPtr.Zero);
                PeerConnectionInterop.PeerConnection_RegisterAudioTrackRemovedCallback(
                    _nativePeerhandle, null, IntPtr.Zero);
                PeerConnectionInterop.PeerConnection_RegisterVideoTrackAddedCallback(
                    _nativePeerhandle, null, IntPtr.Zero);
                PeerConnectionInterop.PeerConnection_RegisterVideoTrackRemovedCallback(
                    _nativePeerhandle, null, IntPtr.Zero);
                PeerConnectionInterop.PeerConnection_RegisterDataChannelAddedCallback(
                    _nativePeerhandle, null, IntPtr.Zero);
                PeerConnectionInterop.PeerConnection_RegisterDataChannelRemovedCallback(
                    _nativePeerhandle, null, IntPtr.Zero);
                if (_selfHandle.IsAllocated)
                {
                    _interopCallbacks = null;
                    _peerCallbackArgs = null;
                    _selfHandle.Free();
                }
            }

            // Wait for any pending initializing to finish.
            // This must be outside of the lock because the initialization task will
            // eventually need to acquire the lock to complete.
            initTask.Wait();

            // Close the native peer connection, disconnecting from the remote peer if currently connected.
            PeerConnectionInterop.PeerConnection_Close(_nativePeerhandle);

            // Destroy the native peer connection object. This may be delayed if a P/Invoke callback is underway,
            // but will be handled at some point anyway, even if the PeerConnection managed instance is gone.
            _nativePeerhandle.Close();

            // Notify local tracks they have been removed
            int count = LocalAudioTracks.Count;
            while (count > 0)
            {
                LocalAudioTracks[count - 1].OnTrackRemoved(this);
                --count;
            }
            Debug.Assert(LocalAudioTracks.Count == 0);
            count = LocalVideoTracks.Count;
            while (count > 0)
            {
                LocalVideoTracks[count - 1].OnTrackRemoved(this);
                --count;
            }
            Debug.Assert(LocalVideoTracks.Count == 0);
            count = RemoteAudioTracks.Count;
            while (count > 0)
            {
                var track = RemoteAudioTracks[count - 1];
                track.OnTrackRemoved(this);
                track.Dispose(); // remote tracks are owned
                --count;
            }
            Debug.Assert(RemoteAudioTracks.Count == 0);
            count = RemoteVideoTracks.Count;
            while (count > 0)
            {
                var track = RemoteVideoTracks[count - 1];
                track.OnTrackRemoved(this);
                track.Dispose(); // remote tracks are owned
                --count;
            }
            Debug.Assert(RemoteVideoTracks.Count == 0);

            // Dispose of owned objects
            lock (_tracksLock)
            {
                foreach (var transceiver in Transceivers)
                {
                    if (transceiver == null)
                    {
                        continue;
                    }
                    if (transceiver.MediaKind == MediaKind.Audio)
                    {
                        ((AudioTransceiver)transceiver)._nativeHandle.Close();
                    }
                    else
                    {
                        ((VideoTransceiver)transceiver)._nativeHandle.Close();
                    }
                }
                Transceivers.Clear();
            }

            // Complete shutdown sequence and re-enable InitializeAsync()
            lock (_openCloseLock)
            {
                _isClosing = false;
            }
        }

        /// <summary>
        /// Dispose of native resources by closing the peer connection.
        /// </summary>
        /// <remarks>This is equivalent to <see cref="Close"/>.</remarks>
        /// <seealso cref="Close"/>
        public void Dispose() => Close();

        #endregion


        #region Transceivers

        /// <summary>
        /// Add to the current connection a new audio transceiver.
        /// 
        /// A transceiver is a container for a pair of audio tracks, one local sending to the remote
        /// peer, and one remote receiving from the remote peer. Both are optional, and the transceiver
        /// can be in receive-only mode (no local track), in send-only mode (no remote track), or
        /// inactive (neither local nor remote track).
        /// 
        /// Once a transceiver is added to the peer connection, it cannot be removed, but its tracks can be
        /// changed (this requires some renegotiation).
        /// </summary>
        /// <param name="settings"></param>
        /// <returns>The newly created transceiver.</returns>
        public AudioTransceiver AddAudioTransceiver(AudioTransceiverInitSettings settings = null)
        {
            ThrowIfConnectionNotOpen();
            settings = settings ?? new AudioTransceiverInitSettings();
            int mlineIndex = Transceivers.Count; //< TODO: retrieve from interop for robustness?
            var transceiver = new AudioTransceiver(this, mlineIndex, settings.Name, settings.InitialDesiredDirection);
            var config = new AudioTransceiverInterop.InitConfig(transceiver, settings);
            Debug.Assert(transceiver.DesiredDirection == config.desiredDirection);
            uint res = PeerConnectionInterop.PeerConnection_AddAudioTransceiver(_nativePeerhandle, in config,
                out AudioTransceiverHandle transceiverHandle);
            Utils.ThrowOnErrorCode(res);
            transceiver.SetHandle(transceiverHandle);
            OnTransceiverAdded(transceiver);
            return transceiver;
        }

        /// <summary>
        /// Add to the current connection a new video transceiver.
        /// 
        /// A transceiver is a container for a pair of video tracks, one local sending to the remote
        /// peer, and one remote receiving from the remote peer. Both are optional, and the transceiver
        /// can be in receive-only mode (no local track), in send-only mode (no remote track), or
        /// inactive (neither local nor remote track).
        /// 
        /// Once a transceiver is added to the peer connection, it cannot be removed, but its tracks can be
        /// changed (this requires some renegotiation).
        /// </summary>
        /// <param name="settings"></param>
        /// <returns>The newly created transceiver.</returns>
        public VideoTransceiver AddVideoTransceiver(VideoTransceiverInitSettings settings = null)
        {
            ThrowIfConnectionNotOpen();
            settings = settings ?? new VideoTransceiverInitSettings();
            int mlineIndex = Transceivers.Count; //< TODO: retrieve from interop for robustness?
            var transceiver = new VideoTransceiver(this, mlineIndex, settings.Name, settings.InitialDesiredDirection);
            var config = new VideoTransceiverInterop.InitConfig(transceiver, settings);
            Debug.Assert(transceiver.DesiredDirection == config.desiredDirection);
            uint res = PeerConnectionInterop.PeerConnection_AddVideoTransceiver(_nativePeerhandle, in config,
                out VideoTransceiverHandle transceiverHandle);
            Utils.ThrowOnErrorCode(res);
<<<<<<< HEAD
            transceiver.SetHandle(transceiverHandle);
            OnTransceiverAdded(transceiver);
            return transceiver;
        }

        #endregion


        #region Data tracks

        /// <summary>
        /// Add a new out-of-band data channel with the given ID.
        ///
        /// A data channel is negotiated out-of-band when the peers agree on an identifier by any mean
        /// not known to WebRTC, and both open a data channel with that ID. The WebRTC will match the
        /// incoming and outgoing pipes by this ID to allow sending and receiving through that channel.
        ///
        /// This requires some external mechanism to agree on an available identifier not otherwise taken
        /// by another channel, and also requires to ensure that both peers explicitly open that channel.
        /// </summary>
        /// <param name="id">The unique data channel identifier to use.</param>
        /// <param name="label">The data channel name.</param>
        /// <param name="ordered">Indicates whether data channel messages are ordered (see
        /// <see cref="DataChannel.Ordered"/>).</param>
        /// <param name="reliable">Indicates whether data channel messages are reliably delivered
        /// (see <see cref="DataChannel.Reliable"/>).</param>
        /// <returns>Returns a task which completes once the data channel is created.</returns>
        /// <exception xref="InvalidOperationException">The peer connection is not initialized.</exception>
        /// <exception cref="SctpNotNegotiatedException">SCTP not negotiated. Call <see cref="CreateOffer()"/> first.</exception>
        /// <exception xref="ArgumentOutOfRangeException">Invalid data channel ID, must be in [0:65535].</exception>
        /// <remarks>
        /// Data channels use DTLS over SCTP, which ensure in particular that messages are encrypted. To that end,
        /// while establishing a connection with the remote peer, some specific SCTP handshake must occur. This
        /// handshake is only performed if at least one data channel was added to the peer connection when the
        /// connection starts its negotiation with <see cref="CreateOffer"/>. Therefore, if the user wants to use
        /// a data channel at any point during the lifetime of this peer connection, it is critical to add at least
        /// one data channel before <see cref="CreateOffer"/> is called. Otherwise all calls will fail with an
        /// <see cref="SctpNotNegotiatedException"/> exception.
        /// </remarks>
        public async Task<DataChannel> AddDataChannelAsync(ushort id, string label, bool ordered, bool reliable)
        {
            if (id < 0)
            {
                throw new ArgumentOutOfRangeException("id", id, "Data channel ID must be greater than or equal to zero.");
            }
            return await AddDataChannelAsyncImpl(id, label, ordered, reliable);
        }

        /// <summary>
        /// Add a new in-band data channel whose ID will be determined by the implementation.
        ///
        /// A data channel is negotiated in-band when one peer requests its creation to the WebRTC core,
        /// and the implementation negotiates with the remote peer an appropriate ID by sending some
        /// SDP offer message. In that case once accepted the other peer will automatically create the
        /// appropriate data channel on its side with that negotiated ID, and the ID will be returned on
        /// both sides to the user for information.
        ///
        /// Compared to out-of-band messages, this requires exchanging some SDP messages, but avoids having
        /// to determine a common unused ID and having to explicitly open the data channel on both sides.
        /// </summary>
        /// <param name="label">The data channel name.</param>
        /// <param name="ordered">Indicates whether data channel messages are ordered (see
        /// <see cref="DataChannel.Ordered"/>).</param>
        /// <param name="reliable">Indicates whether data channel messages are reliably delivered
        /// (see <see cref="DataChannel.Reliable"/>).</param>
        /// <returns>Returns a task which completes once the data channel is created.</returns>
        /// <exception xref="InvalidOperationException">The peer connection is not initialized.</exception>
        /// <exception cref="SctpNotNegotiatedException">SCTP not negotiated. Call <see cref="CreateOffer()"/> first.</exception>
        /// <exception xref="ArgumentOutOfRangeException">Invalid data channel ID, must be in [0:65535].</exception>
        /// <remarks>
        /// See the critical remark about SCTP handshake in <see cref="AddDataChannelAsync(ushort, string, bool, bool)"/>.
        /// </remarks>
        public async Task<DataChannel> AddDataChannelAsync(string label, bool ordered, bool reliable)
        {
            return await AddDataChannelAsyncImpl(-1, label, ordered, reliable);
        }

        /// <summary>
        /// Add a new in-band or out-of-band data channel.
        /// </summary>
        /// <param name="id">Identifier in [0:65535] of the out-of-band data channel, or <c>-1</c> for in-band.</param>
        /// <param name="label">The data channel name.</param>
        /// <param name="ordered">Indicates whether data channel messages are ordered (see
        /// <see cref="DataChannel.Ordered"/>).</param>
        /// <param name="reliable">Indicates whether data channel messages are reliably delivered
        /// (see <see cref="DataChannel.Reliable"/>).</param>
        /// <returns>Returns a task which completes once the data channel is created.</returns>
        /// <exception xref="InvalidOperationException">The peer connection is not initialized.</exception>
        /// <exception xref="InvalidOperationException">SCTP not negotiated.</exception>
        /// <exception xref="ArgumentOutOfRangeException">Invalid data channel ID, must be in [0:65535].</exception>
        private async Task<DataChannel> AddDataChannelAsyncImpl(int id, string label, bool ordered, bool reliable)
        {
            // Preconditions
            ThrowIfConnectionNotOpen();

            // Create the wrapper
            var config = new DataChannelInterop.CreateConfig
            {
                id = id,
                label = label,
                flags = (ordered ? 0x1u : 0x0u) | (reliable ? 0x2u : 0x0u)
            };
            DataChannelInterop.Callbacks callbacks;
            var dataChannel = DataChannelInterop.CreateWrapper(this, config, out callbacks);
            if (dataChannel == null)
            {
                return null;
            }

            // Create the native channel
            return await Task.Run(() =>
            {
                IntPtr nativeHandle = IntPtr.Zero;
                var wrapperGCHandle = GCHandle.Alloc(dataChannel, GCHandleType.Normal);
                var wrapperHandle = GCHandle.ToIntPtr(wrapperGCHandle);
                uint res = PeerConnectionInterop.PeerConnection_AddDataChannel(_nativePeerhandle, wrapperHandle, config, callbacks, ref nativeHandle);
                if (res == Utils.MRS_SUCCESS)
                {
                    DataChannelInterop.SetHandle(dataChannel, nativeHandle);
                    return dataChannel;
                }

                // Some error occurred, callbacks are not registered, so remove the GC lock.
                wrapperGCHandle.Free();
                dataChannel.Dispose();
                dataChannel = null;

                Utils.ThrowOnErrorCode(res);
                return null; // for the compiler
            });
        }

        internal bool RemoveDataChannel(IntPtr dataChannelHandle)
        {
            ThrowIfConnectionNotOpen();
            return (PeerConnectionInterop.PeerConnection_RemoveDataChannel(_nativePeerhandle, dataChannelHandle) == Utils.MRS_SUCCESS);
        }

        #endregion


        #region Signaling

        /// <summary>
        /// Inform the WebRTC peer connection of a newly received ICE candidate.
        /// </summary>
        /// <param name="sdpMid"></param>
        /// <param name="sdpMlineindex"></param>
        /// <param name="candidate"></param>
        /// <exception xref="InvalidOperationException">The peer connection is not initialized.</exception>
        public void AddIceCandidate(string sdpMid, int sdpMlineindex, string candidate)
        {
            MainEventSource.Log.AddIceCandidate(sdpMid, sdpMlineindex, candidate);
            ThrowIfConnectionNotOpen();
            PeerConnectionInterop.PeerConnection_AddIceCandidate(_nativePeerhandle, sdpMid, sdpMlineindex, candidate);
        }

        /// <summary>
        /// Create an SDP offer message as an attempt to establish a connection.
        /// Once the message is ready to be sent, the <see cref="LocalSdpReadytoSend"/> event is fired
        /// to allow the user to send that message to the remote peer via its selected signaling solution.
        /// </summary>
        /// <returns><c>true</c> if the offer creation task was successfully submitted.</returns>
        /// <exception xref="InvalidOperationException">The peer connection is not initialized.</exception>
        /// <remarks>
        /// The SDP offer message is not successfully created until the <see cref="LocalSdpReadytoSend"/>
        /// event is triggered, and may still fail even if this method returns <c>true</c>, for example if
        /// the peer connection is not in a valid state to create an offer.
        /// </remarks>
        public bool CreateOffer()
        {
            MainEventSource.Log.CreateOffer();
            ThrowIfConnectionNotOpen();
            return (PeerConnectionInterop.PeerConnection_CreateOffer(_nativePeerhandle) == Utils.MRS_SUCCESS);
        }

        /// <summary>
        /// Create an SDP answer message to a previously-received offer, to accept a connection.
        /// Once the message is ready to be sent, the <see cref="LocalSdpReadytoSend"/> event is fired
        /// to allow the user to send that message to the remote peer via its selected signaling solution.
        /// Note that this cannot be called before <see cref="SetRemoteDescriptionAsync(string, string)"/>
        /// successfully completed and applied the remote offer.
        /// </summary>
        /// <returns><c>true</c> if the answer creation task was successfully submitted.</returns>
        /// <exception xref="InvalidOperationException">The peer connection is not initialized.</exception>
        /// <remarks>
        /// The SDP answer message is not successfully created until the <see cref="LocalSdpReadytoSend"/>
        /// event is triggered, and may still fail even if this method returns <c>true</c>, for example if
        /// the peer connection is not in a valid state to create an answer.
        /// </remarks>
        public bool CreateAnswer()
        {
            MainEventSource.Log.CreateAnswer();
            ThrowIfConnectionNotOpen();
            return (PeerConnectionInterop.PeerConnection_CreateAnswer(_nativePeerhandle) == Utils.MRS_SUCCESS);
        }

        /// <summary>
        /// Set the bitrate allocated to all RTP streams sent by this connection.
        /// Other limitations might affect these limits and are respected (for example "b=AS" in SDP).
        /// </summary>
        /// <param name="minBitrateBps">Minimum bitrate in bits per second.</param>
        /// <param name="startBitrateBps">Start/current target bitrate in bits per second.</param>
        /// <param name="maxBitrateBps">Maximum bitrate in bits per second.</param>
        public void SetBitrate(uint? minBitrateBps = null, uint? startBitrateBps = null, uint? maxBitrateBps = null)
        {
            ThrowIfConnectionNotOpen();
            int signedMinBitrateBps = minBitrateBps.HasValue ? (int)minBitrateBps.Value : -1;
            int signedStartBitrateBps = startBitrateBps.HasValue ? (int)startBitrateBps.Value : -1;
            int signedMaxBitrateBps = maxBitrateBps.HasValue ? (int)maxBitrateBps.Value : -1;
            uint res = PeerConnectionInterop.PeerConnection_SetBitrate(_nativePeerhandle,
                signedMinBitrateBps, signedStartBitrateBps, signedMaxBitrateBps);
            Utils.ThrowOnErrorCode(res);
        }

        /// <summary>
        /// Pass the given SDP description received from the remote peer via signaling to the
        /// underlying WebRTC implementation, which will parse and use it.
        ///
        /// This must be called by the signaler when receiving a message. Once this operation
        /// has completed, it is safe to call <see cref="CreateAnswer"/>.
        /// </summary>
        /// <param name="type">The type of SDP message ("offer" or "answer")</param>
        /// <param name="sdp">The content of the SDP message</param>
        /// <returns>Returns a task which completes once the remote description has been applied and transceivers
        /// have been updated.</returns>
        /// <exception xref="InvalidOperationException">The peer connection is not initialized.</exception>
        public Task SetRemoteDescriptionAsync(string type, string sdp)
        {
            ThrowIfConnectionNotOpen();
            return PeerConnectionInterop.SetRemoteDescriptionAsync(_nativePeerhandle, type, sdp);
        }

        #endregion

        /// <summary>
        /// Subset of RTCDataChannelStats. See <see href="https://www.w3.org/TR/webrtc-stats/#dcstats-dict*"/>
        /// </summary>
        [StructLayout(LayoutKind.Sequential, CharSet = CharSet.Ansi)]
        public struct DataChannelStats
        {
            /// <summary>
            /// Unix timestamp (time since Epoch) of the statistics. For remote statistics, this is
            /// the time at which the information reached the local endpoint.
            /// </summary>
            public long TimestampUs;

            /// <summary>
            /// <see cref="DataChannel.ID"/> of the data channel associated with these statistics.
            /// </summary>
            public long DataChannelIdentifier;

            /// <summary>
            /// Total number of API message event sent.
            /// </summary>
            public uint MessagesSent;

            /// <summary>
            /// Total number of payload bytes sent, excluding headers and paddings.
            /// </summary>
            public ulong BytesSent;

            /// <summary>
            /// Total number of API message events received.
            /// </summary>
            public uint MessagesReceived;

            /// <summary>
            /// Total number of payload bytes received, excluding headers and paddings.
            /// </summary>
            public ulong BytesReceived;
        }

        /// <summary>
        /// Subset of RTCMediaStreamTrack (audio sender) and RTCOutboundRTPStreamStats.
        /// See <see href="https://www.w3.org/TR/webrtc-stats/#raststats-dict*"/>
        /// and <see href="https://www.w3.org/TR/webrtc-stats/#sentrtpstats-dict*"/>.
        /// </summary>
        [StructLayout(LayoutKind.Sequential, CharSet = CharSet.Ansi)]
        public unsafe struct AudioSenderStats
        {
            #region Track statistics

            /// <summary>
            /// Unix timestamp (time since Epoch) of the audio statistics. For remote statistics,
            /// this is the time at which the information reached the local endpoint.
            /// </summary>
            public long TrackStatsTimestampUs;

            /// <summary>
            /// Track identifier.
            /// </summary>
            [MarshalAs(UnmanagedType.LPStr)]
            public string TrackIdentifier;

            /// <summary>
            /// Linear audio level of the media source, in [0:1] range, averaged over a small interval.
            /// </summary>
            public double AudioLevel;

            /// <summary>
            /// Total audio energy of the media source. For multi-channel sources (stereo, etc.) this is
            /// the highest energy of any of the channels for each sample.
            /// </summary>
            public double TotalAudioEnergy;

            /// <summary>
            /// Total duration in seconds of all the samples produced by the media source for the lifetime
            /// of the underlying internal statistics object. Like <see cref="TotalAudioEnergy"/> this is not
            /// affected by the number of channels per sample.
            /// </summary>
            public double TotalSamplesDuration;

            #endregion


            #region RTP statistics

            /// <summary>
            /// Unix timestamp (time since Epoch) of the RTP statistics. For remote statistics,
            /// this is the time at which the information reached the local endpoint.
            /// </summary>
            public long RtpStatsTimestampUs;

            /// <summary>
            /// Total number of RTP packets sent for this SSRC.
            /// </summary>
            public uint PacketsSent;

            /// <summary>
            /// Total number of bytes sent for this SSRC.
            /// </summary>
            public ulong BytesSent;

            #endregion
        }

        /// <summary>
        /// Subset of RTCMediaStreamTrack (audio receiver) and RTCInboundRTPStreamStats.
        /// See <see href="https://www.w3.org/TR/webrtc-stats/#aststats-dict*"/>
        /// and <see href="https://www.w3.org/TR/webrtc-stats/#inboundrtpstats-dict*"/>.
        /// </summary>
        [StructLayout(LayoutKind.Sequential, CharSet = CharSet.Ansi)]
        public struct AudioReceiverStats
        {
            #region Track statistics

            /// <summary>
            /// Unix timestamp (time since Epoch) of the statistics. For remote statistics, this is
            /// the time at which the information reached the local endpoint.
            /// </summary>
            public long TrackStatsTimestampUs;

            /// <summary>
            /// Track identifier.
            /// </summary>
            public string TrackIdentifier;

            /// <summary>
            /// Linear audio level of the receiving track, in [0:1] range, averaged over a small interval.
            /// </summary>
            public double AudioLevel;

            /// <summary>
            /// Total audio energy of the received track. For multi-channel sources (stereo, etc.) this is
            /// the highest energy of any of the channels for each sample.
            /// </summary>
            public double TotalAudioEnergy;

            /// <summary>
            /// Total number of RTP samples received for this audio stream.
            /// Like <see cref="TotalAudioEnergy"/> this is not affected by the number of channels per sample.
            /// </summary>
            public double TotalSamplesReceived;

            /// <summary>
            /// Total duration in seconds of all the samples received (and thus counted by <see cref="TotalSamplesReceived"/>).
            /// Like <see cref="TotalAudioEnergy"/> this is not affected by the number of channels per sample.
            /// </summary>
            public double TotalSamplesDuration;

            #endregion


            #region RTP statistics

            /// <summary>
            /// Unix timestamp (time since Epoch) of the RTP statistics. For remote statistics,
            /// this is the time at which the information reached the local endpoint.
            /// </summary>
            public long RtpStatsTimestampUs;

            /// <summary>
            /// Total number of RTP packets received for this SSRC.
            /// </summary>
            public uint PacketsReceived;

            /// <summary>
            /// Total number of bytes received for this SSRC.
            /// </summary>
            public ulong BytesReceived;

            #endregion
        }

        /// <summary>
        /// Subset of RTCMediaStreamTrack (video sender) and RTCOutboundRTPStreamStats.
        /// See <see href="https://www.w3.org/TR/webrtc-stats/#vsstats-dict*"/>
        /// and <see href="https://www.w3.org/TR/webrtc-stats/#sentrtpstats-dict*"/>.
        /// </summary>
        [StructLayout(LayoutKind.Sequential, CharSet = CharSet.Ansi)]
        public struct VideoSenderStats
        {
            #region Track statistics

            /// <summary>
            /// Unix timestamp (time since Epoch) of the track statistics. For remote statistics,
            /// this is the time at which the information reached the local endpoint.
            /// </summary>
            public long TrackStatsTimestampUs;

            /// <summary>
            /// Track identifier.
            /// </summary>
            public string TrackIdentifier;

            /// <summary>
            /// Total number of frames sent on this RTP stream.
            /// </summary>
            public uint FramesSent;

            /// <summary>
            /// Total number of huge frames sent by this RTP stream. Huge frames are frames that have
            /// an encoded size at least 2.5 times the average size of the frames.
            /// </summary>
            public uint HugeFramesSent;

            #endregion


            #region RTP statistics

            /// <summary>
            /// Unix timestamp (time since Epoch) of the RTP statistics. For remote statistics,
            /// this is the time at which the information reached the local endpoint.
            /// </summary>
            public long RtpStatsTimestampUs;

            /// <summary>
            /// Total number of RTP packets sent for this SSRC.
            /// </summary>
            public uint PacketsSent;

            /// <summary>
            /// Total number of bytes sent for this SSRC.
            /// </summary>
            public ulong BytesSent;

            /// <summary>
            /// Total number of frames successfully encoded for this RTP media stream.
            /// </summary>
            public uint FramesEncoded;

            #endregion
        }

        /// <summary>
        /// Subset of RTCMediaStreamTrack (video receiver) + RTCInboundRTPStreamStats.
        /// See <see href="https://www.w3.org/TR/webrtc-stats/#rvststats-dict*"/>
        /// and <see href="https://www.w3.org/TR/webrtc-stats/#inboundrtpstats-dict*"/>
        /// </summary>
        [StructLayout(LayoutKind.Sequential, CharSet = CharSet.Ansi)]
        public struct VideoReceiverStats
        {
            #region Track statistics

            /// <summary>
            /// Unix timestamp (time since Epoch) of the track statistics. For remote statistics,
            /// this is the time at which the information reached the local endpoint.
            /// </summary>
            public long TrackStatsTimestampUs;

            /// <summary>
            /// Track identifier.
            /// </summary>
            public string TrackIdentifier;

            /// <summary>
            /// Total number of complete frames received on this RTP stream.
            /// </summary>
            public uint FramesReceived;

            /// <summary>
            /// Total number since the receiver was created of frames dropped prior to decode or
            /// dropped because the frame missed its display deadline for this receiver's track.
            /// </summary>
            public uint FramesDropped;

            #endregion


            #region RTP statistics

            /// <summary>
            /// Unix timestamp (time since Epoch) of the RTP statistics. For remote statistics,
            /// this is the time at which the information reached the local endpoint.
            /// </summary>
            public long RtpStatsTimestampUs;

            /// <summary>
            /// Total number of RTP packets received for this SSRC.
            /// </summary>
            public uint PacketsReceived;

            /// <summary>
            /// Total number of bytes received for this SSRC.
            /// </summary>
            public ulong BytesReceived;

            /// <summary>
            /// Total number of frames correctly decoded for this RTP stream, that would be displayed
            /// if no frames are dropped.
            /// </summary>
            public uint FramesDecoded;

            #endregion
        }

        /// <summary>
        /// Subset of RTCTransportStats.
        /// See <see href="https://www.w3.org/TR/webrtc-stats/#transportstats-dict*"/>.
        /// </summary>
        [StructLayout(LayoutKind.Sequential, CharSet = CharSet.Ansi)]
        public struct TransportStats
        {
            /// <summary>
            /// Unix timestamp (time since Epoch) of the statistics. For remote statistics, this is
            /// the time at which the information reached the local endpoint.
            /// </summary>
            public long TimestampUs;

            /// <summary>
            /// Total number of payload bytes sent on this <see cref="PeerConnection"/>, excluding
            /// headers and paddings.
            /// </summary>
            public ulong BytesSent;

            /// <summary>
            /// Total number of payload bytes received on this <see cref="PeerConnection"/>, excluding
            /// headers and paddings.
            /// </summary>
            public ulong BytesReceived;
        }

        /// <summary>
        /// Snapshot of the statistics relative to a peer connection/track.
        /// The various stats objects can be read through <see cref="GetStats{T}"/>.
        /// </summary>
        public class StatsReport : IDisposable
        {
            internal class Handle : SafeHandle
            {
                internal Handle(IntPtr h) : base(IntPtr.Zero, true) { handle = h; }
                public override bool IsInvalid => handle == IntPtr.Zero;
                protected override bool ReleaseHandle()
                {
                    PeerConnectionInterop.StatsReport_RemoveRef(handle);
                    return true;
                }
            }

            private Handle _handle;

            internal StatsReport(IntPtr h) { _handle = new Handle(h); }

            /// <summary>
            /// Get all the instances of a specific stats type in the report.
            /// </summary>
            /// <typeparam name="T">
            /// Must be one of <see cref="DataChannelStats"/>, <see cref="AudioSenderStats"/>,
            /// <see cref="AudioReceiverStats"/>, <see cref="VideoSenderStats"/>, <see cref="VideoReceiverStats"/>,
            /// <see cref="TransportStats"/>.
            /// </typeparam>
            public IEnumerable<T> GetStats<T>()
            {
                return PeerConnectionInterop.GetStatsObject<T>(_handle);
            }

            /// <summary>
            /// Dispose of the report.
            /// </summary>
            public void Dispose()
            {
                ((IDisposable)_handle).Dispose();
            }
        }

        /// <summary>
        /// Get a snapshot of the statistics relative to the peer connection.
        /// </summary>
        /// <exception xref="InvalidOperationException">The peer connection is not initialized.</exception>
        public Task<StatsReport> GetSimpleStatsAsync()
        {
            ThrowIfConnectionNotOpen();
            return PeerConnectionInterop.GetSimpleStatsAsync(_nativePeerhandle);
        }

        /// <summary>
        /// Utility to throw an exception if a method is called before the underlying
        /// native peer connection has been initialized.
        /// </summary>
        /// <exception xref="InvalidOperationException">The peer connection is not initialized.</exception>
        private void ThrowIfConnectionNotOpen()
        {
            lock (_openCloseLock)
            {
                if (_nativePeerhandle.IsClosed)
                {
                    MainEventSource.Log.PeerConnectionNotOpenError();
                    throw new InvalidOperationException("Cannot invoke native method with invalid peer connection handle.");
                }
            }
        }

        /// <summary>
        /// Get the list of video capture devices available on the local host machine.
        /// </summary>
        /// <returns>The list of available video capture devices.</returns>
        /// <remarks>
        /// Assign one of the returned <see cref="VideoCaptureDevice"/> to the <see cref="LocalVideoTrackSettings.videoDevice"/>
        /// field to force a local video track to use that device when creating it with
        /// <see cref="LocalVideoTrack.CreateFromDeviceAsync(LocalVideoTrackSettings)"/>.
        /// </remarks>
        public static Task<List<VideoCaptureDevice>> GetVideoCaptureDevicesAsync()
        {
            // Ensure the logging system is ready before using PInvoke.
            MainEventSource.Log.Initialize();

            // Always call this on a background thread, this is possibly the first call to the library so needs
            // to initialize the global factory, and that cannot be done from the main UI thread on UWP.
            return Task.Run(() =>
            {
                var devices = new List<VideoCaptureDevice>();
                var eventWaitHandle = new ManualResetEventSlim(initialState: false);
                var wrapper = new PeerConnectionInterop.EnumVideoCaptureDeviceWrapper()
                {
                    enumCallback = (id, name) =>
                    {
                        devices.Add(new VideoCaptureDevice() { id = id, name = name });
                    },
                    completedCallback = () =>
                    {
                        // On enumeration end, signal the caller thread
                        eventWaitHandle.Set();
                    },
                    // Keep delegates alive
                    EnumTrampoline = PeerConnectionInterop.VideoCaptureDevice_EnumCallback,
                    CompletedTrampoline = PeerConnectionInterop.VideoCaptureDevice_EnumCompletedCallback
                };

                // Prevent garbage collection of the wrapper delegates until the enumeration is completed.
                var handle = GCHandle.Alloc(wrapper, GCHandleType.Normal);
                IntPtr userData = GCHandle.ToIntPtr(handle);

                // Execute the native async callback
                uint res = PeerConnectionInterop.EnumVideoCaptureDevicesAsync(
                    wrapper.EnumTrampoline, userData, wrapper.CompletedTrampoline, userData);
                if (res != Utils.MRS_SUCCESS)
                {
                    // Clean-up and release the wrapper delegates
                    handle.Free();

                    Utils.ThrowOnErrorCode(res);
                    return null; // for the compiler
                }

                // Wait for end of enumerating
                eventWaitHandle.Wait();

                // Clean-up and release the wrapper delegates
                handle.Free();

                return devices;
            });
        }

        /// <summary>
        /// Enumerate the video capture formats for the specified video capture device.
        /// </summary>
        /// <param name="deviceId">Unique identifier of the video capture device to enumerate the
        /// capture formats of, as retrieved from the <see cref="VideoCaptureDevice.id"/> field of
        /// a capture device enumerated with <see cref="GetVideoCaptureDevicesAsync"/>.</param>
        /// <returns>The list of available video capture formats for the specified video capture device.</returns>
        public static Task<List<VideoCaptureFormat>> GetVideoCaptureFormatsAsync(string deviceId)
        {
            // Ensure the logging system is ready before using PInvoke.
            MainEventSource.Log.Initialize();

            // Always call this on a background thread, this is possibly the first call to the library so needs
            // to initialize the global factory, and that cannot be done from the main UI thread on UWP.
            return Task.Run(() =>
            {
                var formats = new List<VideoCaptureFormat>();
                var eventWaitHandle = new EventWaitHandle(initialState: false, EventResetMode.ManualReset);
                var wrapper = new PeerConnectionInterop.EnumVideoCaptureFormatsWrapper()
                {
                    enumCallback = (width, height, framerate, fourcc) =>
                    {
                        formats.Add(new VideoCaptureFormat() { width = width, height = height, framerate = framerate, fourcc = fourcc });
                    },
                    completedCallback = (Exception _) =>
                    {
                        // On enumeration end, signal the caller thread
                        eventWaitHandle.Set();
                    },
                    // Keep delegates alive
                    EnumTrampoline = PeerConnectionInterop.VideoCaptureFormat_EnumCallback,
                    CompletedTrampoline = PeerConnectionInterop.VideoCaptureFormat_EnumCompletedCallback
                };

                // Prevent garbage collection of the wrapper delegates until the enumeration is completed.
                var handle = GCHandle.Alloc(wrapper, GCHandleType.Normal);
                IntPtr userData = GCHandle.ToIntPtr(handle);

                // Execute the native async callback.
                uint res = PeerConnectionInterop.EnumVideoCaptureFormatsAsync(deviceId,
                    wrapper.EnumTrampoline, userData, wrapper.CompletedTrampoline, userData);
                if (res != Utils.MRS_SUCCESS)
                {
                    // Clean-up and release the wrapper delegates
                    handle.Free();

                    Utils.ThrowOnErrorCode(res);
                    return null; // for the compiler
                }

                // Wait for end of enumerating
                eventWaitHandle.WaitOne();

                // Clean-up and release the wrapper delegates
                handle.Free();

                return formats;
            });
        }

        /// <summary>
        /// Frame height round mode.
        /// </summary>
        /// <seealso cref="SetFrameHeightRoundMode(FrameHeightRoundMode)"/>
        public enum FrameHeightRoundMode
        {
            /// <summary>
            /// Leave frames unchanged.
            /// </summary>
            None = 0,

            /// <summary>
            /// Crop frame height to the nearest multiple of 16.
            /// ((height - nearestLowerMultipleOf16) / 2) rows are cropped from the top and
            /// (height - nearestLowerMultipleOf16 - croppedRowsTop) rows are cropped from the bottom.
            /// </summary>
            Crop = 1,

            /// <summary>
            /// Pad frame height to the nearest multiple of 16.
            /// ((nearestHigherMultipleOf16 - height) / 2) rows are added symmetrically at the top and
            /// (nearestHigherMultipleOf16 - height - addedRowsTop) rows are added symmetrically at the bottom.
            /// </summary>
            Pad = 2
        }

        /// <summary>
        /// [HoloLens 1 only]
        /// Use this function to select whether resolutions where height is not multiple of 16 pixels
        /// should be cropped, padded, or left unchanged.
        ///
        /// Default is <see cref="FrameHeightRoundMode.Crop"/> to avoid severe artifacts produced by
        /// the H.264 hardware encoder on HoloLens 1 due to a bug with the encoder. This is the
        /// recommended value, and should be used unless cropping discards valuable data in the top and
        /// bottom rows for a given usage, in which case <see cref="FrameHeightRoundMode.Pad"/> can
        /// be used as a replacement but may still produce some mild artifacts.
        ///
        /// This has no effect on other platforms.
        /// </summary>
        /// <param name="value">The rounding mode for video frames.</param>
        public static void SetFrameHeightRoundMode(FrameHeightRoundMode value)
        {
            Utils.SetFrameHeightRoundMode(value);
        }

        internal void OnConnected()
        {
            MainEventSource.Log.Connected();
            IsConnected = true;
            Connected?.Invoke();
        }

        internal void OnDataChannelAdded(DataChannel dataChannel)
        {
            MainEventSource.Log.DataChannelAdded(dataChannel.ID, dataChannel.Label);
            DataChannelAdded?.Invoke(dataChannel);
        }

        internal void OnDataChannelRemoved(DataChannel dataChannel)
        {
            MainEventSource.Log.DataChannelRemoved(dataChannel.ID, dataChannel.Label);
            DataChannelRemoved?.Invoke(dataChannel);
        }

        private static string ForceSdpCodecs(string sdp, string audio, string audioParams, string video, string videoParams)
        {
            if ((audio.Length > 0) || (video.Length > 0))
            {
                // +1 for space/semicolon before params.
                var initialLength = sdp.Length +
                    audioParams.Length + 1 +
                    videoParams.Length + 1;
                var builder = new StringBuilder(initialLength);
                ulong lengthInOut = (ulong)builder.Capacity + 1; // includes null terminator
                var audioFilter = new Utils.SdpFilter
                {
                    CodecName = audio,
                    ExtraParams = audioParams
                };
                var videoFilter = new Utils.SdpFilter
                {
                    CodecName = video,
                    ExtraParams = videoParams
                };

                uint res = Utils.SdpForceCodecs(sdp, audioFilter, videoFilter, builder, ref lengthInOut);
                if (res == Utils.MRS_E_INVALID_PARAMETER && lengthInOut > (ulong)builder.Capacity + 1)
                {
                    // New string is longer than the estimate (there might be multiple tracks).
                    // Increase the capacity and retry.
                    builder.Capacity = (int)lengthInOut - 1;
                    res = Utils.SdpForceCodecs(sdp, audioFilter, videoFilter, builder, ref lengthInOut);
                }
                Utils.ThrowOnErrorCode(res);
                builder.Length = (int)lengthInOut - 1; // discard the null terminator
                return builder.ToString();
            }
            return sdp;
        }

        /// <summary>
        /// Callback invoked by the internal WebRTC implementation when it needs a SDP message
        /// to be dispatched to the remote peer.
        /// </summary>
        /// <param name="type">The SDP message type.</param>
        /// <param name="sdp">The SDP message content.</param>
        internal void OnLocalSdpReadytoSend(string type, string sdp)
        {
            MainEventSource.Log.LocalSdpReady(type, sdp);

            // If the user specified a preferred audio or video codec, manipulate the SDP message
            // to exclude other codecs if the preferred one is supported.
            // Outgoing answers are filtered for the only purpose of adding the extra params to them.
            // The codec itself will have already been selected when filtering the incoming offer that prompted
            // the answer. Note that filtering the codec in the answer without doing it in
            // the offer first will leave the connection in an inconsistent state.
            string newSdp = ForceSdpCodecs(sdp: sdp,
                audio: PreferredAudioCodec,
                audioParams: PreferredAudioCodecExtraParamsRemote,
                video: PreferredVideoCodec,
                videoParams: PreferredVideoCodecExtraParamsRemote);

            LocalSdpReadytoSend?.Invoke(type, newSdp);
        }

        internal void OnIceCandidateReadytoSend(string candidate, int sdpMlineindex, string sdpMid)
        {
            MainEventSource.Log.IceCandidateReady(sdpMid, sdpMlineindex, candidate);
            IceCandidateReadytoSend?.Invoke(candidate, sdpMlineindex, sdpMid);
        }

        internal void OnIceStateChanged(IceConnectionState newState)
        {
            MainEventSource.Log.IceStateChanged(newState);
            IceStateChanged?.Invoke(newState);
        }

        internal void OnIceGatheringStateChanged(IceGatheringState newState)
        {
            MainEventSource.Log.IceGatheringStateChanged(newState);
            IceGatheringStateChanged?.Invoke(newState);
        }

        internal void OnRenegotiationNeeded()
        {
            MainEventSource.Log.RenegotiationNeeded();
            RenegotiationNeeded?.Invoke();
        }

        /// <summary>
        /// Insert the given transceiver into the <see cref="Transceivers"/> list at the index
        /// corresponding to its <see cref="Transceiver.MlineIndex"/>.
        /// </summary>
        /// <param name="transceiver">Transceiver object to insert.</param>
        internal void InsertTransceiverNoLock(Transceiver transceiver)
        {
            int mlineIndex = transceiver.MlineIndex;
            if (mlineIndex >= Transceivers.Count)
            {
                while (mlineIndex >= Transceivers.Count + 1)
                {
                    Transceivers.Add(null);
                }
                Transceivers.Add(transceiver);
            }
            else
            {
                Debug.Assert(Transceivers[mlineIndex] == null);
                Transceivers[mlineIndex] = transceiver;
            }
        }

        /// <summary>
        /// Callback on transceiver created for the peer connection, irrelevant of whether
        /// it has tracks or not. This is called both when created from the managed side or
        /// from the native side.
        /// </summary>
        /// <param name="tr">The newly created transceiver which has this peer connection as owner</param>
        internal void OnTransceiverAdded(AudioTransceiver tr)
        {
            lock (_tracksLock)
            {
                InsertTransceiverNoLock(tr);
            }
            AudioTransceiverAdded?.Invoke(tr);
        }

        /// <summary>
        /// Callback on transceiver created for the peer connection, irrelevant of whether
        /// it has tracks or not. This is called both when created from the managed side or
        /// from the native side.
        /// </summary>
        /// <param name="tr">The newly created transceiver which has this peer connection as owner</param>
        internal void OnTransceiverAdded(VideoTransceiver tr)
        {
            lock (_tracksLock)
            {
                InsertTransceiverNoLock(tr);
            }
            VideoTransceiverAdded?.Invoke(tr);
        }

        internal void OnAudioTrackAdded(RemoteAudioTrack track, AudioTransceiver transceiver)
        {
            MainEventSource.Log.AudioTrackAdded(track.Name);
            lock (_tracksLock)
            {
                if (!Transceivers.Contains(transceiver))
                {
                    InsertTransceiverNoLock(transceiver);
                }
            }
            track.OnTrackAddedToTransceiver(transceiver);
            AudioTrackAdded?.Invoke(track);
        }

        internal void OnAudioTrackRemoved(RemoteAudioTrack track)
        {
            MainEventSource.Log.AudioTrackRemoved(track.Name);
            AudioTransceiver transceiver = track.Transceiver; // cache before removed
            track.OnTrackRemoved(this);
            AudioTrackRemoved?.Invoke(transceiver, track);

            // PeerConnection is owning the remote track, and all internal states have been
            // updated and events fired, so dispose of the track now.
            track.Dispose();
        }

        /// <summary>
        /// Callback invoked when a transceiver starts receiving, and a remote video track is
        /// created as a result to receive its video data.
        /// </summary>
        /// <param name="track">The newly created remote video track.</param>
        /// <param name="transceiver">The video transceiver now receiving from the remote peer.</param>
        internal void OnVideoTrackAdded(RemoteVideoTrack track, VideoTransceiver transceiver)
        {
            MainEventSource.Log.VideoTrackAdded(track.Name);
            lock (_tracksLock)
            {
                if (!Transceivers.Contains(transceiver))
                {
                    InsertTransceiverNoLock(transceiver);
                }
            }
            track.OnTrackAddedToTransceiver(transceiver);
            VideoTrackAdded?.Invoke(track);
        }

        /// <summary>
        /// Callback invoked when a transceiver stops receiving, and a remote video track is
        /// removed from it as a result.
        /// </summary>
        /// <param name="track">The remote video track removed from the video transceiver.</param>
        internal void OnVideoTrackRemoved(RemoteVideoTrack track)
        {
            MainEventSource.Log.VideoTrackRemoved(track.Name);
            VideoTransceiver transceiver = track.Transceiver; // cache before removed
            track.OnTrackRemoved(this);
            VideoTrackRemoved?.Invoke(transceiver, track);

            // PeerConnection is owning the remote track, and all internal states have been
            // updated and events fired, so dispose of the track now.
            track.Dispose();
        }

        /// <summary>
        /// Callback invoked when a transceiver starts receiving, and a remote audio track is
        /// created as a result to receive its audio data.
        /// </summary>
        /// <param name="track">The newly created remote audio track.</param>
        internal void OnLocalTrackAdded(LocalAudioTrack track)
        {
            lock (_tracksLock)
            {
                Debug.Assert(!LocalAudioTracks.Contains(track));
                Debug.Assert(track.Transceiver != null);
                Debug.Assert(Transceivers.Contains(track.Transceiver));
                LocalAudioTracks.Add(track);
            }
        }

        /// <summary>
        /// Callback invoked when a transceiver stops receiving, and a remote audio track is
        /// removed from it as a result.
        /// </summary>
        /// <param name="track">The remote video track removed from the video transceiver.</param>
        internal void OnLocalTrackRemoved(LocalAudioTrack track)
        {
            lock (_tracksLock)
            {
                Debug.Assert(LocalAudioTracks.Contains(track));
                Debug.Assert(track.Transceiver != null);
                Debug.Assert(Transceivers.Contains(track.Transceiver));
                LocalAudioTracks.Remove(track);
            }
        }

        internal void OnLocalTrackAdded(LocalVideoTrack track)
        {
            lock (_tracksLock)
            {
                Debug.Assert(!LocalVideoTracks.Contains(track));
                Debug.Assert(track.Transceiver != null);
                Debug.Assert(Transceivers.Contains(track.Transceiver));
                LocalVideoTracks.Add(track);
            }
        }

        internal void OnLocalTrackRemoved(LocalVideoTrack track)
        {
            lock (_tracksLock)
            {
                Debug.Assert(LocalVideoTracks.Contains(track));
                Debug.Assert(track.Transceiver != null);
                Debug.Assert(Transceivers.Contains(track.Transceiver));
                LocalVideoTracks.Remove(track);
            }
        }

        internal void OnRemoteTrackAdded(RemoteAudioTrack track)
        {
            lock (_tracksLock)
            {
                Debug.Assert(!RemoteAudioTracks.Contains(track));
                Debug.Assert(track.Transceiver != null);
                Debug.Assert(Transceivers.Contains(track.Transceiver));
                RemoteAudioTracks.Add(track);
            }
        }

        internal void OnRemoteTrackRemoved(RemoteAudioTrack track)
        {
            lock (_tracksLock)
            {
                Debug.Assert(RemoteAudioTracks.Contains(track));
                Debug.Assert(track.Transceiver != null);
                Debug.Assert(Transceivers.Contains(track.Transceiver));
                RemoteAudioTracks.Remove(track);
            }
        }

        internal void OnRemoteTrackAdded(RemoteVideoTrack track)
        {
            lock (_tracksLock)
            {
                Debug.Assert(!RemoteVideoTracks.Contains(track));
                Debug.Assert(track.Transceiver != null);
                Debug.Assert(Transceivers.Contains(track.Transceiver));
                RemoteVideoTracks.Add(track);
            }
        }

        internal void OnRemoteTrackRemoved(RemoteVideoTrack track)
        {
            lock (_tracksLock)
            {
                Debug.Assert(RemoteVideoTracks.Contains(track));
                Debug.Assert(track.Transceiver != null);
                Debug.Assert(Transceivers.Contains(track.Transceiver));
                RemoteVideoTracks.Remove(track);
            }
        }

        /// <inheritdoc/>
        public override string ToString()
        {
            return $"(PeerConnection)\"{Name}\"";
        }
    }
}
=======
        }

        /// <summary>
        /// Pass the given SDP description received from the remote peer via signaling to the
        /// underlying WebRTC implementation, which will parse and use it.
        ///
        /// This must be called by the signaler when receiving a message. Once this operation
        /// has completed, it is safe to call <see cref="CreateAnswer"/>.
        /// </summary>
        /// <param name="type">The type of SDP message ("offer" or "answer")</param>
        /// <param name="sdp">The content of the SDP message</param>
        /// <returns>Returns a task which completes once the remote description has been applied and transceivers
        /// have been updated.</returns>
        /// <exception xref="InvalidOperationException">The peer connection is not initialized.</exception>
        public Task SetRemoteDescriptionAsync(string type, string sdp)
        {
            ThrowIfConnectionNotOpen();
            return PeerConnectionInterop.SetRemoteDescriptionAsync(_nativePeerhandle, type, sdp);
        }

        #endregion

        /// <summary>
        /// Subset of RTCDataChannelStats. See <see href="https://www.w3.org/TR/webrtc-stats/#dcstats-dict*"/>
        /// </summary>
        [StructLayout(LayoutKind.Sequential, CharSet = CharSet.Ansi)]
        public struct DataChannelStats
        {
            /// <summary>
            /// Unix timestamp (time since Epoch) of the statistics. For remote statistics, this is
            /// the time at which the information reached the local endpoint.
            /// </summary>
            public long TimestampUs;

            /// <summary>
            /// <see cref="DataChannel.ID"/> of the data channel associated with these statistics.
            /// </summary>
            public long DataChannelIdentifier;

            /// <summary>
            /// Total number of API message event sent.
            /// </summary>
            public uint MessagesSent;

            /// <summary>
            /// Total number of payload bytes sent, excluding headers and paddings.
            /// </summary>
            public ulong BytesSent;

            /// <summary>
            /// Total number of API message events received.
            /// </summary>
            public uint MessagesReceived;

            /// <summary>
            /// Total number of payload bytes received, excluding headers and paddings.
            /// </summary>
            public ulong BytesReceived;
        }

        /// <summary>
        /// Subset of RTCMediaStreamTrack (audio sender) and RTCOutboundRTPStreamStats.
        /// See <see href="https://www.w3.org/TR/webrtc-stats/#raststats-dict*"/>
        /// and <see href="https://www.w3.org/TR/webrtc-stats/#sentrtpstats-dict*"/>.
        /// </summary>
        [StructLayout(LayoutKind.Sequential, CharSet = CharSet.Ansi)]
        public unsafe struct AudioSenderStats
        {
            #region Track statistics

            /// <summary>
            /// Unix timestamp (time since Epoch) of the audio statistics. For remote statistics,
            /// this is the time at which the information reached the local endpoint.
            /// </summary>
            public long TrackStatsTimestampUs;

            /// <summary>
            /// Track identifier.
            /// </summary>
            [MarshalAs(UnmanagedType.LPStr)]
            public string TrackIdentifier;

            /// <summary>
            /// Linear audio level of the media source, in [0:1] range, averaged over a small interval.
            /// </summary>
            public double AudioLevel;

            /// <summary>
            /// Total audio energy of the media source. For multi-channel sources (stereo, etc.) this is
            /// the highest energy of any of the channels for each sample.
            /// </summary>
            public double TotalAudioEnergy;

            /// <summary>
            /// Total duration in seconds of all the samples produced by the media source for the lifetime
            /// of the underlying internal statistics object. Like <see cref="TotalAudioEnergy"/> this is not
            /// affected by the number of channels per sample.
            /// </summary>
            public double TotalSamplesDuration;

            #endregion


            #region RTP statistics

            /// <summary>
            /// Unix timestamp (time since Epoch) of the RTP statistics. For remote statistics,
            /// this is the time at which the information reached the local endpoint.
            /// </summary>
            public long RtpStatsTimestampUs;

            /// <summary>
            /// Total number of RTP packets sent for this SSRC.
            /// </summary>
            public uint PacketsSent;

            /// <summary>
            /// Total number of bytes sent for this SSRC.
            /// </summary>
            public ulong BytesSent;

            #endregion
        }

        /// <summary>
        /// Subset of RTCMediaStreamTrack (audio receiver) and RTCInboundRTPStreamStats.
        /// See <see href="https://www.w3.org/TR/webrtc-stats/#aststats-dict*"/>
        /// and <see href="https://www.w3.org/TR/webrtc-stats/#inboundrtpstats-dict*"/>.
        /// </summary>
        [StructLayout(LayoutKind.Sequential, CharSet = CharSet.Ansi)]
        public struct AudioReceiverStats
        {
            #region Track statistics

            /// <summary>
            /// Unix timestamp (time since Epoch) of the statistics. For remote statistics, this is
            /// the time at which the information reached the local endpoint.
            /// </summary>
            public long TrackStatsTimestampUs;

            /// <summary>
            /// Track identifier.
            /// </summary>
            public string TrackIdentifier;

            /// <summary>
            /// Linear audio level of the receiving track, in [0:1] range, averaged over a small interval.
            /// </summary>
            public double AudioLevel;

            /// <summary>
            /// Total audio energy of the received track. For multi-channel sources (stereo, etc.) this is
            /// the highest energy of any of the channels for each sample.
            /// </summary>
            public double TotalAudioEnergy;

            /// <summary>
            /// Total number of RTP samples received for this audio stream.
            /// Like <see cref="TotalAudioEnergy"/> this is not affected by the number of channels per sample.
            /// </summary>
            public double TotalSamplesReceived;

            /// <summary>
            /// Total duration in seconds of all the samples received (and thus counted by <see cref="TotalSamplesReceived"/>).
            /// Like <see cref="TotalAudioEnergy"/> this is not affected by the number of channels per sample.
            /// </summary>
            public double TotalSamplesDuration;

            #endregion


            #region RTP statistics

            /// <summary>
            /// Unix timestamp (time since Epoch) of the RTP statistics. For remote statistics,
            /// this is the time at which the information reached the local endpoint.
            /// </summary>
            public long RtpStatsTimestampUs;

            /// <summary>
            /// Total number of RTP packets received for this SSRC.
            /// </summary>
            public uint PacketsReceived;

            /// <summary>
            /// Total number of bytes received for this SSRC.
            /// </summary>
            public ulong BytesReceived;

            #endregion
        }

        /// <summary>
        /// Subset of RTCMediaStreamTrack (video sender) and RTCOutboundRTPStreamStats.
        /// See <see href="https://www.w3.org/TR/webrtc-stats/#vsstats-dict*"/>
        /// and <see href="https://www.w3.org/TR/webrtc-stats/#sentrtpstats-dict*"/>.
        /// </summary>
        [StructLayout(LayoutKind.Sequential, CharSet = CharSet.Ansi)]
        public struct VideoSenderStats
        {
            #region Track statistics

            /// <summary>
            /// Unix timestamp (time since Epoch) of the track statistics. For remote statistics,
            /// this is the time at which the information reached the local endpoint.
            /// </summary>
            public long TrackStatsTimestampUs;

            /// <summary>
            /// Track identifier.
            /// </summary>
            public string TrackIdentifier;

            /// <summary>
            /// Total number of frames sent on this RTP stream.
            /// </summary>
            public uint FramesSent;

            /// <summary>
            /// Total number of huge frames sent by this RTP stream. Huge frames are frames that have
            /// an encoded size at least 2.5 times the average size of the frames.
            /// </summary>
            public uint HugeFramesSent;

            #endregion


            #region RTP statistics

            /// <summary>
            /// Unix timestamp (time since Epoch) of the RTP statistics. For remote statistics,
            /// this is the time at which the information reached the local endpoint.
            /// </summary>
            public long RtpStatsTimestampUs;

            /// <summary>
            /// Total number of RTP packets sent for this SSRC.
            /// </summary>
            public uint PacketsSent;

            /// <summary>
            /// Total number of bytes sent for this SSRC.
            /// </summary>
            public ulong BytesSent;

            /// <summary>
            /// Total number of frames successfully encoded for this RTP media stream.
            /// </summary>
            public uint FramesEncoded;

            #endregion
        }

        /// <summary>
        /// Subset of RTCMediaStreamTrack (video receiver) + RTCInboundRTPStreamStats.
        /// See <see href="https://www.w3.org/TR/webrtc-stats/#rvststats-dict*"/>
        /// and <see href="https://www.w3.org/TR/webrtc-stats/#inboundrtpstats-dict*"/>
        /// </summary>
        [StructLayout(LayoutKind.Sequential, CharSet = CharSet.Ansi)]
        public struct VideoReceiverStats
        {
            #region Track statistics

            /// <summary>
            /// Unix timestamp (time since Epoch) of the track statistics. For remote statistics,
            /// this is the time at which the information reached the local endpoint.
            /// </summary>
            public long TrackStatsTimestampUs;

            /// <summary>
            /// Track identifier.
            /// </summary>
            public string TrackIdentifier;

            /// <summary>
            /// Total number of complete frames received on this RTP stream.
            /// </summary>
            public uint FramesReceived;

            /// <summary>
            /// Total number since the receiver was created of frames dropped prior to decode or
            /// dropped because the frame missed its display deadline for this receiver's track.
            /// </summary>
            public uint FramesDropped;

            #endregion


            #region RTP statistics

            /// <summary>
            /// Unix timestamp (time since Epoch) of the RTP statistics. For remote statistics,
            /// this is the time at which the information reached the local endpoint.
            /// </summary>
            public long RtpStatsTimestampUs;

            /// <summary>
            /// Total number of RTP packets received for this SSRC.
            /// </summary>
            public uint PacketsReceived;

            /// <summary>
            /// Total number of bytes received for this SSRC.
            /// </summary>
            public ulong BytesReceived;

            /// <summary>
            /// Total number of frames correctly decoded for this RTP stream, that would be displayed
            /// if no frames are dropped.
            /// </summary>
            public uint FramesDecoded;

            #endregion
        }

        /// <summary>
        /// Subset of RTCTransportStats.
        /// See <see href="https://www.w3.org/TR/webrtc-stats/#transportstats-dict*"/>.
        /// </summary>
        [StructLayout(LayoutKind.Sequential, CharSet = CharSet.Ansi)]
        public struct TransportStats
        {
            /// <summary>
            /// Unix timestamp (time since Epoch) of the statistics. For remote statistics, this is
            /// the time at which the information reached the local endpoint.
            /// </summary>
            public long TimestampUs;

            /// <summary>
            /// Total number of payload bytes sent on this <see cref="PeerConnection"/>, excluding
            /// headers and paddings.
            /// </summary>
            public ulong BytesSent;

            /// <summary>
            /// Total number of payload bytes received on this <see cref="PeerConnection"/>, excluding
            /// headers and paddings.
            /// </summary>
            public ulong BytesReceived;
        }

        /// <summary>
        /// Snapshot of the statistics relative to a peer connection/track.
        /// The various stats objects can be read through <see cref="GetStats{T}"/>.
        /// </summary>
        public class StatsReport : IDisposable
        {
            internal class Handle : SafeHandle
            {
                internal Handle(IntPtr h) : base(IntPtr.Zero, true) { handle = h; }
                public override bool IsInvalid => handle == IntPtr.Zero;
                protected override bool ReleaseHandle()
                {
                    PeerConnectionInterop.StatsReport_RemoveRef(handle);
                    return true;
                }
            }

            private Handle _handle;

            internal StatsReport(IntPtr h) { _handle = new Handle(h); }

            /// <summary>
            /// Get all the instances of a specific stats type in the report.
            /// </summary>
            /// <typeparam name="T">
            /// Must be one of <see cref="DataChannelStats"/>, <see cref="AudioSenderStats"/>,
            /// <see cref="AudioReceiverStats"/>, <see cref="VideoSenderStats"/>, <see cref="VideoReceiverStats"/>,
            /// <see cref="TransportStats"/>.
            /// </typeparam>
            public IEnumerable<T> GetStats<T>()
            {
                return PeerConnectionInterop.GetStatsObject<T>(_handle);
            }

            /// <summary>
            /// Dispose of the report.
            /// </summary>
            public void Dispose()
            {
                ((IDisposable)_handle).Dispose();
            }
        }

        /// <summary>
        /// Get a snapshot of the statistics relative to the peer connection.
        /// </summary>
        /// <exception xref="InvalidOperationException">The peer connection is not initialized.</exception>
        public Task<StatsReport> GetSimpleStatsAsync()
        {
            ThrowIfConnectionNotOpen();
            return PeerConnectionInterop.GetSimpleStatsAsync(_nativePeerhandle);
        }

        /// <summary>
        /// Utility to throw an exception if a method is called before the underlying
        /// native peer connection has been initialized.
        /// </summary>
        /// <exception xref="InvalidOperationException">The peer connection is not initialized.</exception>
        private void ThrowIfConnectionNotOpen()
        {
            lock (_openCloseLock)
            {
                if (_nativePeerhandle.IsClosed)
                {
                    MainEventSource.Log.PeerConnectionNotOpenError();
                    throw new InvalidOperationException("Cannot invoke native method with invalid peer connection handle.");
                }
            }
        }

        /// <summary>
        /// Get the list of video capture devices available on the local host machine.
        /// </summary>
        /// <returns>The list of available video capture devices.</returns>
        /// <remarks>
        /// Assign one of the returned <see cref="VideoCaptureDevice"/> to the
        /// <see cref="LocalVideoTrackSettings.videoDevice"/> field to force a local video
        /// track to use that device when creating it with <see cref="AddLocalVideoTrackAsync(LocalVideoTrackSettings)"/>.
        /// </remarks>
        public static Task<List<VideoCaptureDevice>> GetVideoCaptureDevicesAsync()
        {
            // Ensure the logging system is ready before using PInvoke.
            MainEventSource.Log.Initialize();

            // Always call this on a background thread, this is possibly the first call to the library so needs
            // to initialize the global factory, and that cannot be done from the main UI thread on UWP.
            return Task.Run(() =>
            {
                var devices = new List<VideoCaptureDevice>();
                var eventWaitHandle = new ManualResetEventSlim(initialState: false);
                var wrapper = new PeerConnectionInterop.EnumVideoCaptureDeviceWrapper()
                {
                    enumCallback = (id, name) =>
                    {
                        devices.Add(new VideoCaptureDevice() { id = id, name = name });
                    },
                    completedCallback = () =>
                    {
                        // On enumeration end, signal the caller thread
                        eventWaitHandle.Set();
                    },
                    // Keep delegates alive
                    EnumTrampoline = PeerConnectionInterop.VideoCaptureDevice_EnumCallback,
                    CompletedTrampoline = PeerConnectionInterop.VideoCaptureDevice_EnumCompletedCallback
                };

                // Prevent garbage collection of the wrapper delegates until the enumeration is completed.
                var handle = GCHandle.Alloc(wrapper, GCHandleType.Normal);
                IntPtr userData = GCHandle.ToIntPtr(handle);

                // Execute the native async callback
                uint res = PeerConnectionInterop.EnumVideoCaptureDevicesAsync(
                    wrapper.EnumTrampoline, userData, wrapper.CompletedTrampoline, userData);
                if (res != Utils.MRS_SUCCESS)
                {
                    // Clean-up and release the wrapper delegates
                    handle.Free();

                    Utils.ThrowOnErrorCode(res);
                    return null; // for the compiler
                }

                // Wait for end of enumerating
                eventWaitHandle.Wait();

                // Clean-up and release the wrapper delegates
                handle.Free();

                return devices;
            });
        }

        /// <summary>
        /// Enumerate the video capture formats for the specified video capture device.
        /// </summary>
        /// <param name="deviceId">Unique identifier of the video capture device to enumerate the
        /// capture formats of, as retrieved from the <see cref="VideoCaptureDevice.id"/> field of
        /// a capture device enumerated with <see cref="GetVideoCaptureDevicesAsync"/>.</param>
        /// <returns>The list of available video capture formats for the specified video capture device.</returns>
        public static Task<List<VideoCaptureFormat>> GetVideoCaptureFormatsAsync(string deviceId)
        {
            // Ensure the logging system is ready before using PInvoke.
            MainEventSource.Log.Initialize();

            // Always call this on a background thread, this is possibly the first call to the library so needs
            // to initialize the global factory, and that cannot be done from the main UI thread on UWP.
            return Task.Run(() =>
            {
                var formats = new List<VideoCaptureFormat>();
                var eventWaitHandle = new EventWaitHandle(initialState: false, EventResetMode.ManualReset);
                var wrapper = new PeerConnectionInterop.EnumVideoCaptureFormatsWrapper()
                {
                    enumCallback = (width, height, framerate, fourcc) =>
                    {
                        formats.Add(new VideoCaptureFormat() { width = width, height = height, framerate = framerate, fourcc = fourcc });
                    },
                    completedCallback = (Exception _) =>
                    {
                        // On enumeration end, signal the caller thread
                        eventWaitHandle.Set();
                    },
                    // Keep delegates alive
                    EnumTrampoline = PeerConnectionInterop.VideoCaptureFormat_EnumCallback,
                    CompletedTrampoline = PeerConnectionInterop.VideoCaptureFormat_EnumCompletedCallback
                };

                // Prevent garbage collection of the wrapper delegates until the enumeration is completed.
                var handle = GCHandle.Alloc(wrapper, GCHandleType.Normal);
                IntPtr userData = GCHandle.ToIntPtr(handle);

                // Execute the native async callback.
                uint res = PeerConnectionInterop.EnumVideoCaptureFormatsAsync(deviceId,
                    wrapper.EnumTrampoline, userData, wrapper.CompletedTrampoline, userData);
                if (res != Utils.MRS_SUCCESS)
                {
                    // Clean-up and release the wrapper delegates
                    handle.Free();

                    Utils.ThrowOnErrorCode(res);
                    return null; // for the compiler
                }

                // Wait for end of enumerating
                eventWaitHandle.WaitOne();

                // Clean-up and release the wrapper delegates
                handle.Free();

                return formats;
            });
        }

        /// <summary>
        /// Frame height round mode.
        /// </summary>
        /// <seealso cref="SetFrameHeightRoundMode(FrameHeightRoundMode)"/>
        public enum FrameHeightRoundMode
        {
            /// <summary>
            /// Leave frames unchanged.
            /// </summary>
            None = 0,

            /// <summary>
            /// Crop frame height to the nearest multiple of 16.
            /// ((height - nearestLowerMultipleOf16) / 2) rows are cropped from the top and
            /// (height - nearestLowerMultipleOf16 - croppedRowsTop) rows are cropped from the bottom.
            /// </summary>
            Crop = 1,

            /// <summary>
            /// Pad frame height to the nearest multiple of 16.
            /// ((nearestHigherMultipleOf16 - height) / 2) rows are added symmetrically at the top and
            /// (nearestHigherMultipleOf16 - height - addedRowsTop) rows are added symmetrically at the bottom.
            /// </summary>
            Pad = 2
        }

        /// <summary>
        /// [HoloLens 1 only]
        /// Use this function to select whether resolutions where height is not multiple of 16 pixels
        /// should be cropped, padded, or left unchanged.
        ///
        /// Default is <see cref="FrameHeightRoundMode.Crop"/> to avoid severe artifacts produced by
        /// the H.264 hardware encoder on HoloLens 1 due to a bug with the encoder. This is the
        /// recommended value, and should be used unless cropping discards valuable data in the top and
        /// bottom rows for a given usage, in which case <see cref="FrameHeightRoundMode.Pad"/> can
        /// be used as a replacement but may still produce some mild artifacts.
        ///
        /// This has no effect on other platforms.
        /// </summary>
        /// <param name="value">The rounding mode for video frames.</param>
        public static void SetFrameHeightRoundMode(FrameHeightRoundMode value)
        {
            Utils.SetFrameHeightRoundMode(value);
        }

        internal void OnConnected()
        {
            MainEventSource.Log.Connected();
            IsConnected = true;
            Connected?.Invoke();
        }

        internal void OnDataChannelAdded(DataChannel dataChannel)
        {
            MainEventSource.Log.DataChannelAdded(dataChannel.ID, dataChannel.Label);
            DataChannelAdded?.Invoke(dataChannel);
        }

        internal void OnDataChannelRemoved(DataChannel dataChannel)
        {
            MainEventSource.Log.DataChannelRemoved(dataChannel.ID, dataChannel.Label);
            DataChannelRemoved?.Invoke(dataChannel);
        }

        private static string ForceSdpCodecs(string sdp, string audio, string audioParams, string video, string videoParams)
        {
            if ((audio.Length > 0) || (video.Length > 0))
            {
                // +1 for space/semicolon before params.
                var initialLength = sdp.Length +
                    audioParams.Length + 1 +
                    videoParams.Length + 1;
                var builder = new StringBuilder(initialLength);
                ulong lengthInOut = (ulong)builder.Capacity + 1; // includes null terminator
                var audioFilter = new Utils.SdpFilter
                {
                    CodecName = audio,
                    ExtraParams = audioParams
                };
                var videoFilter = new Utils.SdpFilter
                {
                    CodecName = video,
                    ExtraParams = videoParams
                };

                uint res = Utils.SdpForceCodecs(sdp, audioFilter, videoFilter, builder, ref lengthInOut);
                if (res == Utils.MRS_E_INVALID_PARAMETER && lengthInOut > (ulong)builder.Capacity + 1)
                {
                    // New string is longer than the estimate (there might be multiple tracks).
                    // Increase the capacity and retry.
                    builder.Capacity = (int)lengthInOut - 1;
                    res = Utils.SdpForceCodecs(sdp, audioFilter, videoFilter, builder, ref lengthInOut);
                }
                Utils.ThrowOnErrorCode(res);
                builder.Length = (int)lengthInOut - 1; // discard the null terminator
                return builder.ToString();
            }
            return sdp;
        }

        /// <summary>
        /// Callback invoked by the internal WebRTC implementation when it needs a SDP message
        /// to be dispatched to the remote peer.
        /// </summary>
        /// <param name="type">The SDP message type.</param>
        /// <param name="sdp">The SDP message content.</param>
        internal void OnLocalSdpReadytoSend(string type, string sdp)
        {
            MainEventSource.Log.LocalSdpReady(type, sdp);

            // If the user specified a preferred audio or video codec, manipulate the SDP message
            // to exclude other codecs if the preferred one is supported.
            // Outgoing answers are filtered for the only purpose of adding the extra params to them.
            // The codec itself will have already been selected when filtering the incoming offer that prompted
            // the answer. Note that filtering the codec in the answer without doing it in
            // the offer first will leave the connection in an inconsistent state.
            string newSdp = ForceSdpCodecs(sdp: sdp,
                audio: PreferredAudioCodec,
                audioParams: PreferredAudioCodecExtraParamsRemote,
                video: PreferredVideoCodec,
                videoParams: PreferredVideoCodecExtraParamsRemote);

            LocalSdpReadytoSend?.Invoke(type, newSdp);
        }

        internal void OnIceCandidateReadytoSend(string candidate, int sdpMlineindex, string sdpMid)
        {
            MainEventSource.Log.IceCandidateReady(sdpMid, sdpMlineindex, candidate);
            IceCandidateReadytoSend?.Invoke(candidate, sdpMlineindex, sdpMid);
        }

        internal void OnIceStateChanged(IceConnectionState newState)
        {
            MainEventSource.Log.IceStateChanged(newState);
            IceStateChanged?.Invoke(newState);
        }

        internal void OnIceGatheringStateChanged(IceGatheringState newState)
        {
            MainEventSource.Log.IceGatheringStateChanged(newState);
            IceGatheringStateChanged?.Invoke(newState);
        }

        internal void OnRenegotiationNeeded()
        {
            MainEventSource.Log.RenegotiationNeeded();
            RenegotiationNeeded?.Invoke();
        }

        internal void OnTrackAdded(TrackKind trackKind)
        {
            MainEventSource.Log.TrackAdded(trackKind);
            TrackAdded?.Invoke(trackKind);
        }

        internal void OnTrackRemoved(TrackKind trackKind)
        {
            MainEventSource.Log.TrackRemoved(trackKind);
            TrackRemoved?.Invoke(trackKind);
        }

        internal void OnI420ARemoteVideoFrameReady(I420AVideoFrame frame)
        {
            MainEventSource.Log.I420ARemoteVideoFrameReady(frame.width, frame.height);
            I420ARemoteVideoFrameReady?.Invoke(frame);
        }

        internal void OnArgb32RemoteVideoFrameReady(Argb32VideoFrame frame)
        {
            MainEventSource.Log.Argb32RemoteVideoFrameReady(frame.width, frame.height);
            Argb32RemoteVideoFrameReady?.Invoke(frame);
        }

        internal void OnLocalAudioFrameReady(AudioFrame frame)
        {
            MainEventSource.Log.LocalAudioFrameReady(frame.bitsPerSample, frame.channelCount, frame.sampleCount);
            LocalAudioFrameReady?.Invoke(frame);
        }

        internal void OnRemoteAudioFrameReady(AudioFrame frame)
        {
            MainEventSource.Log.RemoteAudioFrameReady(frame.bitsPerSample, frame.channelCount, frame.sampleCount);
            RemoteAudioFrameReady?.Invoke(frame);
        }
    }
}
>>>>>>> b59d2032
<|MERGE_RESOLUTION|>--- conflicted
+++ resolved
@@ -1,3321 +1,2245 @@
-<<<<<<< HEAD
-// Copyright (c) Microsoft Corporation.
-// Licensed under the MIT License.
-
-using System;
-using System.Collections;
-using System.Collections.Generic;
-using System.Diagnostics;
-using System.Runtime.CompilerServices;
-using System.Runtime.InteropServices;
-using System.Text;
-using System.Threading;
-using System.Threading.Tasks;
-using Microsoft.MixedReality.WebRTC.Interop;
-using Microsoft.MixedReality.WebRTC.Tracing;
-
-[assembly: InternalsVisibleTo("Microsoft.MixedReality.WebRTC.Tests")]
-
-namespace Microsoft.MixedReality.WebRTC
-{
-    /// <summary>
-    /// Type of ICE candidates offered to the remote peer.
-    /// </summary>
-    public enum IceTransportType : int
-    {
-        /// <summary>
-        /// No ICE candidate offered.
-        /// </summary>
-        None = 0,
-
-        /// <summary>
-        /// Only advertize relay-type candidates, like TURN servers, to avoid leaking the IP address of the client.
-        /// </summary>
-        Relay = 1,
-
-        /// ?
-        NoHost = 2,
-
-        /// <summary>
-        /// Offer all types of ICE candidates.
-        /// </summary>
-        All = 3
-    }
-
-    /// <summary>
-    /// Bundle policy.
-    /// See https://www.w3.org/TR/webrtc/#rtcbundlepolicy-enum.
-    /// </summary>
-    public enum BundlePolicy : int
-    {
-        /// <summary>
-        /// Gather ICE candidates for each media type in use (audio, video, and data). If the remote endpoint is
-        /// not bundle-aware, negotiate only one audio and video track on separate transports.
-        /// </summary>
-        Balanced = 0,
-
-        /// <summary>
-        /// Gather ICE candidates for only one track. If the remote endpoint is not bundle-aware, negotiate only
-        /// one media track.
-        /// </summary>
-        MaxBundle = 1,
-
-        /// <summary>
-        /// Gather ICE candidates for each track. If the remote endpoint is not bundle-aware, negotiate all media
-        /// tracks on separate transports.
-        /// </summary>
-        MaxCompat = 2
-    }
-
-    /// <summary>
-    /// SDP semantic used for (re)negotiating a peer connection.
-    /// </summary>
-    public enum SdpSemantic : int
-    {
-        /// <summary>
-        /// Unified plan, as standardized in the WebRTC 1.0 standard.
-        /// </summary>
-        UnifiedPlan = 0,
-
-        /// <summary>
-        /// Legacy Plan B, deprecated and soon removed.
-        /// Only available for compatiblity with older implementations if needed.
-        /// Do not use unless there is a problem with the Unified Plan.
-        /// </summary>
-        PlanB = 1
-    }
-
-    /// <summary>
-    /// ICE server configuration (STUN and/or TURN).
-    /// </summary>
-    public class IceServer
-    {
-        /// <summary>
-        /// List of TURN and/or STUN server URLs to use for NAT bypass, in order of preference.
-        ///
-        /// The scheme is defined in the core WebRTC implementation, and is in short:
-        /// stunURI     = stunScheme ":" stun-host [ ":" stun-port ]
-        /// stunScheme  = "stun" / "stuns"
-        /// turnURI     = turnScheme ":" turn-host [ ":" turn-port ] [ "?transport=" transport ]
-        /// turnScheme  = "turn" / "turns"
-        /// </summary>
-        public List<string> Urls = new List<string>();
-
-        /// <summary>
-        /// Optional TURN server username.
-        /// </summary>
-        public string TurnUserName = string.Empty;
-
-        /// <summary>
-        /// Optional TURN server credentials.
-        /// </summary>
-        public string TurnPassword = string.Empty;
-
-        /// <summary>
-        /// Format the ICE server data according to the encoded marshalling of the C++ API.
-        /// </summary>
-        /// <returns>The encoded string of ICE servers.</returns>
-        public override string ToString()
-        {
-            if (Urls == null)
-            {
-                return string.Empty;
-            }
-            string ret = string.Join("\n", Urls);
-            if (!string.IsNullOrEmpty(TurnUserName))
-            {
-                ret += $"\nusername:{TurnUserName}";
-                if (!string.IsNullOrEmpty(TurnPassword))
-                {
-                    ret += $"\npassword:{TurnPassword}";
-                }
-            }
-            return ret;
-        }
-    }
-
-    /// <summary>
-    /// Configuration to initialize a <see cref="PeerConnection"/>.
-    /// </summary>
-    public class PeerConnectionConfiguration
-    {
-        /// <summary>
-        /// List of TURN and/or STUN servers to use for NAT bypass, in order of preference.
-        /// </summary>
-        public List<IceServer> IceServers = new List<IceServer>();
-
-        /// <summary>
-        /// ICE transport policy for the connection.
-        /// </summary>
-        public IceTransportType IceTransportType = IceTransportType.All;
-
-        /// <summary>
-        /// Bundle policy for the connection.
-        /// </summary>
-        public BundlePolicy BundlePolicy = BundlePolicy.Balanced;
-
-        /// <summary>
-        /// SDP semantic for the connection.
-        /// </summary>
-        /// <remarks>Plan B is deprecated, do not use it.</remarks>
-        public SdpSemantic SdpSemantic = SdpSemantic.UnifiedPlan;
-    }
-
-    /// <summary>
-    /// State of an ICE connection.
-    /// </summary>
-    /// <remarks>
-    /// Due to the underlying implementation, this is currently a mix of the
-    /// <see href="https://www.w3.org/TR/webrtc/#rtcicegatheringstate-enum">RTPIceGatheringState</see>
-    /// and the <see href="https://www.w3.org/TR/webrtc/#rtcpeerconnectionstate-enum">RTPPeerConnectionState</see>
-    /// from the WebRTC 1.0 standard.
-    /// </remarks>
-    /// <seealso href="https://www.w3.org/TR/webrtc/#rtcicegatheringstate-enum"/>
-    /// <seealso href="https://www.w3.org/TR/webrtc/#rtcpeerconnectionstate-enum"/>
-    public enum IceConnectionState : int
-    {
-        /// <summary>
-        /// Newly created ICE connection. This is the starting state.
-        /// </summary>
-        New = 0,
-
-        /// <summary>
-        /// ICE connection received an offer, but transports are not writable yet.
-        /// </summary>
-        Checking = 1,
-
-        /// <summary>
-        /// Transports are writable.
-        /// </summary>
-        Connected = 2,
-
-        /// <summary>
-        /// ICE connection finished establishing.
-        /// </summary>
-        Completed = 3,
-
-        /// <summary>
-        /// Failed establishing an ICE connection.
-        /// </summary>
-        Failed = 4,
-
-        /// <summary>
-        /// ICE connection is disconnected, there is no more writable transport.
-        /// </summary>
-        Disconnected = 5,
-
-        /// <summary>
-        /// The peer connection was closed entirely.
-        /// </summary>
-        Closed = 6,
-    }
-
-    /// <summary>
-    /// State of an ICE gathering process.
-    /// </summary>
-    /// <remarks>
-    /// See <see href="https://www.w3.org/TR/webrtc/#rtcicegatheringstate-enum">RTPIceGatheringState</see>
-    /// from the WebRTC 1.0 standard.
-    /// </remarks>
-    /// <seealso href="https://www.w3.org/TR/webrtc/#rtcicegatheringstate-enum"/>
-    public enum IceGatheringState : int
-    {
-        /// <summary>
-        /// There is no ICE transport, or none of them started gathering ICE candidates.
-        /// </summary>
-        New = 0,
-
-        /// <summary>
-        /// The gathering process started. At least one ICE transport is active and gathering
-        /// some ICE candidates.
-        /// </summary>
-        Gathering = 1,
-
-        /// <summary>
-        /// The gathering process is complete. At least one ICE transport was active, and
-        /// all transports finished gathering ICE candidates.
-        /// </summary>
-        Complete = 2,
-    }
-
-    /// <summary>
-    /// Identifier for a video capture device.
-    /// </summary>
-    [Serializable]
-    public struct VideoCaptureDevice
-    {
-        /// <summary>
-        /// Unique device identifier.
-        /// </summary>
-        public string id;
-
-        /// <summary>
-        /// Friendly device name.
-        /// </summary>
-        public string name;
-    }
-
-    /// <summary>
-    /// Capture format for a video track.
-    /// </summary>
-    [Serializable]
-    public struct VideoCaptureFormat
-    {
-        /// <summary>
-        /// Frame width, in pixels.
-        /// </summary>
-        public uint width;
-
-        /// <summary>
-        /// Frame height, in pixels.
-        /// </summary>
-        public uint height;
-
-        /// <summary>
-        /// Capture framerate, in frames per second.
-        /// </summary>
-        public double framerate;
-
-        /// <summary>
-        /// FOURCC identifier of the video encoding.
-        /// </summary>
-        public uint fourcc;
-    }
-
-    /// <summary>
-    /// Settings to create a new transceiver wrapper.
-    /// </summary>
-    public class TransceiverInitSettings
-    {
-        /// <summary>
-        /// Transceiver name, for logging and debugging.
-        /// </summary>
-        public string Name;
-
-        /// <summary>
-        /// Initial value of <see cref="Transceiver.DesiredDirection"/>.
-        /// </summary>
-        public Transceiver.Direction InitialDesiredDirection = Transceiver.Direction.SendReceive;
-
-        /// <summary>
-        /// List of stream IDs to associate the transceiver with.
-        /// </summary>
-        public List<string> StreamIDs;
-    }
-
-    /// <summary>
-    /// Settings to create a new audio transceiver wrapper.
-    /// </summary>
-    public class AudioTransceiverInitSettings : TransceiverInitSettings
-    {
-
-    }
-
-    /// <summary>
-    /// Settings to create a new video transceiver wrapper.
-    /// </summary>
-    public class VideoTransceiverInitSettings : TransceiverInitSettings
-    {
-
-    }
-
-    /// <summary>
-    /// The WebRTC peer connection object is the entry point to using WebRTC.
-    /// </summary>
-    public class PeerConnection : IDisposable
-    {
-        /// <summary>
-        /// Delegate for <see cref="AudioTransceiverAdded"/> event.
-        /// </summary>
-        /// <param name="transceiver">The newly added audio transceiver.</param>
-        public delegate void AudioTransceiverAddedDelegate(AudioTransceiver transceiver);
-
-        /// <summary>
-        /// Delegate for <see cref="VideoTransceiverAdded"/> event.
-        /// </summary>
-        /// <param name="transceiver">The newly added video transceiver.</param>
-        public delegate void VideoTransceiverAddedDelegate(VideoTransceiver transceiver);
-
-        /// <summary>
-        /// Delegate for <see cref="AudioTrackAdded"/> event.
-        /// </summary>
-        /// <param name="track">The newly added audio track.</param>
-        public delegate void AudioTrackAddedDelegate(RemoteAudioTrack track);
-
-        /// <summary>
-        /// Delegate for <see cref="AudioTrackRemoved"/> event.
-        /// </summary>
-        /// <param name="track">The audio track just removed.</param>
-        public delegate void AudioTrackRemovedDelegate(AudioTransceiver transceiver, RemoteAudioTrack track);
-
-        /// <summary>
-        /// Delegate for <see cref="VideoTrackAdded"/> event.
-        /// </summary>
-        /// <param name="track">The newly added video track.</param>
-        public delegate void VideoTrackAddedDelegate(RemoteVideoTrack track);
-
-        /// <summary>
-        /// Delegate for <see cref="VideoTrackRemoved"/> event.
-        /// </summary>
-        /// <param name="track">The video track just removed.</param>
-        public delegate void VideoTrackRemovedDelegate(VideoTransceiver transceiver, RemoteVideoTrack track);
-
-        /// <summary>
-        /// Delegate for <see cref="DataChannelAdded"/> event.
-        /// </summary>
-        /// <param name="channel">The newly added data channel.</param>
-        public delegate void DataChannelAddedDelegate(DataChannel channel);
-
-        /// <summary>
-        /// Delegate for <see cref="DataChannelRemoved"/> event.
-        /// </summary>
-        /// <param name="channel">The data channel just removed.</param>
-        public delegate void DataChannelRemovedDelegate(DataChannel channel);
-
-        /// <summary>
-        /// Delegate for <see cref="LocalSdpReadytoSend"/> event.
-        /// </summary>
-        /// <param name="type">SDP message type, one of "offer", "answer", or "ice".</param>
-        /// <param name="sdp">Raw SDP message content.</param>
-        public delegate void LocalSdpReadyToSendDelegate(string type, string sdp);
-
-        /// <summary>
-        /// Delegate for the <see cref="IceCandidateReadytoSend"/> event.
-        /// </summary>
-        /// <param name="candidate">Raw SDP message describing the ICE candidate.</param>
-        /// <param name="sdpMlineindex">Index of the m= line.</param>
-        /// <param name="sdpMid">Media identifier</param>
-        public delegate void IceCandidateReadytoSendDelegate(string candidate, int sdpMlineindex, string sdpMid);
-
-        /// <summary>
-        /// Delegate for the <see cref="IceStateChanged"/> event.
-        /// </summary>
-        /// <param name="newState">The new ICE connection state.</param>
-        public delegate void IceStateChangedDelegate(IceConnectionState newState);
-
-        /// <summary>
-        /// Delegate for the <see cref="IceGatheringStateChanged"/> event.
-        /// </summary>
-        /// <param name="newState">The new ICE gathering state.</param>
-        public delegate void IceGatheringStateChangedDelegate(IceGatheringState newState);
-
-        /// <summary>
-        /// Kind of WebRTC track.
-        /// </summary>
-        public enum TrackKind : uint
-        {
-            /// <summary>
-            /// Unknown track kind. Generally not initialized or error.
-            /// </summary>
-            Unknown = 0,
-
-            /// <summary>
-            /// Audio track.
-            /// </summary>
-            Audio = 1,
-
-            /// <summary>
-            /// Video track.
-            /// </summary>
-            Video = 2,
-
-            /// <summary>
-            /// Data track.
-            /// </summary>
-            Data = 3
-=======
-// Copyright (c) Microsoft Corporation.
-// Licensed under the MIT License.
-
-using System;
-using System.Collections.Generic;
-using System.Diagnostics;
-using System.Runtime.CompilerServices;
-using System.Runtime.InteropServices;
-using System.Text;
-using System.Threading;
-using System.Threading.Tasks;
-using Microsoft.MixedReality.WebRTC.Interop;
-using Microsoft.MixedReality.WebRTC.Tracing;
-
-[assembly: InternalsVisibleTo("Microsoft.MixedReality.WebRTC.Tests")]
-
-namespace Microsoft.MixedReality.WebRTC
-{
-    /// <summary>
-    /// Type of ICE candidates offered to the remote peer.
-    /// </summary>
-    public enum IceTransportType : int
-    {
-        /// <summary>
-        /// No ICE candidate offered.
-        /// </summary>
-        None = 0,
-
-        /// <summary>
-        /// Only advertize relay-type candidates, like TURN servers, to avoid leaking the IP address of the client.
-        /// </summary>
-        Relay = 1,
-
-        /// ?
-        NoHost = 2,
-
-        /// <summary>
-        /// Offer all types of ICE candidates.
-        /// </summary>
-        All = 3
-    }
-
-    /// <summary>
-    /// Bundle policy.
-    /// See https://www.w3.org/TR/webrtc/#rtcbundlepolicy-enum.
-    /// </summary>
-    public enum BundlePolicy : int
-    {
-        /// <summary>
-        /// Gather ICE candidates for each media type in use (audio, video, and data). If the remote endpoint is
-        /// not bundle-aware, negotiate only one audio and video track on separate transports.
-        /// </summary>
-        Balanced = 0,
-
-        /// <summary>
-        /// Gather ICE candidates for only one track. If the remote endpoint is not bundle-aware, negotiate only
-        /// one media track.
-        /// </summary>
-        MaxBundle = 1,
-
-        /// <summary>
-        /// Gather ICE candidates for each track. If the remote endpoint is not bundle-aware, negotiate all media
-        /// tracks on separate transports.
-        /// </summary>
-        MaxCompat = 2
-    }
-
-    /// <summary>
-    /// SDP semantic used for (re)negotiating a peer connection.
-    /// </summary>
-    public enum SdpSemantic : int
-    {
-        /// <summary>
-        /// Unified plan, as standardized in the WebRTC 1.0 standard.
-        /// </summary>
-        UnifiedPlan = 0,
-
-        /// <summary>
-        /// Legacy Plan B, deprecated and soon removed.
-        /// Only available for compatiblity with older implementations if needed.
-        /// Do not use unless there is a problem with the Unified Plan.
-        /// </summary>
-        PlanB = 1
-    }
-
-    /// <summary>
-    /// ICE server configuration (STUN and/or TURN).
-    /// </summary>
-    public class IceServer
-    {
-        /// <summary>
-        /// List of TURN and/or STUN server URLs to use for NAT bypass, in order of preference.
-        ///
-        /// The scheme is defined in the core WebRTC implementation, and is in short:
-        /// stunURI     = stunScheme ":" stun-host [ ":" stun-port ]
-        /// stunScheme  = "stun" / "stuns"
-        /// turnURI     = turnScheme ":" turn-host [ ":" turn-port ] [ "?transport=" transport ]
-        /// turnScheme  = "turn" / "turns"
-        /// </summary>
-        public List<string> Urls = new List<string>();
-
-        /// <summary>
-        /// Optional TURN server username.
-        /// </summary>
-        public string TurnUserName = string.Empty;
-
-        /// <summary>
-        /// Optional TURN server credentials.
-        /// </summary>
-        public string TurnPassword = string.Empty;
-
-        /// <summary>
-        /// Format the ICE server data according to the encoded marshalling of the C++ API.
-        /// </summary>
-        /// <returns>The encoded string of ICE servers.</returns>
-        public override string ToString()
-        {
-            if (Urls == null)
-            {
-                return string.Empty;
-            }
-            string ret = string.Join("\n", Urls);
-            if (!string.IsNullOrEmpty(TurnUserName))
-            {
-                ret += $"\nusername:{TurnUserName}";
-                if (!string.IsNullOrEmpty(TurnPassword))
-                {
-                    ret += $"\npassword:{TurnPassword}";
-                }
-            }
-            return ret;
-        }
-    }
-
-    /// <summary>
-    /// Configuration to initialize a <see cref="PeerConnection"/>.
-    /// </summary>
-    public class PeerConnectionConfiguration
-    {
-        /// <summary>
-        /// List of TURN and/or STUN servers to use for NAT bypass, in order of preference.
-        /// </summary>
-        public List<IceServer> IceServers = new List<IceServer>();
-
-        /// <summary>
-        /// ICE transport policy for the connection.
-        /// </summary>
-        public IceTransportType IceTransportType = IceTransportType.All;
-
-        /// <summary>
-        /// Bundle policy for the connection.
-        /// </summary>
-        public BundlePolicy BundlePolicy = BundlePolicy.Balanced;
-
-        /// <summary>
-        /// SDP semantic for the connection.
-        /// </summary>
-        /// <remarks>Plan B is deprecated, do not use it.</remarks>
-        public SdpSemantic SdpSemantic = SdpSemantic.UnifiedPlan;
-    }
-
-    /// <summary>
-    /// State of an ICE connection.
-    /// </summary>
-    /// <remarks>
-    /// Due to the underlying implementation, this is currently a mix of the
-    /// <see href="https://www.w3.org/TR/webrtc/#rtcicegatheringstate-enum">RTPIceGatheringState</see>
-    /// and the <see href="https://www.w3.org/TR/webrtc/#rtcpeerconnectionstate-enum">RTPPeerConnectionState</see>
-    /// from the WebRTC 1.0 standard.
-    /// </remarks>
-    /// <seealso href="https://www.w3.org/TR/webrtc/#rtcicegatheringstate-enum"/>
-    /// <seealso href="https://www.w3.org/TR/webrtc/#rtcpeerconnectionstate-enum"/>
-    public enum IceConnectionState : int
-    {
-        /// <summary>
-        /// Newly created ICE connection. This is the starting state.
-        /// </summary>
-        New = 0,
-
-        /// <summary>
-        /// ICE connection received an offer, but transports are not writable yet.
-        /// </summary>
-        Checking = 1,
-
-        /// <summary>
-        /// Transports are writable.
-        /// </summary>
-        Connected = 2,
-
-        /// <summary>
-        /// ICE connection finished establishing.
-        /// </summary>
-        Completed = 3,
-
-        /// <summary>
-        /// Failed establishing an ICE connection.
-        /// </summary>
-        Failed = 4,
-
-        /// <summary>
-        /// ICE connection is disconnected, there is no more writable transport.
-        /// </summary>
-        Disconnected = 5,
-
-        /// <summary>
-        /// The peer connection was closed entirely.
-        /// </summary>
-        Closed = 6,
-    }
-
-    /// <summary>
-    /// State of an ICE gathering process.
-    /// </summary>
-    /// <remarks>
-    /// See <see href="https://www.w3.org/TR/webrtc/#rtcicegatheringstate-enum">RTPIceGatheringState</see>
-    /// from the WebRTC 1.0 standard.
-    /// </remarks>
-    /// <seealso href="https://www.w3.org/TR/webrtc/#rtcicegatheringstate-enum"/>
-    public enum IceGatheringState : int
-    {
-        /// <summary>
-        /// There is no ICE transport, or none of them started gathering ICE candidates.
-        /// </summary>
-        New = 0,
-
-        /// <summary>
-        /// The gathering process started. At least one ICE transport is active and gathering
-        /// some ICE candidates.
-        /// </summary>
-        Gathering = 1,
-
-        /// <summary>
-        /// The gathering process is complete. At least one ICE transport was active, and
-        /// all transports finished gathering ICE candidates.
-        /// </summary>
-        Complete = 2,
-    }
-
-    /// <summary>
-    /// Identifier for a video capture device.
-    /// </summary>
-    [Serializable]
-    public struct VideoCaptureDevice
-    {
-        /// <summary>
-        /// Unique device identifier.
-        /// </summary>
-        public string id;
-
-        /// <summary>
-        /// Friendly device name.
-        /// </summary>
-        public string name;
-    }
-
-    /// <summary>
-    /// Capture format for a video track.
-    /// </summary>
-    [Serializable]
-    public struct VideoCaptureFormat
-    {
-        /// <summary>
-        /// Frame width, in pixels.
-        /// </summary>
-        public uint width;
-
-        /// <summary>
-        /// Frame height, in pixels.
-        /// </summary>
-        public uint height;
-
-        /// <summary>
-        /// Capture framerate, in frames per second.
-        /// </summary>
-        public double framerate;
-
-        /// <summary>
-        /// FOURCC identifier of the video encoding.
-        /// </summary>
-        public uint fourcc;
-    }
-
-    /// <summary>
-    /// The WebRTC peer connection object is the entry point to using WebRTC.
-    /// </summary>
-    public class PeerConnection : IDisposable
-    {
-        /// <summary>
-        /// Delegate for <see cref="DataChannelAdded"/> event.
-        /// </summary>
-        /// <param name="channel">The newly added data channel.</param>
-        public delegate void DataChannelAddedDelegate(DataChannel channel);
-
-        /// <summary>
-        /// Delegate for <see cref="DataChannelRemoved"/> event.
-        /// </summary>
-        /// <param name="channel">The data channel just removed.</param>
-        public delegate void DataChannelRemovedDelegate(DataChannel channel);
-
-        /// <summary>
-        /// Delegate for <see cref="LocalSdpReadytoSend"/> event.
-        /// </summary>
-        /// <param name="type">SDP message type, one of "offer", "answer", or "ice".</param>
-        /// <param name="sdp">Raw SDP message content.</param>
-        public delegate void LocalSdpReadyToSendDelegate(string type, string sdp);
-
-        /// <summary>
-        /// Delegate for the <see cref="IceCandidateReadytoSend"/> event.
-        /// </summary>
-        /// <param name="candidate">Raw SDP message describing the ICE candidate.</param>
-        /// <param name="sdpMlineindex">Index of the m= line.</param>
-        /// <param name="sdpMid">Media identifier</param>
-        public delegate void IceCandidateReadytoSendDelegate(string candidate, int sdpMlineindex, string sdpMid);
-
-        /// <summary>
-        /// Delegate for the <see cref="IceStateChanged"/> event.
-        /// </summary>
-        /// <param name="newState">The new ICE connection state.</param>
-        public delegate void IceStateChangedDelegate(IceConnectionState newState);
-
-        /// <summary>
-        /// Delegate for the <see cref="IceGatheringStateChanged"/> event.
-        /// </summary>
-        /// <param name="newState">The new ICE gathering state.</param>
-        public delegate void IceGatheringStateChangedDelegate(IceGatheringState newState);
-
-        /// <summary>
-        /// Kind of WebRTC track.
-        /// </summary>
-        public enum TrackKind : uint
-        {
-            /// <summary>
-            /// Unknown track kind. Generally not initialized or error.
-            /// </summary>
-            Unknown = 0,
-
-            /// <summary>
-            /// Audio track.
-            /// </summary>
-            Audio = 1,
-
-            /// <summary>
-            /// Video track.
-            /// </summary>
-            Video = 2,
-
-            /// <summary>
-            /// Data track.
-            /// </summary>
-            Data = 3
->>>>>>> b59d2032
-        };
-
-
-        #region Codec filtering
-
-        /// <summary>
-        /// Name of the preferred audio codec, or empty to let WebRTC decide.
-        /// See https://en.wikipedia.org/wiki/RTP_audio_video_profile for the standard SDP names.
-        /// </summary>
-        public string PreferredAudioCodec = string.Empty;
-
-        /// <summary>
-        /// Advanced use only. List of additional codec-specific arguments requested to the
-        /// remote endpoint.
-        /// </summary>
-        /// <remarks>
-        /// This must be a semicolon-separated list of "key=value" pairs. Arguments are passed as is,
-        /// and there is no check on the validity of the parameter names nor their value.
-        /// Arguments are added to the audio codec section of SDP messages sent to the remote endpoint.
-        ///
-        /// This is ignored if <see cref="PreferredAudioCodec"/> is an empty string, or is not
-        /// a valid codec name found in the SDP message offer.
-        /// </remarks>
-        public string PreferredAudioCodecExtraParamsRemote = string.Empty;
-
-        /// <summary>
-        /// Advanced use only. List of additional codec-specific arguments set on the local endpoint.
-        /// </summary>
-        /// <remarks>
-        /// This must be a semicolon-separated list of "key=value" pairs. Arguments are passed as is,
-        /// and there is no check on the validity of the parameter names nor their value.
-        /// Arguments are set locally by adding them to the audio codec section of SDP messages
-        /// received from the remote endpoint.
-        ///
-        /// This is ignored if <see cref="PreferredAudioCodec"/> is an empty string, or is not
-        /// a valid codec name found in the SDP message offer.
-        /// </remarks>
-        public string PreferredAudioCodecExtraParamsLocal = string.Empty;
-
-        /// <summary>
-        /// Name of the preferred video codec, or empty to let WebRTC decide.
-        /// See https://en.wikipedia.org/wiki/RTP_audio_video_profile for the standard SDP names.
-        /// </summary>
-        public string PreferredVideoCodec = string.Empty;
-
-        /// <summary>
-        /// Advanced use only. List of additional codec-specific arguments requested to the
-        /// remote endpoint.
-        /// </summary>
-        /// <remarks>
-        /// This must be a semicolon-separated list of "key=value" pairs. Arguments are passed as is,
-        /// and there is no check on the validity of the parameter names nor their value.
-        /// Arguments are added to the video codec section of SDP messages sent to the remote endpoint.
-        ///
-        /// This is ignored if <see cref="PreferredVideoCodec"/> is an empty string, or is not
-        /// a valid codec name found in the SDP message offer.
-        /// </remarks>
-        public string PreferredVideoCodecExtraParamsRemote = string.Empty;
-
-        /// <summary>
-        /// Advanced use only. List of additional codec-specific arguments set on the local endpoint.
-        /// </summary>
-        /// <remarks>
-        /// This must be a semicolon-separated list of "key=value" pairs. Arguments are passed as is,
-        /// and there is no check on the validity of the parameter names nor their value.
-        /// Arguments are set locally by adding them to the video codec section of SDP messages
-        /// received from the remote endpoint.
-        ///
-        /// This is ignored if <see cref="PreferredVideoCodec"/> is an empty string, or is not
-        /// a valid codec name found in the SDP message offer.
-        /// </remarks>
-        public string PreferredVideoCodecExtraParamsLocal = string.Empty;
-
-        #endregion
-
-
-        /// <summary>
-        /// A name for the peer connection, used for logging and debugging.
-        /// </summary>
-        public string Name { get; set; } = string.Empty;
-
-        /// <summary>
-        /// Boolean property indicating whether the peer connection has been initialized.
-        /// </summary>
-        public bool Initialized
-        {
-            get
-            {
-                lock (_openCloseLock)
-                {
-                    return (_initTask != null);
-                }
-            }
-        }
-
-        /// <summary>
-        /// Indicates whether the peer connection is established and can exchange some
-        /// track content (audio/video/data) with the remote peer.
-        /// </summary>
-        /// <remarks>
-        /// This does not indicate whether the ICE exchange is done, as it
-        /// may continue after the peer connection negotiated a first session.
-        /// For ICE connection status, see the <see cref="IceStateChanged"/> event.
-        /// </remarks>
-        public bool IsConnected { get; private set; } = false;
-
-        /// <summary>
-        /// Collection of transceivers for the peer conneciton.
-        /// Transceivers are present in the list in order of their media line index
-        /// (<see cref="Transceiver.MlineIndex"/>). Once a transceiver is added to the
-        /// peer connection, it cannot be removed, but its tracks can be changed.
-        /// This requires some renegotiation.
-        /// </summary>
-        public List<Transceiver> Transceivers { get; } = new List<Transceiver>();
-
-        /// <summary>
-        /// Collection of audio transceivers of the peer connection.
-        /// Once a transceiver is added to the peer connection, it cannot be removed,
-        /// but its tracks can be changed. This requires some renegotiation.
-        /// </summary>
-        public IEnumerable<AudioTransceiver> AudioTransceivers
-        {
-            get
-            {
-                int num = Transceivers.Count;
-                for (int i = 0; i < num; ++i)
-                {
-                    var tr = Transceivers[i];
-                    if (tr.MediaKind == MediaKind.Audio)
-                    {
-                        yield return (AudioTransceiver)tr;
-                    }
-                }
-            }
-        }
-
-        /// <summary>
-        /// Collection of video transceivers of the peer connection.
-        /// Once a transceiver is added to the peer connection, it cannot be removed,
-        /// but its tracks can be changed. This requires some renegotiation.
-        /// </summary>
-        public IEnumerable<VideoTransceiver> VideoTransceivers
-        {
-            get
-            {
-                int num = Transceivers.Count;
-                for (int i = 0; i < num; ++i)
-                {
-                    var tr = Transceivers[i];
-                    if (tr.MediaKind == MediaKind.Video)
-                    {
-                        yield return (VideoTransceiver)tr;
-                    }
-                }
-            }
-        }
-
-        /// <summary>
-        /// Collection of local audio tracks attached to the peer connection.
-        /// </summary>
-        public List<LocalAudioTrack> LocalAudioTracks { get; } = new List<LocalAudioTrack>();
-
-        /// <summary>
-        /// Collection of local video tracks attached to the peer connection.
-        /// </summary>
-        public List<LocalVideoTrack> LocalVideoTracks { get; } = new List<LocalVideoTrack>();
-
-        /// <summary>
-        /// Collection of remote audio tracks attached to the peer connection.
-        /// </summary>
-        public List<RemoteAudioTrack> RemoteAudioTracks { get; } = new List<RemoteAudioTrack>();
-
-        /// <summary>
-        /// Collection of remote video tracks attached to the peer connection.
-        /// </summary>
-        public List<RemoteVideoTrack> RemoteVideoTracks { get; } = new List<RemoteVideoTrack>();
-
-        /// <summary>
-        /// Event fired when a connection is established.
-        /// </summary>
-        public event Action Connected;
-
-        /// <summary>
-        /// Event fired when a data channel is added to the peer connection.
-        /// This event is always fired, whether the data channel is created by the local peer
-        /// or the remote peer, and is negotiated (out-of-band) or not (in-band).
-        /// If an in-band data channel is created by the local peer, the <see cref="DataChannel.ID"/>
-        /// field is not yet available when this event is fired, because the ID has not been
-        /// agreed upon with the remote peer yet.
-        /// </summary>
-        public event DataChannelAddedDelegate DataChannelAdded;
-
-        /// <summary>
-        /// Event fired when a data channel is removed from the peer connection.
-        /// This event is always fired, whatever its creation method (negotiated or not)
-        /// and original creator (local or remote peer).
-        /// </summary>
-        public event DataChannelRemovedDelegate DataChannelRemoved;
-
-        /// <summary>
-        /// Event that occurs when a local SDP message is ready to be transmitted.
-        /// </summary>
-        public event LocalSdpReadyToSendDelegate LocalSdpReadytoSend;
-
-        /// <summary>
-        /// Event that occurs when a local ICE candidate is ready to be transmitted.
-        /// </summary>
-        public event IceCandidateReadytoSendDelegate IceCandidateReadytoSend;
-
-        /// <summary>
-        /// Event that occurs when the state of the ICE connection changed.
-        /// </summary>
-        public event IceStateChangedDelegate IceStateChanged;
-
-        /// <summary>
-        /// Event that occurs when the state of the ICE gathering changed.
-        /// </summary>
-        public event IceGatheringStateChangedDelegate IceGatheringStateChanged;
-
-        /// <summary>
-        /// Event that occurs when a renegotiation of the session is needed.
-        /// This generally occurs as a result of adding or removing tracks,
-        /// and the user should call <see cref="CreateOffer"/> to actually
-        /// start a renegotiation.
-        /// </summary>
-        public event Action RenegotiationNeeded;
-
-        /// <summary>
-        /// Event that occurs when an audio transceiver is added to the peer connection, either
-        /// manually using <see cref="AddAudioTransceiver(AudioTransceiverInitSettings)"/>, or
-        /// automatically as a result of a new session negotiation.
-        /// </summary>
-        /// <remarks>
-        /// Transceivers cannot be removed from the peer connection, so there is no
-        /// <c>AudioTransceiverRemoved</c> event.
-        /// </remarks>
-        public event AudioTransceiverAddedDelegate AudioTransceiverAdded;
-
-        /// <summary>
-        /// Event that occurs when a video transceiver is added to the peer connection, either
-        /// manually using <see cref="AddVideoTransceiver(VideoTransceiverInitSettings)"/>, or
-        /// automatically as a result of a new session negotiation.
-        /// </summary>
-        /// <remarks>
-        /// Transceivers cannot be removed from the peer connection, so there is no
-        /// <c>VideoTransceiverRemoved</c> event.
-        /// </remarks>
-        public event VideoTransceiverAddedDelegate VideoTransceiverAdded;
-
-        /// <summary>
-        /// Event that occurs when a remote audio track is added to the current connection.
-        /// </summary>
-        public event AudioTrackAddedDelegate AudioTrackAdded;
-
-        /// <summary>
-        /// Event that occurs when a remote audio track is removed from the current connection.
-        /// </summary>
-        public event AudioTrackRemovedDelegate AudioTrackRemoved;
-
-        /// <summary>
-        /// Event that occurs when a remote video track is added to the current connection.
-        /// </summary>
-        public event VideoTrackAddedDelegate VideoTrackAdded;
-
-        /// <summary>
-        /// Event that occurs when a remote video track is removed from the current connection.
-        /// </summary>
-        public event VideoTrackRemovedDelegate VideoTrackRemoved;
-
-        /// <summary>
-        /// GCHandle to self for the various native callbacks.
-        /// This also acts as a marker of a connection created or in the process of being created.
-        /// </summary>
-        private GCHandle _selfHandle;
-
-        /// <summary>
-        /// Handle to the native PeerConnection object.
-        /// </summary>
-        /// <remarks>
-        /// In native land this is a <code>Microsoft::MixedReality::WebRTC::PeerConnectionHandle</code>.
-        /// </remarks>
-        private PeerConnectionHandle _nativePeerhandle = new PeerConnectionHandle();
-
-        /// <summary>
-        /// Initialization task returned by <see cref="InitializeAsync"/>.
-        /// </summary>
-        private Task _initTask = null;
-
-        /// <summary>
-        /// Boolean to indicate if <see cref="Close"/> has been called and is waiting for a pending
-        /// initializing task <see cref="_initTask"/> to complete or cancel.
-        /// </summary>
-        private bool _isClosing = false;
-
-        /// <summary>
-        /// Lock for asynchronous opening and closing of the connection, protecting
-        /// changes to <see cref="_nativePeerhandle"/>, <see cref="_selfHandle"/>,
-        /// <see cref="_initTask"/>, and <see cref="_isClosing"/>.
-        /// </summary>
-        private object _openCloseLock = new object();
-
-        private PeerConnectionInterop.InteropCallbacks _interopCallbacks;
-        private PeerConnectionInterop.PeerCallbackArgs _peerCallbackArgs;
-
-        /// <summary>
-        /// Lock for accessing the collections of tracks:
-        /// - <see cref="LocalAudioTracks"/>
-        /// - <see cref="LocalVideoTracks"/>
-        /// - <see cref="RemoteAudioTracks"/>
-        /// - <see cref="RemoteVideoTracks"/>
-        /// </summary>
-        private object _tracksLock = new object();
-
-
-        #region Initializing and shutdown
-
-        /// <summary>
-        /// Create a new peer connection object. The object is initially created empty, and cannot be used
-        /// until <see cref="InitializeAsync(PeerConnectionConfiguration, CancellationToken)"/> has completed
-        /// successfully.
-        /// </summary>
-        public PeerConnection()
-        {
-            MainEventSource.Log.Initialize();
-        }
-
-        /// <summary>
-        /// Initialize the current peer connection object asynchronously.
-        ///
-        /// Most other methods will fail unless this call completes successfully, as it initializes the
-        /// underlying native implementation object required to create and manipulate the peer connection.
-        ///
-        /// Once this call asynchronously completed, the <see cref="Initialized"/> property becomes <c>true</c>.
-        /// </summary>
-        /// <param name="config">Configuration for initializing the peer connection.</param>
-        /// <param name="token">Optional cancellation token for the initialize task. This is only used if
-        /// the singleton task was created by this call, and not a prior call.</param>
-        /// <returns>The singleton task used to initialize the underlying native peer connection.</returns>
-        /// <remarks>This method is multi-thread safe, and will always return the same task object
-        /// from the first call to it until the peer connection object is deinitialized. This allows
-        /// multiple callers to all execute some action following the initialization, without the need
-        /// to force a single caller and to synchronize with it.</remarks>
-        public Task InitializeAsync(PeerConnectionConfiguration config = null, CancellationToken token = default)
-        {
-            lock (_openCloseLock)
-            {
-                // If Close() is waiting for _initTask to finish, do not return it.
-                if (_isClosing)
-                {
-                    throw new OperationCanceledException("A closing operation is pending.");
-                }
-
-                // If _initTask has already been created, return it.
-                if (_initTask != null)
-                {
-                    return _initTask;
-                }
-
-                // Allocate a GC handle to self for static P/Invoke callbacks to be able to call
-                // back into methods of this peer connection object. The handle is released when
-                // the peer connection is closed, to allow this object to be destroyed.
-                Debug.Assert(!_selfHandle.IsAllocated);
-                _selfHandle = GCHandle.Alloc(this, GCHandleType.Normal);
-
-                // Create and lock in memory delegates for all the static callback wrappers (see below).
-                // This avoids delegates being garbage-collected, since the P/Invoke mechanism by itself
-                // does not guarantee their lifetime.
-                _interopCallbacks = new PeerConnectionInterop.InteropCallbacks()
-                {
-                    Peer = this,
-                    AudioTransceiverCreateObjectCallback = AudioTransceiverInterop.AudioTransceiverCreateObjectCallback,
-                    AudioTransceiverFinishCreateCallbak = AudioTransceiverInterop.AudioTransceiverFinishCreateCallback,
-                    VideoTransceiverCreateObjectCallback = VideoTransceiverInterop.VideoTransceiverCreateObjectCallback,
-                    VideoTransceiverFinishCreateCallbak = VideoTransceiverInterop.VideoTransceiverFinishCreateCallback,
-                    RemoteAudioTrackCreateObjectCallback = RemoteAudioTrackInterop.RemoteAudioTrackCreateObjectCallback,
-                    RemoteVideoTrackCreateObjectCallback = RemoteVideoTrackInterop.RemoteVideoTrackCreateObjectCallback,
-                    DataChannelCreateObjectCallback = DataChannelInterop.DataChannelCreateObjectCallback,
-                };
-                _peerCallbackArgs = new PeerConnectionInterop.PeerCallbackArgs()
-                {
-                    Peer = this,
-                    DataChannelAddedCallback = PeerConnectionInterop.DataChannelAddedCallback,
-                    DataChannelRemovedCallback = PeerConnectionInterop.DataChannelRemovedCallback,
-                    ConnectedCallback = PeerConnectionInterop.ConnectedCallback,
-                    LocalSdpReadytoSendCallback = PeerConnectionInterop.LocalSdpReadytoSendCallback,
-                    IceCandidateReadytoSendCallback = PeerConnectionInterop.IceCandidateReadytoSendCallback,
-                    IceStateChangedCallback = PeerConnectionInterop.IceStateChangedCallback,
-                    IceGatheringStateChangedCallback = PeerConnectionInterop.IceGatheringStateChangedCallback,
-                    RenegotiationNeededCallback = PeerConnectionInterop.RenegotiationNeededCallback,
-                    AudioTrackAddedCallback = PeerConnectionInterop.AudioTrackAddedCallback,
-                    AudioTrackRemovedCallback = PeerConnectionInterop.AudioTrackRemovedCallback,
-                    VideoTrackAddedCallback = PeerConnectionInterop.VideoTrackAddedCallback,
-                    VideoTrackRemovedCallback = PeerConnectionInterop.VideoTrackRemovedCallback,
-                };
-
-                // Cache values in local variables before starting async task, to avoid any
-                // subsequent external change from affecting that task.
-                // Also set default values, as the native call doesn't handle NULL.
-                PeerConnectionInterop.PeerConnectionConfiguration nativeConfig;
-                if (config != null)
-                {
-                    nativeConfig = new PeerConnectionInterop.PeerConnectionConfiguration
-                    {
-                        EncodedIceServers = string.Join("\n\n", config.IceServers),
-                        IceTransportType = config.IceTransportType,
-                        BundlePolicy = config.BundlePolicy,
-                        SdpSemantic = config.SdpSemantic,
-                    };
-                }
-                else
-                {
-                    nativeConfig = new PeerConnectionInterop.PeerConnectionConfiguration();
-                }
-
-                // On UWP PeerConnectionCreate() fails on main UI thread, so always initialize the native peer
-                // connection asynchronously from a background worker thread.
-                _initTask = Task.Run(() =>
-                {
-                    token.ThrowIfCancellationRequested();
-
-                    uint res = PeerConnectionInterop.PeerConnection_Create(nativeConfig, GCHandle.ToIntPtr(_selfHandle), out _nativePeerhandle);
-
-                    lock (_openCloseLock)
-                    {
-                        // Handle errors
-                        if ((res != Utils.MRS_SUCCESS) || _nativePeerhandle.IsInvalid)
-                        {
-                            if (_selfHandle.IsAllocated)
-                            {
-                                _interopCallbacks = null;
-                                _peerCallbackArgs = null;
-                                _selfHandle.Free();
-                            }
-
-                            Utils.ThrowOnErrorCode(res);
-                            throw new Exception(); // if res == MRS_SUCCESS but handle is NULL
-                        }
-
-                        // The connection may have been aborted while being created, either via the
-                        // cancellation token, or by calling Close() after the synchronous codepath
-                        // above but before this task had a chance to run in the background.
-                        if (token.IsCancellationRequested)
-                        {
-                            // Cancelled by token
-                            _nativePeerhandle.Close();
-                            throw new OperationCanceledException(token);
-                        }
-                        if (!_selfHandle.IsAllocated)
-                        {
-                            // Cancelled by calling Close()
-                            _nativePeerhandle.Close();
-                            throw new OperationCanceledException();
-                        }
-
-                        // Register all trampoline callbacks. Note that even passing a static managed method
-                        // for the callback is not safe, because the compiler implicitly creates a delegate
-                        // object (a static method is not a delegate itself; it can be wrapped inside one),
-                        // and that delegate object will be garbage collected immediately at the end of this
-                        // block. Instead, a delegate needs to be explicitly created and locked in memory.
-                        // Since the current PeerConnection instance is already locked via _selfHandle,
-                        // and it references all delegates via _peerCallbackArgs, those also can't be GC'd.
-                        var self = GCHandle.ToIntPtr(_selfHandle);
-                        var interopCallbacks = new PeerConnectionInterop.MarshaledInteropCallbacks
-                        {
-                            AudioTransceiverCreateObjectCallback = _interopCallbacks.AudioTransceiverCreateObjectCallback,
-                            AudioTransceiverFinishCreateCallbak = _interopCallbacks.AudioTransceiverFinishCreateCallbak,
-                            VideoTransceiverCreateObjectCallback = _interopCallbacks.VideoTransceiverCreateObjectCallback,
-                            VideoTransceiverFinishCreateCallbak = _interopCallbacks.VideoTransceiverFinishCreateCallbak,
-                            RemoteAudioTrackCreateObjectCallback = _interopCallbacks.RemoteAudioTrackCreateObjectCallback,
-                            RemoteVideoTrackCreateObjectCallback = _interopCallbacks.RemoteVideoTrackCreateObjectCallback,
-                            DataChannelCreateObjectCallback = _interopCallbacks.DataChannelCreateObjectCallback
-                        };
-                        PeerConnectionInterop.PeerConnection_RegisterInteropCallbacks(
-                            _nativePeerhandle, in interopCallbacks);
-                        PeerConnectionInterop.PeerConnection_RegisterConnectedCallback(
-                            _nativePeerhandle, _peerCallbackArgs.ConnectedCallback, self);
-                        PeerConnectionInterop.PeerConnection_RegisterLocalSdpReadytoSendCallback(
-                            _nativePeerhandle, _peerCallbackArgs.LocalSdpReadytoSendCallback, self);
-                        PeerConnectionInterop.PeerConnection_RegisterIceCandidateReadytoSendCallback(
-                            _nativePeerhandle, _peerCallbackArgs.IceCandidateReadytoSendCallback, self);
-                        PeerConnectionInterop.PeerConnection_RegisterIceStateChangedCallback(
-                            _nativePeerhandle, _peerCallbackArgs.IceStateChangedCallback, self);
-                        PeerConnectionInterop.PeerConnection_RegisterIceGatheringStateChangedCallback(
-                            _nativePeerhandle, _peerCallbackArgs.IceGatheringStateChangedCallback, self);
-                        PeerConnectionInterop.PeerConnection_RegisterRenegotiationNeededCallback(
-                            _nativePeerhandle, _peerCallbackArgs.RenegotiationNeededCallback, self);
-                        PeerConnectionInterop.PeerConnection_RegisterAudioTrackAddedCallback(
-                            _nativePeerhandle, _peerCallbackArgs.AudioTrackAddedCallback, self);
-                        PeerConnectionInterop.PeerConnection_RegisterAudioTrackRemovedCallback(
-                            _nativePeerhandle, _peerCallbackArgs.AudioTrackRemovedCallback, self);
-                        PeerConnectionInterop.PeerConnection_RegisterVideoTrackAddedCallback(
-                            _nativePeerhandle, _peerCallbackArgs.VideoTrackAddedCallback, self);
-                        PeerConnectionInterop.PeerConnection_RegisterVideoTrackRemovedCallback(
-                            _nativePeerhandle, _peerCallbackArgs.VideoTrackRemovedCallback, self);
-                        PeerConnectionInterop.PeerConnection_RegisterDataChannelAddedCallback(
-                            _nativePeerhandle, _peerCallbackArgs.DataChannelAddedCallback, self);
-                        PeerConnectionInterop.PeerConnection_RegisterDataChannelRemovedCallback(
-                            _nativePeerhandle, _peerCallbackArgs.DataChannelRemovedCallback, self);
-                    }
-                }, token);
-
-                return _initTask;
-            }
-        }
-
-        /// <summary>
-        /// Close the peer connection and destroy the underlying native resources.
-        /// </summary>
-        /// <remarks>This is equivalent to <see cref="Dispose"/>.</remarks>
-        /// <seealso cref="Dispose"/>
-        public void Close()
-        {
-            // Begin shutdown sequence
-            Task initTask = null;
-            lock (_openCloseLock)
-            {
-                // If the connection is not initialized, return immediately.
-                if (_initTask == null)
-                {
-                    return;
-                }
-
-                // Indicate to InitializeAsync() that it should stop returning _initTask
-                // or create a new instance of it, even if it is NULL.
-                _isClosing = true;
-
-                // Ensure both Initialized and IsConnected return false
-                initTask = _initTask;
-                _initTask = null; // This marks the Initialized property as false
-                IsConnected = false;
-
-                // Unregister all callbacks and free the delegates
-                var interopCallbacks = new PeerConnectionInterop.MarshaledInteropCallbacks();
-                PeerConnectionInterop.PeerConnection_RegisterInteropCallbacks(
-                    _nativePeerhandle, in interopCallbacks);
-                PeerConnectionInterop.PeerConnection_RegisterConnectedCallback(
-                    _nativePeerhandle, null, IntPtr.Zero);
-                PeerConnectionInterop.PeerConnection_RegisterLocalSdpReadytoSendCallback(
-                    _nativePeerhandle, null, IntPtr.Zero);
-                PeerConnectionInterop.PeerConnection_RegisterIceCandidateReadytoSendCallback(
-                    _nativePeerhandle, null, IntPtr.Zero);
-                PeerConnectionInterop.PeerConnection_RegisterIceStateChangedCallback(
-                    _nativePeerhandle, null, IntPtr.Zero);
-                PeerConnectionInterop.PeerConnection_RegisterIceGatheringStateChangedCallback(
-                    _nativePeerhandle, null, IntPtr.Zero);
-                PeerConnectionInterop.PeerConnection_RegisterRenegotiationNeededCallback(
-                    _nativePeerhandle, null, IntPtr.Zero);
-                PeerConnectionInterop.PeerConnection_RegisterAudioTrackAddedCallback(
-                    _nativePeerhandle, null, IntPtr.Zero);
-                PeerConnectionInterop.PeerConnection_RegisterAudioTrackRemovedCallback(
-                    _nativePeerhandle, null, IntPtr.Zero);
-                PeerConnectionInterop.PeerConnection_RegisterVideoTrackAddedCallback(
-                    _nativePeerhandle, null, IntPtr.Zero);
-                PeerConnectionInterop.PeerConnection_RegisterVideoTrackRemovedCallback(
-                    _nativePeerhandle, null, IntPtr.Zero);
-                PeerConnectionInterop.PeerConnection_RegisterDataChannelAddedCallback(
-                    _nativePeerhandle, null, IntPtr.Zero);
-                PeerConnectionInterop.PeerConnection_RegisterDataChannelRemovedCallback(
-                    _nativePeerhandle, null, IntPtr.Zero);
-                if (_selfHandle.IsAllocated)
-                {
-                    _interopCallbacks = null;
-                    _peerCallbackArgs = null;
-                    _selfHandle.Free();
-                }
-            }
-
-            // Wait for any pending initializing to finish.
-            // This must be outside of the lock because the initialization task will
-            // eventually need to acquire the lock to complete.
-            initTask.Wait();
-
-            // Close the native peer connection, disconnecting from the remote peer if currently connected.
-            PeerConnectionInterop.PeerConnection_Close(_nativePeerhandle);
-
-            // Destroy the native peer connection object. This may be delayed if a P/Invoke callback is underway,
-            // but will be handled at some point anyway, even if the PeerConnection managed instance is gone.
-            _nativePeerhandle.Close();
-
-            // Notify local tracks they have been removed
-            int count = LocalAudioTracks.Count;
-            while (count > 0)
-            {
-                LocalAudioTracks[count - 1].OnTrackRemoved(this);
-                --count;
-            }
-            Debug.Assert(LocalAudioTracks.Count == 0);
-            count = LocalVideoTracks.Count;
-            while (count > 0)
-            {
-                LocalVideoTracks[count - 1].OnTrackRemoved(this);
-                --count;
-            }
-            Debug.Assert(LocalVideoTracks.Count == 0);
-            count = RemoteAudioTracks.Count;
-            while (count > 0)
-            {
-                var track = RemoteAudioTracks[count - 1];
-                track.OnTrackRemoved(this);
-                track.Dispose(); // remote tracks are owned
-                --count;
-            }
-            Debug.Assert(RemoteAudioTracks.Count == 0);
-            count = RemoteVideoTracks.Count;
-            while (count > 0)
-            {
-                var track = RemoteVideoTracks[count - 1];
-                track.OnTrackRemoved(this);
-                track.Dispose(); // remote tracks are owned
-                --count;
-            }
-            Debug.Assert(RemoteVideoTracks.Count == 0);
-
-            // Dispose of owned objects
-            lock (_tracksLock)
-            {
-                foreach (var transceiver in Transceivers)
-                {
-                    if (transceiver == null)
-                    {
-                        continue;
-                    }
-                    if (transceiver.MediaKind == MediaKind.Audio)
-                    {
-                        ((AudioTransceiver)transceiver)._nativeHandle.Close();
-                    }
-                    else
-                    {
-                        ((VideoTransceiver)transceiver)._nativeHandle.Close();
-                    }
-                }
-                Transceivers.Clear();
-            }
-
-            // Complete shutdown sequence and re-enable InitializeAsync()
-            lock (_openCloseLock)
-            {
-                _isClosing = false;
-            }
-        }
-
-        /// <summary>
-        /// Dispose of native resources by closing the peer connection.
-        /// </summary>
-        /// <remarks>This is equivalent to <see cref="Close"/>.</remarks>
-        /// <seealso cref="Close"/>
-        public void Dispose() => Close();
-
-        #endregion
-
-
-        #region Transceivers
-
-        /// <summary>
-        /// Add to the current connection a new audio transceiver.
-        /// 
-        /// A transceiver is a container for a pair of audio tracks, one local sending to the remote
-        /// peer, and one remote receiving from the remote peer. Both are optional, and the transceiver
-        /// can be in receive-only mode (no local track), in send-only mode (no remote track), or
-        /// inactive (neither local nor remote track).
-        /// 
-        /// Once a transceiver is added to the peer connection, it cannot be removed, but its tracks can be
-        /// changed (this requires some renegotiation).
-        /// </summary>
-        /// <param name="settings"></param>
-        /// <returns>The newly created transceiver.</returns>
-        public AudioTransceiver AddAudioTransceiver(AudioTransceiverInitSettings settings = null)
-        {
-            ThrowIfConnectionNotOpen();
-            settings = settings ?? new AudioTransceiverInitSettings();
-            int mlineIndex = Transceivers.Count; //< TODO: retrieve from interop for robustness?
-            var transceiver = new AudioTransceiver(this, mlineIndex, settings.Name, settings.InitialDesiredDirection);
-            var config = new AudioTransceiverInterop.InitConfig(transceiver, settings);
-            Debug.Assert(transceiver.DesiredDirection == config.desiredDirection);
-            uint res = PeerConnectionInterop.PeerConnection_AddAudioTransceiver(_nativePeerhandle, in config,
-                out AudioTransceiverHandle transceiverHandle);
-            Utils.ThrowOnErrorCode(res);
-            transceiver.SetHandle(transceiverHandle);
-            OnTransceiverAdded(transceiver);
-            return transceiver;
-        }
-
-        /// <summary>
-        /// Add to the current connection a new video transceiver.
-        /// 
-        /// A transceiver is a container for a pair of video tracks, one local sending to the remote
-        /// peer, and one remote receiving from the remote peer. Both are optional, and the transceiver
-        /// can be in receive-only mode (no local track), in send-only mode (no remote track), or
-        /// inactive (neither local nor remote track).
-        /// 
-        /// Once a transceiver is added to the peer connection, it cannot be removed, but its tracks can be
-        /// changed (this requires some renegotiation).
-        /// </summary>
-        /// <param name="settings"></param>
-        /// <returns>The newly created transceiver.</returns>
-        public VideoTransceiver AddVideoTransceiver(VideoTransceiverInitSettings settings = null)
-        {
-            ThrowIfConnectionNotOpen();
-            settings = settings ?? new VideoTransceiverInitSettings();
-            int mlineIndex = Transceivers.Count; //< TODO: retrieve from interop for robustness?
-            var transceiver = new VideoTransceiver(this, mlineIndex, settings.Name, settings.InitialDesiredDirection);
-            var config = new VideoTransceiverInterop.InitConfig(transceiver, settings);
-            Debug.Assert(transceiver.DesiredDirection == config.desiredDirection);
-            uint res = PeerConnectionInterop.PeerConnection_AddVideoTransceiver(_nativePeerhandle, in config,
-                out VideoTransceiverHandle transceiverHandle);
-            Utils.ThrowOnErrorCode(res);
-<<<<<<< HEAD
-            transceiver.SetHandle(transceiverHandle);
-            OnTransceiverAdded(transceiver);
-            return transceiver;
-        }
-
-        #endregion
-
-
-        #region Data tracks
-
-        /// <summary>
-        /// Add a new out-of-band data channel with the given ID.
-        ///
-        /// A data channel is negotiated out-of-band when the peers agree on an identifier by any mean
-        /// not known to WebRTC, and both open a data channel with that ID. The WebRTC will match the
-        /// incoming and outgoing pipes by this ID to allow sending and receiving through that channel.
-        ///
-        /// This requires some external mechanism to agree on an available identifier not otherwise taken
-        /// by another channel, and also requires to ensure that both peers explicitly open that channel.
-        /// </summary>
-        /// <param name="id">The unique data channel identifier to use.</param>
-        /// <param name="label">The data channel name.</param>
-        /// <param name="ordered">Indicates whether data channel messages are ordered (see
-        /// <see cref="DataChannel.Ordered"/>).</param>
-        /// <param name="reliable">Indicates whether data channel messages are reliably delivered
-        /// (see <see cref="DataChannel.Reliable"/>).</param>
-        /// <returns>Returns a task which completes once the data channel is created.</returns>
-        /// <exception xref="InvalidOperationException">The peer connection is not initialized.</exception>
-        /// <exception cref="SctpNotNegotiatedException">SCTP not negotiated. Call <see cref="CreateOffer()"/> first.</exception>
-        /// <exception xref="ArgumentOutOfRangeException">Invalid data channel ID, must be in [0:65535].</exception>
-        /// <remarks>
-        /// Data channels use DTLS over SCTP, which ensure in particular that messages are encrypted. To that end,
-        /// while establishing a connection with the remote peer, some specific SCTP handshake must occur. This
-        /// handshake is only performed if at least one data channel was added to the peer connection when the
-        /// connection starts its negotiation with <see cref="CreateOffer"/>. Therefore, if the user wants to use
-        /// a data channel at any point during the lifetime of this peer connection, it is critical to add at least
-        /// one data channel before <see cref="CreateOffer"/> is called. Otherwise all calls will fail with an
-        /// <see cref="SctpNotNegotiatedException"/> exception.
-        /// </remarks>
-        public async Task<DataChannel> AddDataChannelAsync(ushort id, string label, bool ordered, bool reliable)
-        {
-            if (id < 0)
-            {
-                throw new ArgumentOutOfRangeException("id", id, "Data channel ID must be greater than or equal to zero.");
-            }
-            return await AddDataChannelAsyncImpl(id, label, ordered, reliable);
-        }
-
-        /// <summary>
-        /// Add a new in-band data channel whose ID will be determined by the implementation.
-        ///
-        /// A data channel is negotiated in-band when one peer requests its creation to the WebRTC core,
-        /// and the implementation negotiates with the remote peer an appropriate ID by sending some
-        /// SDP offer message. In that case once accepted the other peer will automatically create the
-        /// appropriate data channel on its side with that negotiated ID, and the ID will be returned on
-        /// both sides to the user for information.
-        ///
-        /// Compared to out-of-band messages, this requires exchanging some SDP messages, but avoids having
-        /// to determine a common unused ID and having to explicitly open the data channel on both sides.
-        /// </summary>
-        /// <param name="label">The data channel name.</param>
-        /// <param name="ordered">Indicates whether data channel messages are ordered (see
-        /// <see cref="DataChannel.Ordered"/>).</param>
-        /// <param name="reliable">Indicates whether data channel messages are reliably delivered
-        /// (see <see cref="DataChannel.Reliable"/>).</param>
-        /// <returns>Returns a task which completes once the data channel is created.</returns>
-        /// <exception xref="InvalidOperationException">The peer connection is not initialized.</exception>
-        /// <exception cref="SctpNotNegotiatedException">SCTP not negotiated. Call <see cref="CreateOffer()"/> first.</exception>
-        /// <exception xref="ArgumentOutOfRangeException">Invalid data channel ID, must be in [0:65535].</exception>
-        /// <remarks>
-        /// See the critical remark about SCTP handshake in <see cref="AddDataChannelAsync(ushort, string, bool, bool)"/>.
-        /// </remarks>
-        public async Task<DataChannel> AddDataChannelAsync(string label, bool ordered, bool reliable)
-        {
-            return await AddDataChannelAsyncImpl(-1, label, ordered, reliable);
-        }
-
-        /// <summary>
-        /// Add a new in-band or out-of-band data channel.
-        /// </summary>
-        /// <param name="id">Identifier in [0:65535] of the out-of-band data channel, or <c>-1</c> for in-band.</param>
-        /// <param name="label">The data channel name.</param>
-        /// <param name="ordered">Indicates whether data channel messages are ordered (see
-        /// <see cref="DataChannel.Ordered"/>).</param>
-        /// <param name="reliable">Indicates whether data channel messages are reliably delivered
-        /// (see <see cref="DataChannel.Reliable"/>).</param>
-        /// <returns>Returns a task which completes once the data channel is created.</returns>
-        /// <exception xref="InvalidOperationException">The peer connection is not initialized.</exception>
-        /// <exception xref="InvalidOperationException">SCTP not negotiated.</exception>
-        /// <exception xref="ArgumentOutOfRangeException">Invalid data channel ID, must be in [0:65535].</exception>
-        private async Task<DataChannel> AddDataChannelAsyncImpl(int id, string label, bool ordered, bool reliable)
-        {
-            // Preconditions
-            ThrowIfConnectionNotOpen();
-
-            // Create the wrapper
-            var config = new DataChannelInterop.CreateConfig
-            {
-                id = id,
-                label = label,
-                flags = (ordered ? 0x1u : 0x0u) | (reliable ? 0x2u : 0x0u)
-            };
-            DataChannelInterop.Callbacks callbacks;
-            var dataChannel = DataChannelInterop.CreateWrapper(this, config, out callbacks);
-            if (dataChannel == null)
-            {
-                return null;
-            }
-
-            // Create the native channel
-            return await Task.Run(() =>
-            {
-                IntPtr nativeHandle = IntPtr.Zero;
-                var wrapperGCHandle = GCHandle.Alloc(dataChannel, GCHandleType.Normal);
-                var wrapperHandle = GCHandle.ToIntPtr(wrapperGCHandle);
-                uint res = PeerConnectionInterop.PeerConnection_AddDataChannel(_nativePeerhandle, wrapperHandle, config, callbacks, ref nativeHandle);
-                if (res == Utils.MRS_SUCCESS)
-                {
-                    DataChannelInterop.SetHandle(dataChannel, nativeHandle);
-                    return dataChannel;
-                }
-
-                // Some error occurred, callbacks are not registered, so remove the GC lock.
-                wrapperGCHandle.Free();
-                dataChannel.Dispose();
-                dataChannel = null;
-
-                Utils.ThrowOnErrorCode(res);
-                return null; // for the compiler
-            });
-        }
-
-        internal bool RemoveDataChannel(IntPtr dataChannelHandle)
-        {
-            ThrowIfConnectionNotOpen();
-            return (PeerConnectionInterop.PeerConnection_RemoveDataChannel(_nativePeerhandle, dataChannelHandle) == Utils.MRS_SUCCESS);
-        }
-
-        #endregion
-
-
-        #region Signaling
-
-        /// <summary>
-        /// Inform the WebRTC peer connection of a newly received ICE candidate.
-        /// </summary>
-        /// <param name="sdpMid"></param>
-        /// <param name="sdpMlineindex"></param>
-        /// <param name="candidate"></param>
-        /// <exception xref="InvalidOperationException">The peer connection is not initialized.</exception>
-        public void AddIceCandidate(string sdpMid, int sdpMlineindex, string candidate)
-        {
-            MainEventSource.Log.AddIceCandidate(sdpMid, sdpMlineindex, candidate);
-            ThrowIfConnectionNotOpen();
-            PeerConnectionInterop.PeerConnection_AddIceCandidate(_nativePeerhandle, sdpMid, sdpMlineindex, candidate);
-        }
-
-        /// <summary>
-        /// Create an SDP offer message as an attempt to establish a connection.
-        /// Once the message is ready to be sent, the <see cref="LocalSdpReadytoSend"/> event is fired
-        /// to allow the user to send that message to the remote peer via its selected signaling solution.
-        /// </summary>
-        /// <returns><c>true</c> if the offer creation task was successfully submitted.</returns>
-        /// <exception xref="InvalidOperationException">The peer connection is not initialized.</exception>
-        /// <remarks>
-        /// The SDP offer message is not successfully created until the <see cref="LocalSdpReadytoSend"/>
-        /// event is triggered, and may still fail even if this method returns <c>true</c>, for example if
-        /// the peer connection is not in a valid state to create an offer.
-        /// </remarks>
-        public bool CreateOffer()
-        {
-            MainEventSource.Log.CreateOffer();
-            ThrowIfConnectionNotOpen();
-            return (PeerConnectionInterop.PeerConnection_CreateOffer(_nativePeerhandle) == Utils.MRS_SUCCESS);
-        }
-
-        /// <summary>
-        /// Create an SDP answer message to a previously-received offer, to accept a connection.
-        /// Once the message is ready to be sent, the <see cref="LocalSdpReadytoSend"/> event is fired
-        /// to allow the user to send that message to the remote peer via its selected signaling solution.
-        /// Note that this cannot be called before <see cref="SetRemoteDescriptionAsync(string, string)"/>
-        /// successfully completed and applied the remote offer.
-        /// </summary>
-        /// <returns><c>true</c> if the answer creation task was successfully submitted.</returns>
-        /// <exception xref="InvalidOperationException">The peer connection is not initialized.</exception>
-        /// <remarks>
-        /// The SDP answer message is not successfully created until the <see cref="LocalSdpReadytoSend"/>
-        /// event is triggered, and may still fail even if this method returns <c>true</c>, for example if
-        /// the peer connection is not in a valid state to create an answer.
-        /// </remarks>
-        public bool CreateAnswer()
-        {
-            MainEventSource.Log.CreateAnswer();
-            ThrowIfConnectionNotOpen();
-            return (PeerConnectionInterop.PeerConnection_CreateAnswer(_nativePeerhandle) == Utils.MRS_SUCCESS);
-        }
-
-        /// <summary>
-        /// Set the bitrate allocated to all RTP streams sent by this connection.
-        /// Other limitations might affect these limits and are respected (for example "b=AS" in SDP).
-        /// </summary>
-        /// <param name="minBitrateBps">Minimum bitrate in bits per second.</param>
-        /// <param name="startBitrateBps">Start/current target bitrate in bits per second.</param>
-        /// <param name="maxBitrateBps">Maximum bitrate in bits per second.</param>
-        public void SetBitrate(uint? minBitrateBps = null, uint? startBitrateBps = null, uint? maxBitrateBps = null)
-        {
-            ThrowIfConnectionNotOpen();
-            int signedMinBitrateBps = minBitrateBps.HasValue ? (int)minBitrateBps.Value : -1;
-            int signedStartBitrateBps = startBitrateBps.HasValue ? (int)startBitrateBps.Value : -1;
-            int signedMaxBitrateBps = maxBitrateBps.HasValue ? (int)maxBitrateBps.Value : -1;
-            uint res = PeerConnectionInterop.PeerConnection_SetBitrate(_nativePeerhandle,
-                signedMinBitrateBps, signedStartBitrateBps, signedMaxBitrateBps);
-            Utils.ThrowOnErrorCode(res);
-        }
-
-        /// <summary>
-        /// Pass the given SDP description received from the remote peer via signaling to the
-        /// underlying WebRTC implementation, which will parse and use it.
-        ///
-        /// This must be called by the signaler when receiving a message. Once this operation
-        /// has completed, it is safe to call <see cref="CreateAnswer"/>.
-        /// </summary>
-        /// <param name="type">The type of SDP message ("offer" or "answer")</param>
-        /// <param name="sdp">The content of the SDP message</param>
-        /// <returns>Returns a task which completes once the remote description has been applied and transceivers
-        /// have been updated.</returns>
-        /// <exception xref="InvalidOperationException">The peer connection is not initialized.</exception>
-        public Task SetRemoteDescriptionAsync(string type, string sdp)
-        {
-            ThrowIfConnectionNotOpen();
-            return PeerConnectionInterop.SetRemoteDescriptionAsync(_nativePeerhandle, type, sdp);
-        }
-
-        #endregion
-
-        /// <summary>
-        /// Subset of RTCDataChannelStats. See <see href="https://www.w3.org/TR/webrtc-stats/#dcstats-dict*"/>
-        /// </summary>
-        [StructLayout(LayoutKind.Sequential, CharSet = CharSet.Ansi)]
-        public struct DataChannelStats
-        {
-            /// <summary>
-            /// Unix timestamp (time since Epoch) of the statistics. For remote statistics, this is
-            /// the time at which the information reached the local endpoint.
-            /// </summary>
-            public long TimestampUs;
-
-            /// <summary>
-            /// <see cref="DataChannel.ID"/> of the data channel associated with these statistics.
-            /// </summary>
-            public long DataChannelIdentifier;
-
-            /// <summary>
-            /// Total number of API message event sent.
-            /// </summary>
-            public uint MessagesSent;
-
-            /// <summary>
-            /// Total number of payload bytes sent, excluding headers and paddings.
-            /// </summary>
-            public ulong BytesSent;
-
-            /// <summary>
-            /// Total number of API message events received.
-            /// </summary>
-            public uint MessagesReceived;
-
-            /// <summary>
-            /// Total number of payload bytes received, excluding headers and paddings.
-            /// </summary>
-            public ulong BytesReceived;
-        }
-
-        /// <summary>
-        /// Subset of RTCMediaStreamTrack (audio sender) and RTCOutboundRTPStreamStats.
-        /// See <see href="https://www.w3.org/TR/webrtc-stats/#raststats-dict*"/>
-        /// and <see href="https://www.w3.org/TR/webrtc-stats/#sentrtpstats-dict*"/>.
-        /// </summary>
-        [StructLayout(LayoutKind.Sequential, CharSet = CharSet.Ansi)]
-        public unsafe struct AudioSenderStats
-        {
-            #region Track statistics
-
-            /// <summary>
-            /// Unix timestamp (time since Epoch) of the audio statistics. For remote statistics,
-            /// this is the time at which the information reached the local endpoint.
-            /// </summary>
-            public long TrackStatsTimestampUs;
-
-            /// <summary>
-            /// Track identifier.
-            /// </summary>
-            [MarshalAs(UnmanagedType.LPStr)]
-            public string TrackIdentifier;
-
-            /// <summary>
-            /// Linear audio level of the media source, in [0:1] range, averaged over a small interval.
-            /// </summary>
-            public double AudioLevel;
-
-            /// <summary>
-            /// Total audio energy of the media source. For multi-channel sources (stereo, etc.) this is
-            /// the highest energy of any of the channels for each sample.
-            /// </summary>
-            public double TotalAudioEnergy;
-
-            /// <summary>
-            /// Total duration in seconds of all the samples produced by the media source for the lifetime
-            /// of the underlying internal statistics object. Like <see cref="TotalAudioEnergy"/> this is not
-            /// affected by the number of channels per sample.
-            /// </summary>
-            public double TotalSamplesDuration;
-
-            #endregion
-
-
-            #region RTP statistics
-
-            /// <summary>
-            /// Unix timestamp (time since Epoch) of the RTP statistics. For remote statistics,
-            /// this is the time at which the information reached the local endpoint.
-            /// </summary>
-            public long RtpStatsTimestampUs;
-
-            /// <summary>
-            /// Total number of RTP packets sent for this SSRC.
-            /// </summary>
-            public uint PacketsSent;
-
-            /// <summary>
-            /// Total number of bytes sent for this SSRC.
-            /// </summary>
-            public ulong BytesSent;
-
-            #endregion
-        }
-
-        /// <summary>
-        /// Subset of RTCMediaStreamTrack (audio receiver) and RTCInboundRTPStreamStats.
-        /// See <see href="https://www.w3.org/TR/webrtc-stats/#aststats-dict*"/>
-        /// and <see href="https://www.w3.org/TR/webrtc-stats/#inboundrtpstats-dict*"/>.
-        /// </summary>
-        [StructLayout(LayoutKind.Sequential, CharSet = CharSet.Ansi)]
-        public struct AudioReceiverStats
-        {
-            #region Track statistics
-
-            /// <summary>
-            /// Unix timestamp (time since Epoch) of the statistics. For remote statistics, this is
-            /// the time at which the information reached the local endpoint.
-            /// </summary>
-            public long TrackStatsTimestampUs;
-
-            /// <summary>
-            /// Track identifier.
-            /// </summary>
-            public string TrackIdentifier;
-
-            /// <summary>
-            /// Linear audio level of the receiving track, in [0:1] range, averaged over a small interval.
-            /// </summary>
-            public double AudioLevel;
-
-            /// <summary>
-            /// Total audio energy of the received track. For multi-channel sources (stereo, etc.) this is
-            /// the highest energy of any of the channels for each sample.
-            /// </summary>
-            public double TotalAudioEnergy;
-
-            /// <summary>
-            /// Total number of RTP samples received for this audio stream.
-            /// Like <see cref="TotalAudioEnergy"/> this is not affected by the number of channels per sample.
-            /// </summary>
-            public double TotalSamplesReceived;
-
-            /// <summary>
-            /// Total duration in seconds of all the samples received (and thus counted by <see cref="TotalSamplesReceived"/>).
-            /// Like <see cref="TotalAudioEnergy"/> this is not affected by the number of channels per sample.
-            /// </summary>
-            public double TotalSamplesDuration;
-
-            #endregion
-
-
-            #region RTP statistics
-
-            /// <summary>
-            /// Unix timestamp (time since Epoch) of the RTP statistics. For remote statistics,
-            /// this is the time at which the information reached the local endpoint.
-            /// </summary>
-            public long RtpStatsTimestampUs;
-
-            /// <summary>
-            /// Total number of RTP packets received for this SSRC.
-            /// </summary>
-            public uint PacketsReceived;
-
-            /// <summary>
-            /// Total number of bytes received for this SSRC.
-            /// </summary>
-            public ulong BytesReceived;
-
-            #endregion
-        }
-
-        /// <summary>
-        /// Subset of RTCMediaStreamTrack (video sender) and RTCOutboundRTPStreamStats.
-        /// See <see href="https://www.w3.org/TR/webrtc-stats/#vsstats-dict*"/>
-        /// and <see href="https://www.w3.org/TR/webrtc-stats/#sentrtpstats-dict*"/>.
-        /// </summary>
-        [StructLayout(LayoutKind.Sequential, CharSet = CharSet.Ansi)]
-        public struct VideoSenderStats
-        {
-            #region Track statistics
-
-            /// <summary>
-            /// Unix timestamp (time since Epoch) of the track statistics. For remote statistics,
-            /// this is the time at which the information reached the local endpoint.
-            /// </summary>
-            public long TrackStatsTimestampUs;
-
-            /// <summary>
-            /// Track identifier.
-            /// </summary>
-            public string TrackIdentifier;
-
-            /// <summary>
-            /// Total number of frames sent on this RTP stream.
-            /// </summary>
-            public uint FramesSent;
-
-            /// <summary>
-            /// Total number of huge frames sent by this RTP stream. Huge frames are frames that have
-            /// an encoded size at least 2.5 times the average size of the frames.
-            /// </summary>
-            public uint HugeFramesSent;
-
-            #endregion
-
-
-            #region RTP statistics
-
-            /// <summary>
-            /// Unix timestamp (time since Epoch) of the RTP statistics. For remote statistics,
-            /// this is the time at which the information reached the local endpoint.
-            /// </summary>
-            public long RtpStatsTimestampUs;
-
-            /// <summary>
-            /// Total number of RTP packets sent for this SSRC.
-            /// </summary>
-            public uint PacketsSent;
-
-            /// <summary>
-            /// Total number of bytes sent for this SSRC.
-            /// </summary>
-            public ulong BytesSent;
-
-            /// <summary>
-            /// Total number of frames successfully encoded for this RTP media stream.
-            /// </summary>
-            public uint FramesEncoded;
-
-            #endregion
-        }
-
-        /// <summary>
-        /// Subset of RTCMediaStreamTrack (video receiver) + RTCInboundRTPStreamStats.
-        /// See <see href="https://www.w3.org/TR/webrtc-stats/#rvststats-dict*"/>
-        /// and <see href="https://www.w3.org/TR/webrtc-stats/#inboundrtpstats-dict*"/>
-        /// </summary>
-        [StructLayout(LayoutKind.Sequential, CharSet = CharSet.Ansi)]
-        public struct VideoReceiverStats
-        {
-            #region Track statistics
-
-            /// <summary>
-            /// Unix timestamp (time since Epoch) of the track statistics. For remote statistics,
-            /// this is the time at which the information reached the local endpoint.
-            /// </summary>
-            public long TrackStatsTimestampUs;
-
-            /// <summary>
-            /// Track identifier.
-            /// </summary>
-            public string TrackIdentifier;
-
-            /// <summary>
-            /// Total number of complete frames received on this RTP stream.
-            /// </summary>
-            public uint FramesReceived;
-
-            /// <summary>
-            /// Total number since the receiver was created of frames dropped prior to decode or
-            /// dropped because the frame missed its display deadline for this receiver's track.
-            /// </summary>
-            public uint FramesDropped;
-
-            #endregion
-
-
-            #region RTP statistics
-
-            /// <summary>
-            /// Unix timestamp (time since Epoch) of the RTP statistics. For remote statistics,
-            /// this is the time at which the information reached the local endpoint.
-            /// </summary>
-            public long RtpStatsTimestampUs;
-
-            /// <summary>
-            /// Total number of RTP packets received for this SSRC.
-            /// </summary>
-            public uint PacketsReceived;
-
-            /// <summary>
-            /// Total number of bytes received for this SSRC.
-            /// </summary>
-            public ulong BytesReceived;
-
-            /// <summary>
-            /// Total number of frames correctly decoded for this RTP stream, that would be displayed
-            /// if no frames are dropped.
-            /// </summary>
-            public uint FramesDecoded;
-
-            #endregion
-        }
-
-        /// <summary>
-        /// Subset of RTCTransportStats.
-        /// See <see href="https://www.w3.org/TR/webrtc-stats/#transportstats-dict*"/>.
-        /// </summary>
-        [StructLayout(LayoutKind.Sequential, CharSet = CharSet.Ansi)]
-        public struct TransportStats
-        {
-            /// <summary>
-            /// Unix timestamp (time since Epoch) of the statistics. For remote statistics, this is
-            /// the time at which the information reached the local endpoint.
-            /// </summary>
-            public long TimestampUs;
-
-            /// <summary>
-            /// Total number of payload bytes sent on this <see cref="PeerConnection"/>, excluding
-            /// headers and paddings.
-            /// </summary>
-            public ulong BytesSent;
-
-            /// <summary>
-            /// Total number of payload bytes received on this <see cref="PeerConnection"/>, excluding
-            /// headers and paddings.
-            /// </summary>
-            public ulong BytesReceived;
-        }
-
-        /// <summary>
-        /// Snapshot of the statistics relative to a peer connection/track.
-        /// The various stats objects can be read through <see cref="GetStats{T}"/>.
-        /// </summary>
-        public class StatsReport : IDisposable
-        {
-            internal class Handle : SafeHandle
-            {
-                internal Handle(IntPtr h) : base(IntPtr.Zero, true) { handle = h; }
-                public override bool IsInvalid => handle == IntPtr.Zero;
-                protected override bool ReleaseHandle()
-                {
-                    PeerConnectionInterop.StatsReport_RemoveRef(handle);
-                    return true;
-                }
-            }
-
-            private Handle _handle;
-
-            internal StatsReport(IntPtr h) { _handle = new Handle(h); }
-
-            /// <summary>
-            /// Get all the instances of a specific stats type in the report.
-            /// </summary>
-            /// <typeparam name="T">
-            /// Must be one of <see cref="DataChannelStats"/>, <see cref="AudioSenderStats"/>,
-            /// <see cref="AudioReceiverStats"/>, <see cref="VideoSenderStats"/>, <see cref="VideoReceiverStats"/>,
-            /// <see cref="TransportStats"/>.
-            /// </typeparam>
-            public IEnumerable<T> GetStats<T>()
-            {
-                return PeerConnectionInterop.GetStatsObject<T>(_handle);
-            }
-
-            /// <summary>
-            /// Dispose of the report.
-            /// </summary>
-            public void Dispose()
-            {
-                ((IDisposable)_handle).Dispose();
-            }
-        }
-
-        /// <summary>
-        /// Get a snapshot of the statistics relative to the peer connection.
-        /// </summary>
-        /// <exception xref="InvalidOperationException">The peer connection is not initialized.</exception>
-        public Task<StatsReport> GetSimpleStatsAsync()
-        {
-            ThrowIfConnectionNotOpen();
-            return PeerConnectionInterop.GetSimpleStatsAsync(_nativePeerhandle);
-        }
-
-        /// <summary>
-        /// Utility to throw an exception if a method is called before the underlying
-        /// native peer connection has been initialized.
-        /// </summary>
-        /// <exception xref="InvalidOperationException">The peer connection is not initialized.</exception>
-        private void ThrowIfConnectionNotOpen()
-        {
-            lock (_openCloseLock)
-            {
-                if (_nativePeerhandle.IsClosed)
-                {
-                    MainEventSource.Log.PeerConnectionNotOpenError();
-                    throw new InvalidOperationException("Cannot invoke native method with invalid peer connection handle.");
-                }
-            }
-        }
-
-        /// <summary>
-        /// Get the list of video capture devices available on the local host machine.
-        /// </summary>
-        /// <returns>The list of available video capture devices.</returns>
-        /// <remarks>
-        /// Assign one of the returned <see cref="VideoCaptureDevice"/> to the <see cref="LocalVideoTrackSettings.videoDevice"/>
-        /// field to force a local video track to use that device when creating it with
-        /// <see cref="LocalVideoTrack.CreateFromDeviceAsync(LocalVideoTrackSettings)"/>.
-        /// </remarks>
-        public static Task<List<VideoCaptureDevice>> GetVideoCaptureDevicesAsync()
-        {
-            // Ensure the logging system is ready before using PInvoke.
-            MainEventSource.Log.Initialize();
-
-            // Always call this on a background thread, this is possibly the first call to the library so needs
-            // to initialize the global factory, and that cannot be done from the main UI thread on UWP.
-            return Task.Run(() =>
-            {
-                var devices = new List<VideoCaptureDevice>();
-                var eventWaitHandle = new ManualResetEventSlim(initialState: false);
-                var wrapper = new PeerConnectionInterop.EnumVideoCaptureDeviceWrapper()
-                {
-                    enumCallback = (id, name) =>
-                    {
-                        devices.Add(new VideoCaptureDevice() { id = id, name = name });
-                    },
-                    completedCallback = () =>
-                    {
-                        // On enumeration end, signal the caller thread
-                        eventWaitHandle.Set();
-                    },
-                    // Keep delegates alive
-                    EnumTrampoline = PeerConnectionInterop.VideoCaptureDevice_EnumCallback,
-                    CompletedTrampoline = PeerConnectionInterop.VideoCaptureDevice_EnumCompletedCallback
-                };
-
-                // Prevent garbage collection of the wrapper delegates until the enumeration is completed.
-                var handle = GCHandle.Alloc(wrapper, GCHandleType.Normal);
-                IntPtr userData = GCHandle.ToIntPtr(handle);
-
-                // Execute the native async callback
-                uint res = PeerConnectionInterop.EnumVideoCaptureDevicesAsync(
-                    wrapper.EnumTrampoline, userData, wrapper.CompletedTrampoline, userData);
-                if (res != Utils.MRS_SUCCESS)
-                {
-                    // Clean-up and release the wrapper delegates
-                    handle.Free();
-
-                    Utils.ThrowOnErrorCode(res);
-                    return null; // for the compiler
-                }
-
-                // Wait for end of enumerating
-                eventWaitHandle.Wait();
-
-                // Clean-up and release the wrapper delegates
-                handle.Free();
-
-                return devices;
-            });
-        }
-
-        /// <summary>
-        /// Enumerate the video capture formats for the specified video capture device.
-        /// </summary>
-        /// <param name="deviceId">Unique identifier of the video capture device to enumerate the
-        /// capture formats of, as retrieved from the <see cref="VideoCaptureDevice.id"/> field of
-        /// a capture device enumerated with <see cref="GetVideoCaptureDevicesAsync"/>.</param>
-        /// <returns>The list of available video capture formats for the specified video capture device.</returns>
-        public static Task<List<VideoCaptureFormat>> GetVideoCaptureFormatsAsync(string deviceId)
-        {
-            // Ensure the logging system is ready before using PInvoke.
-            MainEventSource.Log.Initialize();
-
-            // Always call this on a background thread, this is possibly the first call to the library so needs
-            // to initialize the global factory, and that cannot be done from the main UI thread on UWP.
-            return Task.Run(() =>
-            {
-                var formats = new List<VideoCaptureFormat>();
-                var eventWaitHandle = new EventWaitHandle(initialState: false, EventResetMode.ManualReset);
-                var wrapper = new PeerConnectionInterop.EnumVideoCaptureFormatsWrapper()
-                {
-                    enumCallback = (width, height, framerate, fourcc) =>
-                    {
-                        formats.Add(new VideoCaptureFormat() { width = width, height = height, framerate = framerate, fourcc = fourcc });
-                    },
-                    completedCallback = (Exception _) =>
-                    {
-                        // On enumeration end, signal the caller thread
-                        eventWaitHandle.Set();
-                    },
-                    // Keep delegates alive
-                    EnumTrampoline = PeerConnectionInterop.VideoCaptureFormat_EnumCallback,
-                    CompletedTrampoline = PeerConnectionInterop.VideoCaptureFormat_EnumCompletedCallback
-                };
-
-                // Prevent garbage collection of the wrapper delegates until the enumeration is completed.
-                var handle = GCHandle.Alloc(wrapper, GCHandleType.Normal);
-                IntPtr userData = GCHandle.ToIntPtr(handle);
-
-                // Execute the native async callback.
-                uint res = PeerConnectionInterop.EnumVideoCaptureFormatsAsync(deviceId,
-                    wrapper.EnumTrampoline, userData, wrapper.CompletedTrampoline, userData);
-                if (res != Utils.MRS_SUCCESS)
-                {
-                    // Clean-up and release the wrapper delegates
-                    handle.Free();
-
-                    Utils.ThrowOnErrorCode(res);
-                    return null; // for the compiler
-                }
-
-                // Wait for end of enumerating
-                eventWaitHandle.WaitOne();
-
-                // Clean-up and release the wrapper delegates
-                handle.Free();
-
-                return formats;
-            });
-        }
-
-        /// <summary>
-        /// Frame height round mode.
-        /// </summary>
-        /// <seealso cref="SetFrameHeightRoundMode(FrameHeightRoundMode)"/>
-        public enum FrameHeightRoundMode
-        {
-            /// <summary>
-            /// Leave frames unchanged.
-            /// </summary>
-            None = 0,
-
-            /// <summary>
-            /// Crop frame height to the nearest multiple of 16.
-            /// ((height - nearestLowerMultipleOf16) / 2) rows are cropped from the top and
-            /// (height - nearestLowerMultipleOf16 - croppedRowsTop) rows are cropped from the bottom.
-            /// </summary>
-            Crop = 1,
-
-            /// <summary>
-            /// Pad frame height to the nearest multiple of 16.
-            /// ((nearestHigherMultipleOf16 - height) / 2) rows are added symmetrically at the top and
-            /// (nearestHigherMultipleOf16 - height - addedRowsTop) rows are added symmetrically at the bottom.
-            /// </summary>
-            Pad = 2
-        }
-
-        /// <summary>
-        /// [HoloLens 1 only]
-        /// Use this function to select whether resolutions where height is not multiple of 16 pixels
-        /// should be cropped, padded, or left unchanged.
-        ///
-        /// Default is <see cref="FrameHeightRoundMode.Crop"/> to avoid severe artifacts produced by
-        /// the H.264 hardware encoder on HoloLens 1 due to a bug with the encoder. This is the
-        /// recommended value, and should be used unless cropping discards valuable data in the top and
-        /// bottom rows for a given usage, in which case <see cref="FrameHeightRoundMode.Pad"/> can
-        /// be used as a replacement but may still produce some mild artifacts.
-        ///
-        /// This has no effect on other platforms.
-        /// </summary>
-        /// <param name="value">The rounding mode for video frames.</param>
-        public static void SetFrameHeightRoundMode(FrameHeightRoundMode value)
-        {
-            Utils.SetFrameHeightRoundMode(value);
-        }
-
-        internal void OnConnected()
-        {
-            MainEventSource.Log.Connected();
-            IsConnected = true;
-            Connected?.Invoke();
-        }
-
-        internal void OnDataChannelAdded(DataChannel dataChannel)
-        {
-            MainEventSource.Log.DataChannelAdded(dataChannel.ID, dataChannel.Label);
-            DataChannelAdded?.Invoke(dataChannel);
-        }
-
-        internal void OnDataChannelRemoved(DataChannel dataChannel)
-        {
-            MainEventSource.Log.DataChannelRemoved(dataChannel.ID, dataChannel.Label);
-            DataChannelRemoved?.Invoke(dataChannel);
-        }
-
-        private static string ForceSdpCodecs(string sdp, string audio, string audioParams, string video, string videoParams)
-        {
-            if ((audio.Length > 0) || (video.Length > 0))
-            {
-                // +1 for space/semicolon before params.
-                var initialLength = sdp.Length +
-                    audioParams.Length + 1 +
-                    videoParams.Length + 1;
-                var builder = new StringBuilder(initialLength);
-                ulong lengthInOut = (ulong)builder.Capacity + 1; // includes null terminator
-                var audioFilter = new Utils.SdpFilter
-                {
-                    CodecName = audio,
-                    ExtraParams = audioParams
-                };
-                var videoFilter = new Utils.SdpFilter
-                {
-                    CodecName = video,
-                    ExtraParams = videoParams
-                };
-
-                uint res = Utils.SdpForceCodecs(sdp, audioFilter, videoFilter, builder, ref lengthInOut);
-                if (res == Utils.MRS_E_INVALID_PARAMETER && lengthInOut > (ulong)builder.Capacity + 1)
-                {
-                    // New string is longer than the estimate (there might be multiple tracks).
-                    // Increase the capacity and retry.
-                    builder.Capacity = (int)lengthInOut - 1;
-                    res = Utils.SdpForceCodecs(sdp, audioFilter, videoFilter, builder, ref lengthInOut);
-                }
-                Utils.ThrowOnErrorCode(res);
-                builder.Length = (int)lengthInOut - 1; // discard the null terminator
-                return builder.ToString();
-            }
-            return sdp;
-        }
-
-        /// <summary>
-        /// Callback invoked by the internal WebRTC implementation when it needs a SDP message
-        /// to be dispatched to the remote peer.
-        /// </summary>
-        /// <param name="type">The SDP message type.</param>
-        /// <param name="sdp">The SDP message content.</param>
-        internal void OnLocalSdpReadytoSend(string type, string sdp)
-        {
-            MainEventSource.Log.LocalSdpReady(type, sdp);
-
-            // If the user specified a preferred audio or video codec, manipulate the SDP message
-            // to exclude other codecs if the preferred one is supported.
-            // Outgoing answers are filtered for the only purpose of adding the extra params to them.
-            // The codec itself will have already been selected when filtering the incoming offer that prompted
-            // the answer. Note that filtering the codec in the answer without doing it in
-            // the offer first will leave the connection in an inconsistent state.
-            string newSdp = ForceSdpCodecs(sdp: sdp,
-                audio: PreferredAudioCodec,
-                audioParams: PreferredAudioCodecExtraParamsRemote,
-                video: PreferredVideoCodec,
-                videoParams: PreferredVideoCodecExtraParamsRemote);
-
-            LocalSdpReadytoSend?.Invoke(type, newSdp);
-        }
-
-        internal void OnIceCandidateReadytoSend(string candidate, int sdpMlineindex, string sdpMid)
-        {
-            MainEventSource.Log.IceCandidateReady(sdpMid, sdpMlineindex, candidate);
-            IceCandidateReadytoSend?.Invoke(candidate, sdpMlineindex, sdpMid);
-        }
-
-        internal void OnIceStateChanged(IceConnectionState newState)
-        {
-            MainEventSource.Log.IceStateChanged(newState);
-            IceStateChanged?.Invoke(newState);
-        }
-
-        internal void OnIceGatheringStateChanged(IceGatheringState newState)
-        {
-            MainEventSource.Log.IceGatheringStateChanged(newState);
-            IceGatheringStateChanged?.Invoke(newState);
-        }
-
-        internal void OnRenegotiationNeeded()
-        {
-            MainEventSource.Log.RenegotiationNeeded();
-            RenegotiationNeeded?.Invoke();
-        }
-
-        /// <summary>
-        /// Insert the given transceiver into the <see cref="Transceivers"/> list at the index
-        /// corresponding to its <see cref="Transceiver.MlineIndex"/>.
-        /// </summary>
-        /// <param name="transceiver">Transceiver object to insert.</param>
-        internal void InsertTransceiverNoLock(Transceiver transceiver)
-        {
-            int mlineIndex = transceiver.MlineIndex;
-            if (mlineIndex >= Transceivers.Count)
-            {
-                while (mlineIndex >= Transceivers.Count + 1)
-                {
-                    Transceivers.Add(null);
-                }
-                Transceivers.Add(transceiver);
-            }
-            else
-            {
-                Debug.Assert(Transceivers[mlineIndex] == null);
-                Transceivers[mlineIndex] = transceiver;
-            }
-        }
-
-        /// <summary>
-        /// Callback on transceiver created for the peer connection, irrelevant of whether
-        /// it has tracks or not. This is called both when created from the managed side or
-        /// from the native side.
-        /// </summary>
-        /// <param name="tr">The newly created transceiver which has this peer connection as owner</param>
-        internal void OnTransceiverAdded(AudioTransceiver tr)
-        {
-            lock (_tracksLock)
-            {
-                InsertTransceiverNoLock(tr);
-            }
-            AudioTransceiverAdded?.Invoke(tr);
-        }
-
-        /// <summary>
-        /// Callback on transceiver created for the peer connection, irrelevant of whether
-        /// it has tracks or not. This is called both when created from the managed side or
-        /// from the native side.
-        /// </summary>
-        /// <param name="tr">The newly created transceiver which has this peer connection as owner</param>
-        internal void OnTransceiverAdded(VideoTransceiver tr)
-        {
-            lock (_tracksLock)
-            {
-                InsertTransceiverNoLock(tr);
-            }
-            VideoTransceiverAdded?.Invoke(tr);
-        }
-
-        internal void OnAudioTrackAdded(RemoteAudioTrack track, AudioTransceiver transceiver)
-        {
-            MainEventSource.Log.AudioTrackAdded(track.Name);
-            lock (_tracksLock)
-            {
-                if (!Transceivers.Contains(transceiver))
-                {
-                    InsertTransceiverNoLock(transceiver);
-                }
-            }
-            track.OnTrackAddedToTransceiver(transceiver);
-            AudioTrackAdded?.Invoke(track);
-        }
-
-        internal void OnAudioTrackRemoved(RemoteAudioTrack track)
-        {
-            MainEventSource.Log.AudioTrackRemoved(track.Name);
-            AudioTransceiver transceiver = track.Transceiver; // cache before removed
-            track.OnTrackRemoved(this);
-            AudioTrackRemoved?.Invoke(transceiver, track);
-
-            // PeerConnection is owning the remote track, and all internal states have been
-            // updated and events fired, so dispose of the track now.
-            track.Dispose();
-        }
-
-        /// <summary>
-        /// Callback invoked when a transceiver starts receiving, and a remote video track is
-        /// created as a result to receive its video data.
-        /// </summary>
-        /// <param name="track">The newly created remote video track.</param>
-        /// <param name="transceiver">The video transceiver now receiving from the remote peer.</param>
-        internal void OnVideoTrackAdded(RemoteVideoTrack track, VideoTransceiver transceiver)
-        {
-            MainEventSource.Log.VideoTrackAdded(track.Name);
-            lock (_tracksLock)
-            {
-                if (!Transceivers.Contains(transceiver))
-                {
-                    InsertTransceiverNoLock(transceiver);
-                }
-            }
-            track.OnTrackAddedToTransceiver(transceiver);
-            VideoTrackAdded?.Invoke(track);
-        }
-
-        /// <summary>
-        /// Callback invoked when a transceiver stops receiving, and a remote video track is
-        /// removed from it as a result.
-        /// </summary>
-        /// <param name="track">The remote video track removed from the video transceiver.</param>
-        internal void OnVideoTrackRemoved(RemoteVideoTrack track)
-        {
-            MainEventSource.Log.VideoTrackRemoved(track.Name);
-            VideoTransceiver transceiver = track.Transceiver; // cache before removed
-            track.OnTrackRemoved(this);
-            VideoTrackRemoved?.Invoke(transceiver, track);
-
-            // PeerConnection is owning the remote track, and all internal states have been
-            // updated and events fired, so dispose of the track now.
-            track.Dispose();
-        }
-
-        /// <summary>
-        /// Callback invoked when a transceiver starts receiving, and a remote audio track is
-        /// created as a result to receive its audio data.
-        /// </summary>
-        /// <param name="track">The newly created remote audio track.</param>
-        internal void OnLocalTrackAdded(LocalAudioTrack track)
-        {
-            lock (_tracksLock)
-            {
-                Debug.Assert(!LocalAudioTracks.Contains(track));
-                Debug.Assert(track.Transceiver != null);
-                Debug.Assert(Transceivers.Contains(track.Transceiver));
-                LocalAudioTracks.Add(track);
-            }
-        }
-
-        /// <summary>
-        /// Callback invoked when a transceiver stops receiving, and a remote audio track is
-        /// removed from it as a result.
-        /// </summary>
-        /// <param name="track">The remote video track removed from the video transceiver.</param>
-        internal void OnLocalTrackRemoved(LocalAudioTrack track)
-        {
-            lock (_tracksLock)
-            {
-                Debug.Assert(LocalAudioTracks.Contains(track));
-                Debug.Assert(track.Transceiver != null);
-                Debug.Assert(Transceivers.Contains(track.Transceiver));
-                LocalAudioTracks.Remove(track);
-            }
-        }
-
-        internal void OnLocalTrackAdded(LocalVideoTrack track)
-        {
-            lock (_tracksLock)
-            {
-                Debug.Assert(!LocalVideoTracks.Contains(track));
-                Debug.Assert(track.Transceiver != null);
-                Debug.Assert(Transceivers.Contains(track.Transceiver));
-                LocalVideoTracks.Add(track);
-            }
-        }
-
-        internal void OnLocalTrackRemoved(LocalVideoTrack track)
-        {
-            lock (_tracksLock)
-            {
-                Debug.Assert(LocalVideoTracks.Contains(track));
-                Debug.Assert(track.Transceiver != null);
-                Debug.Assert(Transceivers.Contains(track.Transceiver));
-                LocalVideoTracks.Remove(track);
-            }
-        }
-
-        internal void OnRemoteTrackAdded(RemoteAudioTrack track)
-        {
-            lock (_tracksLock)
-            {
-                Debug.Assert(!RemoteAudioTracks.Contains(track));
-                Debug.Assert(track.Transceiver != null);
-                Debug.Assert(Transceivers.Contains(track.Transceiver));
-                RemoteAudioTracks.Add(track);
-            }
-        }
-
-        internal void OnRemoteTrackRemoved(RemoteAudioTrack track)
-        {
-            lock (_tracksLock)
-            {
-                Debug.Assert(RemoteAudioTracks.Contains(track));
-                Debug.Assert(track.Transceiver != null);
-                Debug.Assert(Transceivers.Contains(track.Transceiver));
-                RemoteAudioTracks.Remove(track);
-            }
-        }
-
-        internal void OnRemoteTrackAdded(RemoteVideoTrack track)
-        {
-            lock (_tracksLock)
-            {
-                Debug.Assert(!RemoteVideoTracks.Contains(track));
-                Debug.Assert(track.Transceiver != null);
-                Debug.Assert(Transceivers.Contains(track.Transceiver));
-                RemoteVideoTracks.Add(track);
-            }
-        }
-
-        internal void OnRemoteTrackRemoved(RemoteVideoTrack track)
-        {
-            lock (_tracksLock)
-            {
-                Debug.Assert(RemoteVideoTracks.Contains(track));
-                Debug.Assert(track.Transceiver != null);
-                Debug.Assert(Transceivers.Contains(track.Transceiver));
-                RemoteVideoTracks.Remove(track);
-            }
-        }
-
-        /// <inheritdoc/>
-        public override string ToString()
-        {
-            return $"(PeerConnection)\"{Name}\"";
-        }
-    }
-}
-=======
-        }
-
-        /// <summary>
-        /// Pass the given SDP description received from the remote peer via signaling to the
-        /// underlying WebRTC implementation, which will parse and use it.
-        ///
-        /// This must be called by the signaler when receiving a message. Once this operation
-        /// has completed, it is safe to call <see cref="CreateAnswer"/>.
-        /// </summary>
-        /// <param name="type">The type of SDP message ("offer" or "answer")</param>
-        /// <param name="sdp">The content of the SDP message</param>
-        /// <returns>Returns a task which completes once the remote description has been applied and transceivers
-        /// have been updated.</returns>
-        /// <exception xref="InvalidOperationException">The peer connection is not initialized.</exception>
-        public Task SetRemoteDescriptionAsync(string type, string sdp)
-        {
-            ThrowIfConnectionNotOpen();
-            return PeerConnectionInterop.SetRemoteDescriptionAsync(_nativePeerhandle, type, sdp);
-        }
-
-        #endregion
-
-        /// <summary>
-        /// Subset of RTCDataChannelStats. See <see href="https://www.w3.org/TR/webrtc-stats/#dcstats-dict*"/>
-        /// </summary>
-        [StructLayout(LayoutKind.Sequential, CharSet = CharSet.Ansi)]
-        public struct DataChannelStats
-        {
-            /// <summary>
-            /// Unix timestamp (time since Epoch) of the statistics. For remote statistics, this is
-            /// the time at which the information reached the local endpoint.
-            /// </summary>
-            public long TimestampUs;
-
-            /// <summary>
-            /// <see cref="DataChannel.ID"/> of the data channel associated with these statistics.
-            /// </summary>
-            public long DataChannelIdentifier;
-
-            /// <summary>
-            /// Total number of API message event sent.
-            /// </summary>
-            public uint MessagesSent;
-
-            /// <summary>
-            /// Total number of payload bytes sent, excluding headers and paddings.
-            /// </summary>
-            public ulong BytesSent;
-
-            /// <summary>
-            /// Total number of API message events received.
-            /// </summary>
-            public uint MessagesReceived;
-
-            /// <summary>
-            /// Total number of payload bytes received, excluding headers and paddings.
-            /// </summary>
-            public ulong BytesReceived;
-        }
-
-        /// <summary>
-        /// Subset of RTCMediaStreamTrack (audio sender) and RTCOutboundRTPStreamStats.
-        /// See <see href="https://www.w3.org/TR/webrtc-stats/#raststats-dict*"/>
-        /// and <see href="https://www.w3.org/TR/webrtc-stats/#sentrtpstats-dict*"/>.
-        /// </summary>
-        [StructLayout(LayoutKind.Sequential, CharSet = CharSet.Ansi)]
-        public unsafe struct AudioSenderStats
-        {
-            #region Track statistics
-
-            /// <summary>
-            /// Unix timestamp (time since Epoch) of the audio statistics. For remote statistics,
-            /// this is the time at which the information reached the local endpoint.
-            /// </summary>
-            public long TrackStatsTimestampUs;
-
-            /// <summary>
-            /// Track identifier.
-            /// </summary>
-            [MarshalAs(UnmanagedType.LPStr)]
-            public string TrackIdentifier;
-
-            /// <summary>
-            /// Linear audio level of the media source, in [0:1] range, averaged over a small interval.
-            /// </summary>
-            public double AudioLevel;
-
-            /// <summary>
-            /// Total audio energy of the media source. For multi-channel sources (stereo, etc.) this is
-            /// the highest energy of any of the channels for each sample.
-            /// </summary>
-            public double TotalAudioEnergy;
-
-            /// <summary>
-            /// Total duration in seconds of all the samples produced by the media source for the lifetime
-            /// of the underlying internal statistics object. Like <see cref="TotalAudioEnergy"/> this is not
-            /// affected by the number of channels per sample.
-            /// </summary>
-            public double TotalSamplesDuration;
-
-            #endregion
-
-
-            #region RTP statistics
-
-            /// <summary>
-            /// Unix timestamp (time since Epoch) of the RTP statistics. For remote statistics,
-            /// this is the time at which the information reached the local endpoint.
-            /// </summary>
-            public long RtpStatsTimestampUs;
-
-            /// <summary>
-            /// Total number of RTP packets sent for this SSRC.
-            /// </summary>
-            public uint PacketsSent;
-
-            /// <summary>
-            /// Total number of bytes sent for this SSRC.
-            /// </summary>
-            public ulong BytesSent;
-
-            #endregion
-        }
-
-        /// <summary>
-        /// Subset of RTCMediaStreamTrack (audio receiver) and RTCInboundRTPStreamStats.
-        /// See <see href="https://www.w3.org/TR/webrtc-stats/#aststats-dict*"/>
-        /// and <see href="https://www.w3.org/TR/webrtc-stats/#inboundrtpstats-dict*"/>.
-        /// </summary>
-        [StructLayout(LayoutKind.Sequential, CharSet = CharSet.Ansi)]
-        public struct AudioReceiverStats
-        {
-            #region Track statistics
-
-            /// <summary>
-            /// Unix timestamp (time since Epoch) of the statistics. For remote statistics, this is
-            /// the time at which the information reached the local endpoint.
-            /// </summary>
-            public long TrackStatsTimestampUs;
-
-            /// <summary>
-            /// Track identifier.
-            /// </summary>
-            public string TrackIdentifier;
-
-            /// <summary>
-            /// Linear audio level of the receiving track, in [0:1] range, averaged over a small interval.
-            /// </summary>
-            public double AudioLevel;
-
-            /// <summary>
-            /// Total audio energy of the received track. For multi-channel sources (stereo, etc.) this is
-            /// the highest energy of any of the channels for each sample.
-            /// </summary>
-            public double TotalAudioEnergy;
-
-            /// <summary>
-            /// Total number of RTP samples received for this audio stream.
-            /// Like <see cref="TotalAudioEnergy"/> this is not affected by the number of channels per sample.
-            /// </summary>
-            public double TotalSamplesReceived;
-
-            /// <summary>
-            /// Total duration in seconds of all the samples received (and thus counted by <see cref="TotalSamplesReceived"/>).
-            /// Like <see cref="TotalAudioEnergy"/> this is not affected by the number of channels per sample.
-            /// </summary>
-            public double TotalSamplesDuration;
-
-            #endregion
-
-
-            #region RTP statistics
-
-            /// <summary>
-            /// Unix timestamp (time since Epoch) of the RTP statistics. For remote statistics,
-            /// this is the time at which the information reached the local endpoint.
-            /// </summary>
-            public long RtpStatsTimestampUs;
-
-            /// <summary>
-            /// Total number of RTP packets received for this SSRC.
-            /// </summary>
-            public uint PacketsReceived;
-
-            /// <summary>
-            /// Total number of bytes received for this SSRC.
-            /// </summary>
-            public ulong BytesReceived;
-
-            #endregion
-        }
-
-        /// <summary>
-        /// Subset of RTCMediaStreamTrack (video sender) and RTCOutboundRTPStreamStats.
-        /// See <see href="https://www.w3.org/TR/webrtc-stats/#vsstats-dict*"/>
-        /// and <see href="https://www.w3.org/TR/webrtc-stats/#sentrtpstats-dict*"/>.
-        /// </summary>
-        [StructLayout(LayoutKind.Sequential, CharSet = CharSet.Ansi)]
-        public struct VideoSenderStats
-        {
-            #region Track statistics
-
-            /// <summary>
-            /// Unix timestamp (time since Epoch) of the track statistics. For remote statistics,
-            /// this is the time at which the information reached the local endpoint.
-            /// </summary>
-            public long TrackStatsTimestampUs;
-
-            /// <summary>
-            /// Track identifier.
-            /// </summary>
-            public string TrackIdentifier;
-
-            /// <summary>
-            /// Total number of frames sent on this RTP stream.
-            /// </summary>
-            public uint FramesSent;
-
-            /// <summary>
-            /// Total number of huge frames sent by this RTP stream. Huge frames are frames that have
-            /// an encoded size at least 2.5 times the average size of the frames.
-            /// </summary>
-            public uint HugeFramesSent;
-
-            #endregion
-
-
-            #region RTP statistics
-
-            /// <summary>
-            /// Unix timestamp (time since Epoch) of the RTP statistics. For remote statistics,
-            /// this is the time at which the information reached the local endpoint.
-            /// </summary>
-            public long RtpStatsTimestampUs;
-
-            /// <summary>
-            /// Total number of RTP packets sent for this SSRC.
-            /// </summary>
-            public uint PacketsSent;
-
-            /// <summary>
-            /// Total number of bytes sent for this SSRC.
-            /// </summary>
-            public ulong BytesSent;
-
-            /// <summary>
-            /// Total number of frames successfully encoded for this RTP media stream.
-            /// </summary>
-            public uint FramesEncoded;
-
-            #endregion
-        }
-
-        /// <summary>
-        /// Subset of RTCMediaStreamTrack (video receiver) + RTCInboundRTPStreamStats.
-        /// See <see href="https://www.w3.org/TR/webrtc-stats/#rvststats-dict*"/>
-        /// and <see href="https://www.w3.org/TR/webrtc-stats/#inboundrtpstats-dict*"/>
-        /// </summary>
-        [StructLayout(LayoutKind.Sequential, CharSet = CharSet.Ansi)]
-        public struct VideoReceiverStats
-        {
-            #region Track statistics
-
-            /// <summary>
-            /// Unix timestamp (time since Epoch) of the track statistics. For remote statistics,
-            /// this is the time at which the information reached the local endpoint.
-            /// </summary>
-            public long TrackStatsTimestampUs;
-
-            /// <summary>
-            /// Track identifier.
-            /// </summary>
-            public string TrackIdentifier;
-
-            /// <summary>
-            /// Total number of complete frames received on this RTP stream.
-            /// </summary>
-            public uint FramesReceived;
-
-            /// <summary>
-            /// Total number since the receiver was created of frames dropped prior to decode or
-            /// dropped because the frame missed its display deadline for this receiver's track.
-            /// </summary>
-            public uint FramesDropped;
-
-            #endregion
-
-
-            #region RTP statistics
-
-            /// <summary>
-            /// Unix timestamp (time since Epoch) of the RTP statistics. For remote statistics,
-            /// this is the time at which the information reached the local endpoint.
-            /// </summary>
-            public long RtpStatsTimestampUs;
-
-            /// <summary>
-            /// Total number of RTP packets received for this SSRC.
-            /// </summary>
-            public uint PacketsReceived;
-
-            /// <summary>
-            /// Total number of bytes received for this SSRC.
-            /// </summary>
-            public ulong BytesReceived;
-
-            /// <summary>
-            /// Total number of frames correctly decoded for this RTP stream, that would be displayed
-            /// if no frames are dropped.
-            /// </summary>
-            public uint FramesDecoded;
-
-            #endregion
-        }
-
-        /// <summary>
-        /// Subset of RTCTransportStats.
-        /// See <see href="https://www.w3.org/TR/webrtc-stats/#transportstats-dict*"/>.
-        /// </summary>
-        [StructLayout(LayoutKind.Sequential, CharSet = CharSet.Ansi)]
-        public struct TransportStats
-        {
-            /// <summary>
-            /// Unix timestamp (time since Epoch) of the statistics. For remote statistics, this is
-            /// the time at which the information reached the local endpoint.
-            /// </summary>
-            public long TimestampUs;
-
-            /// <summary>
-            /// Total number of payload bytes sent on this <see cref="PeerConnection"/>, excluding
-            /// headers and paddings.
-            /// </summary>
-            public ulong BytesSent;
-
-            /// <summary>
-            /// Total number of payload bytes received on this <see cref="PeerConnection"/>, excluding
-            /// headers and paddings.
-            /// </summary>
-            public ulong BytesReceived;
-        }
-
-        /// <summary>
-        /// Snapshot of the statistics relative to a peer connection/track.
-        /// The various stats objects can be read through <see cref="GetStats{T}"/>.
-        /// </summary>
-        public class StatsReport : IDisposable
-        {
-            internal class Handle : SafeHandle
-            {
-                internal Handle(IntPtr h) : base(IntPtr.Zero, true) { handle = h; }
-                public override bool IsInvalid => handle == IntPtr.Zero;
-                protected override bool ReleaseHandle()
-                {
-                    PeerConnectionInterop.StatsReport_RemoveRef(handle);
-                    return true;
-                }
-            }
-
-            private Handle _handle;
-
-            internal StatsReport(IntPtr h) { _handle = new Handle(h); }
-
-            /// <summary>
-            /// Get all the instances of a specific stats type in the report.
-            /// </summary>
-            /// <typeparam name="T">
-            /// Must be one of <see cref="DataChannelStats"/>, <see cref="AudioSenderStats"/>,
-            /// <see cref="AudioReceiverStats"/>, <see cref="VideoSenderStats"/>, <see cref="VideoReceiverStats"/>,
-            /// <see cref="TransportStats"/>.
-            /// </typeparam>
-            public IEnumerable<T> GetStats<T>()
-            {
-                return PeerConnectionInterop.GetStatsObject<T>(_handle);
-            }
-
-            /// <summary>
-            /// Dispose of the report.
-            /// </summary>
-            public void Dispose()
-            {
-                ((IDisposable)_handle).Dispose();
-            }
-        }
-
-        /// <summary>
-        /// Get a snapshot of the statistics relative to the peer connection.
-        /// </summary>
-        /// <exception xref="InvalidOperationException">The peer connection is not initialized.</exception>
-        public Task<StatsReport> GetSimpleStatsAsync()
-        {
-            ThrowIfConnectionNotOpen();
-            return PeerConnectionInterop.GetSimpleStatsAsync(_nativePeerhandle);
-        }
-
-        /// <summary>
-        /// Utility to throw an exception if a method is called before the underlying
-        /// native peer connection has been initialized.
-        /// </summary>
-        /// <exception xref="InvalidOperationException">The peer connection is not initialized.</exception>
-        private void ThrowIfConnectionNotOpen()
-        {
-            lock (_openCloseLock)
-            {
-                if (_nativePeerhandle.IsClosed)
-                {
-                    MainEventSource.Log.PeerConnectionNotOpenError();
-                    throw new InvalidOperationException("Cannot invoke native method with invalid peer connection handle.");
-                }
-            }
-        }
-
-        /// <summary>
-        /// Get the list of video capture devices available on the local host machine.
-        /// </summary>
-        /// <returns>The list of available video capture devices.</returns>
-        /// <remarks>
-        /// Assign one of the returned <see cref="VideoCaptureDevice"/> to the
-        /// <see cref="LocalVideoTrackSettings.videoDevice"/> field to force a local video
-        /// track to use that device when creating it with <see cref="AddLocalVideoTrackAsync(LocalVideoTrackSettings)"/>.
-        /// </remarks>
-        public static Task<List<VideoCaptureDevice>> GetVideoCaptureDevicesAsync()
-        {
-            // Ensure the logging system is ready before using PInvoke.
-            MainEventSource.Log.Initialize();
-
-            // Always call this on a background thread, this is possibly the first call to the library so needs
-            // to initialize the global factory, and that cannot be done from the main UI thread on UWP.
-            return Task.Run(() =>
-            {
-                var devices = new List<VideoCaptureDevice>();
-                var eventWaitHandle = new ManualResetEventSlim(initialState: false);
-                var wrapper = new PeerConnectionInterop.EnumVideoCaptureDeviceWrapper()
-                {
-                    enumCallback = (id, name) =>
-                    {
-                        devices.Add(new VideoCaptureDevice() { id = id, name = name });
-                    },
-                    completedCallback = () =>
-                    {
-                        // On enumeration end, signal the caller thread
-                        eventWaitHandle.Set();
-                    },
-                    // Keep delegates alive
-                    EnumTrampoline = PeerConnectionInterop.VideoCaptureDevice_EnumCallback,
-                    CompletedTrampoline = PeerConnectionInterop.VideoCaptureDevice_EnumCompletedCallback
-                };
-
-                // Prevent garbage collection of the wrapper delegates until the enumeration is completed.
-                var handle = GCHandle.Alloc(wrapper, GCHandleType.Normal);
-                IntPtr userData = GCHandle.ToIntPtr(handle);
-
-                // Execute the native async callback
-                uint res = PeerConnectionInterop.EnumVideoCaptureDevicesAsync(
-                    wrapper.EnumTrampoline, userData, wrapper.CompletedTrampoline, userData);
-                if (res != Utils.MRS_SUCCESS)
-                {
-                    // Clean-up and release the wrapper delegates
-                    handle.Free();
-
-                    Utils.ThrowOnErrorCode(res);
-                    return null; // for the compiler
-                }
-
-                // Wait for end of enumerating
-                eventWaitHandle.Wait();
-
-                // Clean-up and release the wrapper delegates
-                handle.Free();
-
-                return devices;
-            });
-        }
-
-        /// <summary>
-        /// Enumerate the video capture formats for the specified video capture device.
-        /// </summary>
-        /// <param name="deviceId">Unique identifier of the video capture device to enumerate the
-        /// capture formats of, as retrieved from the <see cref="VideoCaptureDevice.id"/> field of
-        /// a capture device enumerated with <see cref="GetVideoCaptureDevicesAsync"/>.</param>
-        /// <returns>The list of available video capture formats for the specified video capture device.</returns>
-        public static Task<List<VideoCaptureFormat>> GetVideoCaptureFormatsAsync(string deviceId)
-        {
-            // Ensure the logging system is ready before using PInvoke.
-            MainEventSource.Log.Initialize();
-
-            // Always call this on a background thread, this is possibly the first call to the library so needs
-            // to initialize the global factory, and that cannot be done from the main UI thread on UWP.
-            return Task.Run(() =>
-            {
-                var formats = new List<VideoCaptureFormat>();
-                var eventWaitHandle = new EventWaitHandle(initialState: false, EventResetMode.ManualReset);
-                var wrapper = new PeerConnectionInterop.EnumVideoCaptureFormatsWrapper()
-                {
-                    enumCallback = (width, height, framerate, fourcc) =>
-                    {
-                        formats.Add(new VideoCaptureFormat() { width = width, height = height, framerate = framerate, fourcc = fourcc });
-                    },
-                    completedCallback = (Exception _) =>
-                    {
-                        // On enumeration end, signal the caller thread
-                        eventWaitHandle.Set();
-                    },
-                    // Keep delegates alive
-                    EnumTrampoline = PeerConnectionInterop.VideoCaptureFormat_EnumCallback,
-                    CompletedTrampoline = PeerConnectionInterop.VideoCaptureFormat_EnumCompletedCallback
-                };
-
-                // Prevent garbage collection of the wrapper delegates until the enumeration is completed.
-                var handle = GCHandle.Alloc(wrapper, GCHandleType.Normal);
-                IntPtr userData = GCHandle.ToIntPtr(handle);
-
-                // Execute the native async callback.
-                uint res = PeerConnectionInterop.EnumVideoCaptureFormatsAsync(deviceId,
-                    wrapper.EnumTrampoline, userData, wrapper.CompletedTrampoline, userData);
-                if (res != Utils.MRS_SUCCESS)
-                {
-                    // Clean-up and release the wrapper delegates
-                    handle.Free();
-
-                    Utils.ThrowOnErrorCode(res);
-                    return null; // for the compiler
-                }
-
-                // Wait for end of enumerating
-                eventWaitHandle.WaitOne();
-
-                // Clean-up and release the wrapper delegates
-                handle.Free();
-
-                return formats;
-            });
-        }
-
-        /// <summary>
-        /// Frame height round mode.
-        /// </summary>
-        /// <seealso cref="SetFrameHeightRoundMode(FrameHeightRoundMode)"/>
-        public enum FrameHeightRoundMode
-        {
-            /// <summary>
-            /// Leave frames unchanged.
-            /// </summary>
-            None = 0,
-
-            /// <summary>
-            /// Crop frame height to the nearest multiple of 16.
-            /// ((height - nearestLowerMultipleOf16) / 2) rows are cropped from the top and
-            /// (height - nearestLowerMultipleOf16 - croppedRowsTop) rows are cropped from the bottom.
-            /// </summary>
-            Crop = 1,
-
-            /// <summary>
-            /// Pad frame height to the nearest multiple of 16.
-            /// ((nearestHigherMultipleOf16 - height) / 2) rows are added symmetrically at the top and
-            /// (nearestHigherMultipleOf16 - height - addedRowsTop) rows are added symmetrically at the bottom.
-            /// </summary>
-            Pad = 2
-        }
-
-        /// <summary>
-        /// [HoloLens 1 only]
-        /// Use this function to select whether resolutions where height is not multiple of 16 pixels
-        /// should be cropped, padded, or left unchanged.
-        ///
-        /// Default is <see cref="FrameHeightRoundMode.Crop"/> to avoid severe artifacts produced by
-        /// the H.264 hardware encoder on HoloLens 1 due to a bug with the encoder. This is the
-        /// recommended value, and should be used unless cropping discards valuable data in the top and
-        /// bottom rows for a given usage, in which case <see cref="FrameHeightRoundMode.Pad"/> can
-        /// be used as a replacement but may still produce some mild artifacts.
-        ///
-        /// This has no effect on other platforms.
-        /// </summary>
-        /// <param name="value">The rounding mode for video frames.</param>
-        public static void SetFrameHeightRoundMode(FrameHeightRoundMode value)
-        {
-            Utils.SetFrameHeightRoundMode(value);
-        }
-
-        internal void OnConnected()
-        {
-            MainEventSource.Log.Connected();
-            IsConnected = true;
-            Connected?.Invoke();
-        }
-
-        internal void OnDataChannelAdded(DataChannel dataChannel)
-        {
-            MainEventSource.Log.DataChannelAdded(dataChannel.ID, dataChannel.Label);
-            DataChannelAdded?.Invoke(dataChannel);
-        }
-
-        internal void OnDataChannelRemoved(DataChannel dataChannel)
-        {
-            MainEventSource.Log.DataChannelRemoved(dataChannel.ID, dataChannel.Label);
-            DataChannelRemoved?.Invoke(dataChannel);
-        }
-
-        private static string ForceSdpCodecs(string sdp, string audio, string audioParams, string video, string videoParams)
-        {
-            if ((audio.Length > 0) || (video.Length > 0))
-            {
-                // +1 for space/semicolon before params.
-                var initialLength = sdp.Length +
-                    audioParams.Length + 1 +
-                    videoParams.Length + 1;
-                var builder = new StringBuilder(initialLength);
-                ulong lengthInOut = (ulong)builder.Capacity + 1; // includes null terminator
-                var audioFilter = new Utils.SdpFilter
-                {
-                    CodecName = audio,
-                    ExtraParams = audioParams
-                };
-                var videoFilter = new Utils.SdpFilter
-                {
-                    CodecName = video,
-                    ExtraParams = videoParams
-                };
-
-                uint res = Utils.SdpForceCodecs(sdp, audioFilter, videoFilter, builder, ref lengthInOut);
-                if (res == Utils.MRS_E_INVALID_PARAMETER && lengthInOut > (ulong)builder.Capacity + 1)
-                {
-                    // New string is longer than the estimate (there might be multiple tracks).
-                    // Increase the capacity and retry.
-                    builder.Capacity = (int)lengthInOut - 1;
-                    res = Utils.SdpForceCodecs(sdp, audioFilter, videoFilter, builder, ref lengthInOut);
-                }
-                Utils.ThrowOnErrorCode(res);
-                builder.Length = (int)lengthInOut - 1; // discard the null terminator
-                return builder.ToString();
-            }
-            return sdp;
-        }
-
-        /// <summary>
-        /// Callback invoked by the internal WebRTC implementation when it needs a SDP message
-        /// to be dispatched to the remote peer.
-        /// </summary>
-        /// <param name="type">The SDP message type.</param>
-        /// <param name="sdp">The SDP message content.</param>
-        internal void OnLocalSdpReadytoSend(string type, string sdp)
-        {
-            MainEventSource.Log.LocalSdpReady(type, sdp);
-
-            // If the user specified a preferred audio or video codec, manipulate the SDP message
-            // to exclude other codecs if the preferred one is supported.
-            // Outgoing answers are filtered for the only purpose of adding the extra params to them.
-            // The codec itself will have already been selected when filtering the incoming offer that prompted
-            // the answer. Note that filtering the codec in the answer without doing it in
-            // the offer first will leave the connection in an inconsistent state.
-            string newSdp = ForceSdpCodecs(sdp: sdp,
-                audio: PreferredAudioCodec,
-                audioParams: PreferredAudioCodecExtraParamsRemote,
-                video: PreferredVideoCodec,
-                videoParams: PreferredVideoCodecExtraParamsRemote);
-
-            LocalSdpReadytoSend?.Invoke(type, newSdp);
-        }
-
-        internal void OnIceCandidateReadytoSend(string candidate, int sdpMlineindex, string sdpMid)
-        {
-            MainEventSource.Log.IceCandidateReady(sdpMid, sdpMlineindex, candidate);
-            IceCandidateReadytoSend?.Invoke(candidate, sdpMlineindex, sdpMid);
-        }
-
-        internal void OnIceStateChanged(IceConnectionState newState)
-        {
-            MainEventSource.Log.IceStateChanged(newState);
-            IceStateChanged?.Invoke(newState);
-        }
-
-        internal void OnIceGatheringStateChanged(IceGatheringState newState)
-        {
-            MainEventSource.Log.IceGatheringStateChanged(newState);
-            IceGatheringStateChanged?.Invoke(newState);
-        }
-
-        internal void OnRenegotiationNeeded()
-        {
-            MainEventSource.Log.RenegotiationNeeded();
-            RenegotiationNeeded?.Invoke();
-        }
-
-        internal void OnTrackAdded(TrackKind trackKind)
-        {
-            MainEventSource.Log.TrackAdded(trackKind);
-            TrackAdded?.Invoke(trackKind);
-        }
-
-        internal void OnTrackRemoved(TrackKind trackKind)
-        {
-            MainEventSource.Log.TrackRemoved(trackKind);
-            TrackRemoved?.Invoke(trackKind);
-        }
-
-        internal void OnI420ARemoteVideoFrameReady(I420AVideoFrame frame)
-        {
-            MainEventSource.Log.I420ARemoteVideoFrameReady(frame.width, frame.height);
-            I420ARemoteVideoFrameReady?.Invoke(frame);
-        }
-
-        internal void OnArgb32RemoteVideoFrameReady(Argb32VideoFrame frame)
-        {
-            MainEventSource.Log.Argb32RemoteVideoFrameReady(frame.width, frame.height);
-            Argb32RemoteVideoFrameReady?.Invoke(frame);
-        }
-
-        internal void OnLocalAudioFrameReady(AudioFrame frame)
-        {
-            MainEventSource.Log.LocalAudioFrameReady(frame.bitsPerSample, frame.channelCount, frame.sampleCount);
-            LocalAudioFrameReady?.Invoke(frame);
-        }
-
-        internal void OnRemoteAudioFrameReady(AudioFrame frame)
-        {
-            MainEventSource.Log.RemoteAudioFrameReady(frame.bitsPerSample, frame.channelCount, frame.sampleCount);
-            RemoteAudioFrameReady?.Invoke(frame);
-        }
-    }
-}
->>>>>>> b59d2032
+// Copyright (c) Microsoft Corporation.
+// Licensed under the MIT License.
+
+using System;
+using System.Collections.Generic;
+using System.Diagnostics;
+using System.Runtime.CompilerServices;
+using System.Runtime.InteropServices;
+using System.Text;
+using System.Threading;
+using System.Threading.Tasks;
+using Microsoft.MixedReality.WebRTC.Interop;
+using Microsoft.MixedReality.WebRTC.Tracing;
+
+[assembly: InternalsVisibleTo("Microsoft.MixedReality.WebRTC.Tests")]
+
+namespace Microsoft.MixedReality.WebRTC
+{
+    /// <summary>
+    /// Type of ICE candidates offered to the remote peer.
+    /// </summary>
+    public enum IceTransportType : int
+    {
+        /// <summary>
+        /// No ICE candidate offered.
+        /// </summary>
+        None = 0,
+
+        /// <summary>
+        /// Only advertize relay-type candidates, like TURN servers, to avoid leaking the IP address of the client.
+        /// </summary>
+        Relay = 1,
+
+        /// ?
+        NoHost = 2,
+
+        /// <summary>
+        /// Offer all types of ICE candidates.
+        /// </summary>
+        All = 3
+    }
+
+    /// <summary>
+    /// Bundle policy.
+    /// See https://www.w3.org/TR/webrtc/#rtcbundlepolicy-enum.
+    /// </summary>
+    public enum BundlePolicy : int
+    {
+        /// <summary>
+        /// Gather ICE candidates for each media type in use (audio, video, and data). If the remote endpoint is
+        /// not bundle-aware, negotiate only one audio and video track on separate transports.
+        /// </summary>
+        Balanced = 0,
+
+        /// <summary>
+        /// Gather ICE candidates for only one track. If the remote endpoint is not bundle-aware, negotiate only
+        /// one media track.
+        /// </summary>
+        MaxBundle = 1,
+
+        /// <summary>
+        /// Gather ICE candidates for each track. If the remote endpoint is not bundle-aware, negotiate all media
+        /// tracks on separate transports.
+        /// </summary>
+        MaxCompat = 2
+    }
+
+    /// <summary>
+    /// SDP semantic used for (re)negotiating a peer connection.
+    /// </summary>
+    public enum SdpSemantic : int
+    {
+        /// <summary>
+        /// Unified plan, as standardized in the WebRTC 1.0 standard.
+        /// </summary>
+        UnifiedPlan = 0,
+
+        /// <summary>
+        /// Legacy Plan B, deprecated and soon removed.
+        /// Only available for compatiblity with older implementations if needed.
+        /// Do not use unless there is a problem with the Unified Plan.
+        /// </summary>
+        PlanB = 1
+    }
+
+    /// <summary>
+    /// ICE server configuration (STUN and/or TURN).
+    /// </summary>
+    public class IceServer
+    {
+        /// <summary>
+        /// List of TURN and/or STUN server URLs to use for NAT bypass, in order of preference.
+        ///
+        /// The scheme is defined in the core WebRTC implementation, and is in short:
+        /// stunURI     = stunScheme ":" stun-host [ ":" stun-port ]
+        /// stunScheme  = "stun" / "stuns"
+        /// turnURI     = turnScheme ":" turn-host [ ":" turn-port ] [ "?transport=" transport ]
+        /// turnScheme  = "turn" / "turns"
+        /// </summary>
+        public List<string> Urls = new List<string>();
+
+        /// <summary>
+        /// Optional TURN server username.
+        /// </summary>
+        public string TurnUserName = string.Empty;
+
+        /// <summary>
+        /// Optional TURN server credentials.
+        /// </summary>
+        public string TurnPassword = string.Empty;
+
+        /// <summary>
+        /// Format the ICE server data according to the encoded marshalling of the C++ API.
+        /// </summary>
+        /// <returns>The encoded string of ICE servers.</returns>
+        public override string ToString()
+        {
+            if (Urls == null)
+            {
+                return string.Empty;
+            }
+            string ret = string.Join("\n", Urls);
+            if (!string.IsNullOrEmpty(TurnUserName))
+            {
+                ret += $"\nusername:{TurnUserName}";
+                if (!string.IsNullOrEmpty(TurnPassword))
+                {
+                    ret += $"\npassword:{TurnPassword}";
+                }
+            }
+            return ret;
+        }
+    }
+
+    /// <summary>
+    /// Configuration to initialize a <see cref="PeerConnection"/>.
+    /// </summary>
+    public class PeerConnectionConfiguration
+    {
+        /// <summary>
+        /// List of TURN and/or STUN servers to use for NAT bypass, in order of preference.
+        /// </summary>
+        public List<IceServer> IceServers = new List<IceServer>();
+
+        /// <summary>
+        /// ICE transport policy for the connection.
+        /// </summary>
+        public IceTransportType IceTransportType = IceTransportType.All;
+
+        /// <summary>
+        /// Bundle policy for the connection.
+        /// </summary>
+        public BundlePolicy BundlePolicy = BundlePolicy.Balanced;
+
+        /// <summary>
+        /// SDP semantic for the connection.
+        /// </summary>
+        /// <remarks>Plan B is deprecated, do not use it.</remarks>
+        public SdpSemantic SdpSemantic = SdpSemantic.UnifiedPlan;
+    }
+
+    /// <summary>
+    /// State of an ICE connection.
+    /// </summary>
+    /// <remarks>
+    /// Due to the underlying implementation, this is currently a mix of the
+    /// <see href="https://www.w3.org/TR/webrtc/#rtcicegatheringstate-enum">RTPIceGatheringState</see>
+    /// and the <see href="https://www.w3.org/TR/webrtc/#rtcpeerconnectionstate-enum">RTPPeerConnectionState</see>
+    /// from the WebRTC 1.0 standard.
+    /// </remarks>
+    /// <seealso href="https://www.w3.org/TR/webrtc/#rtcicegatheringstate-enum"/>
+    /// <seealso href="https://www.w3.org/TR/webrtc/#rtcpeerconnectionstate-enum"/>
+    public enum IceConnectionState : int
+    {
+        /// <summary>
+        /// Newly created ICE connection. This is the starting state.
+        /// </summary>
+        New = 0,
+
+        /// <summary>
+        /// ICE connection received an offer, but transports are not writable yet.
+        /// </summary>
+        Checking = 1,
+
+        /// <summary>
+        /// Transports are writable.
+        /// </summary>
+        Connected = 2,
+
+        /// <summary>
+        /// ICE connection finished establishing.
+        /// </summary>
+        Completed = 3,
+
+        /// <summary>
+        /// Failed establishing an ICE connection.
+        /// </summary>
+        Failed = 4,
+
+        /// <summary>
+        /// ICE connection is disconnected, there is no more writable transport.
+        /// </summary>
+        Disconnected = 5,
+
+        /// <summary>
+        /// The peer connection was closed entirely.
+        /// </summary>
+        Closed = 6,
+    }
+
+    /// <summary>
+    /// State of an ICE gathering process.
+    /// </summary>
+    /// <remarks>
+    /// See <see href="https://www.w3.org/TR/webrtc/#rtcicegatheringstate-enum">RTPIceGatheringState</see>
+    /// from the WebRTC 1.0 standard.
+    /// </remarks>
+    /// <seealso href="https://www.w3.org/TR/webrtc/#rtcicegatheringstate-enum"/>
+    public enum IceGatheringState : int
+    {
+        /// <summary>
+        /// There is no ICE transport, or none of them started gathering ICE candidates.
+        /// </summary>
+        New = 0,
+
+        /// <summary>
+        /// The gathering process started. At least one ICE transport is active and gathering
+        /// some ICE candidates.
+        /// </summary>
+        Gathering = 1,
+
+        /// <summary>
+        /// The gathering process is complete. At least one ICE transport was active, and
+        /// all transports finished gathering ICE candidates.
+        /// </summary>
+        Complete = 2,
+    }
+
+    /// <summary>
+    /// Identifier for a video capture device.
+    /// </summary>
+    [Serializable]
+    public struct VideoCaptureDevice
+    {
+        /// <summary>
+        /// Unique device identifier.
+        /// </summary>
+        public string id;
+
+        /// <summary>
+        /// Friendly device name.
+        /// </summary>
+        public string name;
+    }
+
+    /// <summary>
+    /// Capture format for a video track.
+    /// </summary>
+    [Serializable]
+    public struct VideoCaptureFormat
+    {
+        /// <summary>
+        /// Frame width, in pixels.
+        /// </summary>
+        public uint width;
+
+        /// <summary>
+        /// Frame height, in pixels.
+        /// </summary>
+        public uint height;
+
+        /// <summary>
+        /// Capture framerate, in frames per second.
+        /// </summary>
+        public double framerate;
+
+        /// <summary>
+        /// FOURCC identifier of the video encoding.
+        /// </summary>
+        public uint fourcc;
+    }
+
+    /// <summary>
+    /// Settings to create a new transceiver wrapper.
+    /// </summary>
+    public class TransceiverInitSettings
+    {
+        /// <summary>
+        /// Transceiver name, for logging and debugging.
+        /// </summary>
+        public string Name;
+
+        /// <summary>
+        /// Initial value of <see cref="Transceiver.DesiredDirection"/>.
+        /// </summary>
+        public Transceiver.Direction InitialDesiredDirection = Transceiver.Direction.SendReceive;
+
+        /// <summary>
+        /// List of stream IDs to associate the transceiver with.
+        /// </summary>
+        public List<string> StreamIDs;
+    }
+
+    /// <summary>
+    /// Settings to create a new audio transceiver wrapper.
+    /// </summary>
+    public class AudioTransceiverInitSettings : TransceiverInitSettings
+    {
+
+    }
+
+    /// <summary>
+    /// Settings to create a new video transceiver wrapper.
+    /// </summary>
+    public class VideoTransceiverInitSettings : TransceiverInitSettings
+    {
+
+    }
+
+    /// <summary>
+    /// The WebRTC peer connection object is the entry point to using WebRTC.
+    /// </summary>
+    public class PeerConnection : IDisposable
+    {
+        /// <summary>
+        /// Delegate for <see cref="AudioTransceiverAdded"/> event.
+        /// </summary>
+        /// <param name="transceiver">The newly added audio transceiver.</param>
+        public delegate void AudioTransceiverAddedDelegate(AudioTransceiver transceiver);
+
+        /// <summary>
+        /// Delegate for <see cref="VideoTransceiverAdded"/> event.
+        /// </summary>
+        /// <param name="transceiver">The newly added video transceiver.</param>
+        public delegate void VideoTransceiverAddedDelegate(VideoTransceiver transceiver);
+
+        /// <summary>
+        /// Delegate for <see cref="AudioTrackAdded"/> event.
+        /// </summary>
+        /// <param name="track">The newly added audio track.</param>
+        public delegate void AudioTrackAddedDelegate(RemoteAudioTrack track);
+
+        /// <summary>
+        /// Delegate for <see cref="AudioTrackRemoved"/> event.
+        /// </summary>
+        /// <param name="track">The audio track just removed.</param>
+        public delegate void AudioTrackRemovedDelegate(AudioTransceiver transceiver, RemoteAudioTrack track);
+
+        /// <summary>
+        /// Delegate for <see cref="VideoTrackAdded"/> event.
+        /// </summary>
+        /// <param name="track">The newly added video track.</param>
+        public delegate void VideoTrackAddedDelegate(RemoteVideoTrack track);
+
+        /// <summary>
+        /// Delegate for <see cref="VideoTrackRemoved"/> event.
+        /// </summary>
+        /// <param name="track">The video track just removed.</param>
+        public delegate void VideoTrackRemovedDelegate(VideoTransceiver transceiver, RemoteVideoTrack track);
+
+        /// <summary>
+        /// Delegate for <see cref="DataChannelAdded"/> event.
+        /// </summary>
+        /// <param name="channel">The newly added data channel.</param>
+        public delegate void DataChannelAddedDelegate(DataChannel channel);
+
+        /// <summary>
+        /// Delegate for <see cref="DataChannelRemoved"/> event.
+        /// </summary>
+        /// <param name="channel">The data channel just removed.</param>
+        public delegate void DataChannelRemovedDelegate(DataChannel channel);
+
+        /// <summary>
+        /// Delegate for <see cref="LocalSdpReadytoSend"/> event.
+        /// </summary>
+        /// <param name="type">SDP message type, one of "offer", "answer", or "ice".</param>
+        /// <param name="sdp">Raw SDP message content.</param>
+        public delegate void LocalSdpReadyToSendDelegate(string type, string sdp);
+
+        /// <summary>
+        /// Delegate for the <see cref="IceCandidateReadytoSend"/> event.
+        /// </summary>
+        /// <param name="candidate">Raw SDP message describing the ICE candidate.</param>
+        /// <param name="sdpMlineindex">Index of the m= line.</param>
+        /// <param name="sdpMid">Media identifier</param>
+        public delegate void IceCandidateReadytoSendDelegate(string candidate, int sdpMlineindex, string sdpMid);
+
+        /// <summary>
+        /// Delegate for the <see cref="IceStateChanged"/> event.
+        /// </summary>
+        /// <param name="newState">The new ICE connection state.</param>
+        public delegate void IceStateChangedDelegate(IceConnectionState newState);
+
+        /// <summary>
+        /// Delegate for the <see cref="IceGatheringStateChanged"/> event.
+        /// </summary>
+        /// <param name="newState">The new ICE gathering state.</param>
+        public delegate void IceGatheringStateChangedDelegate(IceGatheringState newState);
+
+        /// <summary>
+        /// Kind of WebRTC track.
+        /// </summary>
+        public enum TrackKind : uint
+        {
+            /// <summary>
+            /// Unknown track kind. Generally not initialized or error.
+            /// </summary>
+            Unknown = 0,
+
+            /// <summary>
+            /// Audio track.
+            /// </summary>
+            Audio = 1,
+
+            /// <summary>
+            /// Video track.
+            /// </summary>
+            Video = 2,
+
+            /// <summary>
+            /// Data track.
+            /// </summary>
+            Data = 3
+        };
+
+
+        #region Codec filtering
+
+        /// <summary>
+        /// Name of the preferred audio codec, or empty to let WebRTC decide.
+        /// See https://en.wikipedia.org/wiki/RTP_audio_video_profile for the standard SDP names.
+        /// </summary>
+        public string PreferredAudioCodec = string.Empty;
+
+        /// <summary>
+        /// Advanced use only. List of additional codec-specific arguments requested to the
+        /// remote endpoint.
+        /// </summary>
+        /// <remarks>
+        /// This must be a semicolon-separated list of "key=value" pairs. Arguments are passed as is,
+        /// and there is no check on the validity of the parameter names nor their value.
+        /// Arguments are added to the audio codec section of SDP messages sent to the remote endpoint.
+        ///
+        /// This is ignored if <see cref="PreferredAudioCodec"/> is an empty string, or is not
+        /// a valid codec name found in the SDP message offer.
+        /// </remarks>
+        public string PreferredAudioCodecExtraParamsRemote = string.Empty;
+
+        /// <summary>
+        /// Advanced use only. List of additional codec-specific arguments set on the local endpoint.
+        /// </summary>
+        /// <remarks>
+        /// This must be a semicolon-separated list of "key=value" pairs. Arguments are passed as is,
+        /// and there is no check on the validity of the parameter names nor their value.
+        /// Arguments are set locally by adding them to the audio codec section of SDP messages
+        /// received from the remote endpoint.
+        ///
+        /// This is ignored if <see cref="PreferredAudioCodec"/> is an empty string, or is not
+        /// a valid codec name found in the SDP message offer.
+        /// </remarks>
+        public string PreferredAudioCodecExtraParamsLocal = string.Empty;
+
+        /// <summary>
+        /// Name of the preferred video codec, or empty to let WebRTC decide.
+        /// See https://en.wikipedia.org/wiki/RTP_audio_video_profile for the standard SDP names.
+        /// </summary>
+        public string PreferredVideoCodec = string.Empty;
+
+        /// <summary>
+        /// Advanced use only. List of additional codec-specific arguments requested to the
+        /// remote endpoint.
+        /// </summary>
+        /// <remarks>
+        /// This must be a semicolon-separated list of "key=value" pairs. Arguments are passed as is,
+        /// and there is no check on the validity of the parameter names nor their value.
+        /// Arguments are added to the video codec section of SDP messages sent to the remote endpoint.
+        ///
+        /// This is ignored if <see cref="PreferredVideoCodec"/> is an empty string, or is not
+        /// a valid codec name found in the SDP message offer.
+        /// </remarks>
+        public string PreferredVideoCodecExtraParamsRemote = string.Empty;
+
+        /// <summary>
+        /// Advanced use only. List of additional codec-specific arguments set on the local endpoint.
+        /// </summary>
+        /// <remarks>
+        /// This must be a semicolon-separated list of "key=value" pairs. Arguments are passed as is,
+        /// and there is no check on the validity of the parameter names nor their value.
+        /// Arguments are set locally by adding them to the video codec section of SDP messages
+        /// received from the remote endpoint.
+        ///
+        /// This is ignored if <see cref="PreferredVideoCodec"/> is an empty string, or is not
+        /// a valid codec name found in the SDP message offer.
+        /// </remarks>
+        public string PreferredVideoCodecExtraParamsLocal = string.Empty;
+
+        #endregion
+
+
+        /// <summary>
+        /// A name for the peer connection, used for logging and debugging.
+        /// </summary>
+        public string Name { get; set; } = string.Empty;
+
+        /// <summary>
+        /// Boolean property indicating whether the peer connection has been initialized.
+        /// </summary>
+        public bool Initialized
+        {
+            get
+            {
+                lock (_openCloseLock)
+                {
+                    return (_initTask != null);
+                }
+            }
+        }
+
+        /// <summary>
+        /// Indicates whether the peer connection is established and can exchange some
+        /// track content (audio/video/data) with the remote peer.
+        /// </summary>
+        /// <remarks>
+        /// This does not indicate whether the ICE exchange is done, as it
+        /// may continue after the peer connection negotiated a first session.
+        /// For ICE connection status, see the <see cref="IceStateChanged"/> event.
+        /// </remarks>
+        public bool IsConnected { get; private set; } = false;
+
+        /// <summary>
+        /// Collection of transceivers for the peer conneciton.
+        /// Transceivers are present in the list in order of their media line index
+        /// (<see cref="Transceiver.MlineIndex"/>). Once a transceiver is added to the
+        /// peer connection, it cannot be removed, but its tracks can be changed.
+        /// This requires some renegotiation.
+        /// </summary>
+        public List<Transceiver> Transceivers { get; } = new List<Transceiver>();
+
+        /// <summary>
+        /// Collection of audio transceivers of the peer connection.
+        /// Once a transceiver is added to the peer connection, it cannot be removed,
+        /// but its tracks can be changed. This requires some renegotiation.
+        /// </summary>
+        public IEnumerable<AudioTransceiver> AudioTransceivers
+        {
+            get
+            {
+                int num = Transceivers.Count;
+                for (int i = 0; i < num; ++i)
+                {
+                    var tr = Transceivers[i];
+                    if (tr.MediaKind == MediaKind.Audio)
+                    {
+                        yield return (AudioTransceiver)tr;
+                    }
+                }
+            }
+        }
+
+        /// <summary>
+        /// Collection of video transceivers of the peer connection.
+        /// Once a transceiver is added to the peer connection, it cannot be removed,
+        /// but its tracks can be changed. This requires some renegotiation.
+        /// </summary>
+        public IEnumerable<VideoTransceiver> VideoTransceivers
+        {
+            get
+            {
+                int num = Transceivers.Count;
+                for (int i = 0; i < num; ++i)
+                {
+                    var tr = Transceivers[i];
+                    if (tr.MediaKind == MediaKind.Video)
+                    {
+                        yield return (VideoTransceiver)tr;
+                    }
+                }
+            }
+        }
+
+        /// <summary>
+        /// Collection of local audio tracks attached to the peer connection.
+        /// </summary>
+        public List<LocalAudioTrack> LocalAudioTracks { get; } = new List<LocalAudioTrack>();
+
+        /// <summary>
+        /// Collection of local video tracks attached to the peer connection.
+        /// </summary>
+        public List<LocalVideoTrack> LocalVideoTracks { get; } = new List<LocalVideoTrack>();
+
+        /// <summary>
+        /// Collection of remote audio tracks attached to the peer connection.
+        /// </summary>
+        public List<RemoteAudioTrack> RemoteAudioTracks { get; } = new List<RemoteAudioTrack>();
+
+        /// <summary>
+        /// Collection of remote video tracks attached to the peer connection.
+        /// </summary>
+        public List<RemoteVideoTrack> RemoteVideoTracks { get; } = new List<RemoteVideoTrack>();
+
+        /// <summary>
+        /// Event fired when a connection is established.
+        /// </summary>
+        public event Action Connected;
+
+        /// <summary>
+        /// Event fired when a data channel is added to the peer connection.
+        /// This event is always fired, whether the data channel is created by the local peer
+        /// or the remote peer, and is negotiated (out-of-band) or not (in-band).
+        /// If an in-band data channel is created by the local peer, the <see cref="DataChannel.ID"/>
+        /// field is not yet available when this event is fired, because the ID has not been
+        /// agreed upon with the remote peer yet.
+        /// </summary>
+        public event DataChannelAddedDelegate DataChannelAdded;
+
+        /// <summary>
+        /// Event fired when a data channel is removed from the peer connection.
+        /// This event is always fired, whatever its creation method (negotiated or not)
+        /// and original creator (local or remote peer).
+        /// </summary>
+        public event DataChannelRemovedDelegate DataChannelRemoved;
+
+        /// <summary>
+        /// Event that occurs when a local SDP message is ready to be transmitted.
+        /// </summary>
+        public event LocalSdpReadyToSendDelegate LocalSdpReadytoSend;
+
+        /// <summary>
+        /// Event that occurs when a local ICE candidate is ready to be transmitted.
+        /// </summary>
+        public event IceCandidateReadytoSendDelegate IceCandidateReadytoSend;
+
+        /// <summary>
+        /// Event that occurs when the state of the ICE connection changed.
+        /// </summary>
+        public event IceStateChangedDelegate IceStateChanged;
+
+        /// <summary>
+        /// Event that occurs when the state of the ICE gathering changed.
+        /// </summary>
+        public event IceGatheringStateChangedDelegate IceGatheringStateChanged;
+
+        /// <summary>
+        /// Event that occurs when a renegotiation of the session is needed.
+        /// This generally occurs as a result of adding or removing tracks,
+        /// and the user should call <see cref="CreateOffer"/> to actually
+        /// start a renegotiation.
+        /// </summary>
+        public event Action RenegotiationNeeded;
+
+        /// <summary>
+        /// Event that occurs when an audio transceiver is added to the peer connection, either
+        /// manually using <see cref="AddAudioTransceiver(AudioTransceiverInitSettings)"/>, or
+        /// automatically as a result of a new session negotiation.
+        /// </summary>
+        /// <remarks>
+        /// Transceivers cannot be removed from the peer connection, so there is no
+        /// <c>AudioTransceiverRemoved</c> event.
+        /// </remarks>
+        public event AudioTransceiverAddedDelegate AudioTransceiverAdded;
+
+        /// <summary>
+        /// Event that occurs when a video transceiver is added to the peer connection, either
+        /// manually using <see cref="AddVideoTransceiver(VideoTransceiverInitSettings)"/>, or
+        /// automatically as a result of a new session negotiation.
+        /// </summary>
+        /// <remarks>
+        /// Transceivers cannot be removed from the peer connection, so there is no
+        /// <c>VideoTransceiverRemoved</c> event.
+        /// </remarks>
+        public event VideoTransceiverAddedDelegate VideoTransceiverAdded;
+
+        /// <summary>
+        /// Event that occurs when a remote audio track is added to the current connection.
+        /// </summary>
+        public event AudioTrackAddedDelegate AudioTrackAdded;
+
+        /// <summary>
+        /// Event that occurs when a remote audio track is removed from the current connection.
+        /// </summary>
+        public event AudioTrackRemovedDelegate AudioTrackRemoved;
+
+        /// <summary>
+        /// Event that occurs when a remote video track is added to the current connection.
+        /// </summary>
+        public event VideoTrackAddedDelegate VideoTrackAdded;
+
+        /// <summary>
+        /// Event that occurs when a remote video track is removed from the current connection.
+        /// </summary>
+        public event VideoTrackRemovedDelegate VideoTrackRemoved;
+
+        /// <summary>
+        /// GCHandle to self for the various native callbacks.
+        /// This also acts as a marker of a connection created or in the process of being created.
+        /// </summary>
+        private GCHandle _selfHandle;
+
+        /// <summary>
+        /// Handle to the native PeerConnection object.
+        /// </summary>
+        /// <remarks>
+        /// In native land this is a <code>Microsoft::MixedReality::WebRTC::PeerConnectionHandle</code>.
+        /// </remarks>
+        private PeerConnectionHandle _nativePeerhandle = new PeerConnectionHandle();
+
+        /// <summary>
+        /// Initialization task returned by <see cref="InitializeAsync"/>.
+        /// </summary>
+        private Task _initTask = null;
+
+        /// <summary>
+        /// Boolean to indicate if <see cref="Close"/> has been called and is waiting for a pending
+        /// initializing task <see cref="_initTask"/> to complete or cancel.
+        /// </summary>
+        private bool _isClosing = false;
+
+        /// <summary>
+        /// Lock for asynchronous opening and closing of the connection, protecting
+        /// changes to <see cref="_nativePeerhandle"/>, <see cref="_selfHandle"/>,
+        /// <see cref="_initTask"/>, and <see cref="_isClosing"/>.
+        /// </summary>
+        private object _openCloseLock = new object();
+
+        private PeerConnectionInterop.InteropCallbacks _interopCallbacks;
+        private PeerConnectionInterop.PeerCallbackArgs _peerCallbackArgs;
+
+        /// <summary>
+        /// Lock for accessing the collections of tracks:
+        /// - <see cref="LocalAudioTracks"/>
+        /// - <see cref="LocalVideoTracks"/>
+        /// - <see cref="RemoteAudioTracks"/>
+        /// - <see cref="RemoteVideoTracks"/>
+        /// </summary>
+        private object _tracksLock = new object();
+
+
+        #region Initializing and shutdown
+
+        /// <summary>
+        /// Create a new peer connection object. The object is initially created empty, and cannot be used
+        /// until <see cref="InitializeAsync(PeerConnectionConfiguration, CancellationToken)"/> has completed
+        /// successfully.
+        /// </summary>
+        public PeerConnection()
+        {
+            MainEventSource.Log.Initialize();
+        }
+
+        /// <summary>
+        /// Initialize the current peer connection object asynchronously.
+        ///
+        /// Most other methods will fail unless this call completes successfully, as it initializes the
+        /// underlying native implementation object required to create and manipulate the peer connection.
+        ///
+        /// Once this call asynchronously completed, the <see cref="Initialized"/> property becomes <c>true</c>.
+        /// </summary>
+        /// <param name="config">Configuration for initializing the peer connection.</param>
+        /// <param name="token">Optional cancellation token for the initialize task. This is only used if
+        /// the singleton task was created by this call, and not a prior call.</param>
+        /// <returns>The singleton task used to initialize the underlying native peer connection.</returns>
+        /// <remarks>This method is multi-thread safe, and will always return the same task object
+        /// from the first call to it until the peer connection object is deinitialized. This allows
+        /// multiple callers to all execute some action following the initialization, without the need
+        /// to force a single caller and to synchronize with it.</remarks>
+        public Task InitializeAsync(PeerConnectionConfiguration config = null, CancellationToken token = default)
+        {
+            lock (_openCloseLock)
+            {
+                // If Close() is waiting for _initTask to finish, do not return it.
+                if (_isClosing)
+                {
+                    throw new OperationCanceledException("A closing operation is pending.");
+                }
+
+                // If _initTask has already been created, return it.
+                if (_initTask != null)
+                {
+                    return _initTask;
+                }
+
+                // Allocate a GC handle to self for static P/Invoke callbacks to be able to call
+                // back into methods of this peer connection object. The handle is released when
+                // the peer connection is closed, to allow this object to be destroyed.
+                Debug.Assert(!_selfHandle.IsAllocated);
+                _selfHandle = GCHandle.Alloc(this, GCHandleType.Normal);
+
+                // Create and lock in memory delegates for all the static callback wrappers (see below).
+                // This avoids delegates being garbage-collected, since the P/Invoke mechanism by itself
+                // does not guarantee their lifetime.
+                _interopCallbacks = new PeerConnectionInterop.InteropCallbacks()
+                {
+                    Peer = this,
+                    AudioTransceiverCreateObjectCallback = AudioTransceiverInterop.AudioTransceiverCreateObjectCallback,
+                    AudioTransceiverFinishCreateCallbak = AudioTransceiverInterop.AudioTransceiverFinishCreateCallback,
+                    VideoTransceiverCreateObjectCallback = VideoTransceiverInterop.VideoTransceiverCreateObjectCallback,
+                    VideoTransceiverFinishCreateCallbak = VideoTransceiverInterop.VideoTransceiverFinishCreateCallback,
+                    RemoteAudioTrackCreateObjectCallback = RemoteAudioTrackInterop.RemoteAudioTrackCreateObjectCallback,
+                    RemoteVideoTrackCreateObjectCallback = RemoteVideoTrackInterop.RemoteVideoTrackCreateObjectCallback,
+                    DataChannelCreateObjectCallback = DataChannelInterop.DataChannelCreateObjectCallback,
+                };
+                _peerCallbackArgs = new PeerConnectionInterop.PeerCallbackArgs()
+                {
+                    Peer = this,
+                    DataChannelAddedCallback = PeerConnectionInterop.DataChannelAddedCallback,
+                    DataChannelRemovedCallback = PeerConnectionInterop.DataChannelRemovedCallback,
+                    ConnectedCallback = PeerConnectionInterop.ConnectedCallback,
+                    LocalSdpReadytoSendCallback = PeerConnectionInterop.LocalSdpReadytoSendCallback,
+                    IceCandidateReadytoSendCallback = PeerConnectionInterop.IceCandidateReadytoSendCallback,
+                    IceStateChangedCallback = PeerConnectionInterop.IceStateChangedCallback,
+                    IceGatheringStateChangedCallback = PeerConnectionInterop.IceGatheringStateChangedCallback,
+                    RenegotiationNeededCallback = PeerConnectionInterop.RenegotiationNeededCallback,
+                    AudioTrackAddedCallback = PeerConnectionInterop.AudioTrackAddedCallback,
+                    AudioTrackRemovedCallback = PeerConnectionInterop.AudioTrackRemovedCallback,
+                    VideoTrackAddedCallback = PeerConnectionInterop.VideoTrackAddedCallback,
+                    VideoTrackRemovedCallback = PeerConnectionInterop.VideoTrackRemovedCallback,
+                };
+
+                // Cache values in local variables before starting async task, to avoid any
+                // subsequent external change from affecting that task.
+                // Also set default values, as the native call doesn't handle NULL.
+                PeerConnectionInterop.PeerConnectionConfiguration nativeConfig;
+                if (config != null)
+                {
+                    nativeConfig = new PeerConnectionInterop.PeerConnectionConfiguration
+                    {
+                        EncodedIceServers = string.Join("\n\n", config.IceServers),
+                        IceTransportType = config.IceTransportType,
+                        BundlePolicy = config.BundlePolicy,
+                        SdpSemantic = config.SdpSemantic,
+                    };
+                }
+                else
+                {
+                    nativeConfig = new PeerConnectionInterop.PeerConnectionConfiguration();
+                }
+
+                // On UWP PeerConnectionCreate() fails on main UI thread, so always initialize the native peer
+                // connection asynchronously from a background worker thread.
+                _initTask = Task.Run(() =>
+                {
+                    token.ThrowIfCancellationRequested();
+
+                    uint res = PeerConnectionInterop.PeerConnection_Create(nativeConfig, GCHandle.ToIntPtr(_selfHandle), out _nativePeerhandle);
+
+                    lock (_openCloseLock)
+                    {
+                        // Handle errors
+                        if ((res != Utils.MRS_SUCCESS) || _nativePeerhandle.IsInvalid)
+                        {
+                            if (_selfHandle.IsAllocated)
+                            {
+                                _interopCallbacks = null;
+                                _peerCallbackArgs = null;
+                                _selfHandle.Free();
+                            }
+
+                            Utils.ThrowOnErrorCode(res);
+                            throw new Exception(); // if res == MRS_SUCCESS but handle is NULL
+                        }
+
+                        // The connection may have been aborted while being created, either via the
+                        // cancellation token, or by calling Close() after the synchronous codepath
+                        // above but before this task had a chance to run in the background.
+                        if (token.IsCancellationRequested)
+                        {
+                            // Cancelled by token
+                            _nativePeerhandle.Close();
+                            throw new OperationCanceledException(token);
+                        }
+                        if (!_selfHandle.IsAllocated)
+                        {
+                            // Cancelled by calling Close()
+                            _nativePeerhandle.Close();
+                            throw new OperationCanceledException();
+                        }
+
+                        // Register all trampoline callbacks. Note that even passing a static managed method
+                        // for the callback is not safe, because the compiler implicitly creates a delegate
+                        // object (a static method is not a delegate itself; it can be wrapped inside one),
+                        // and that delegate object will be garbage collected immediately at the end of this
+                        // block. Instead, a delegate needs to be explicitly created and locked in memory.
+                        // Since the current PeerConnection instance is already locked via _selfHandle,
+                        // and it references all delegates via _peerCallbackArgs, those also can't be GC'd.
+                        var self = GCHandle.ToIntPtr(_selfHandle);
+                        var interopCallbacks = new PeerConnectionInterop.MarshaledInteropCallbacks
+                        {
+                            AudioTransceiverCreateObjectCallback = _interopCallbacks.AudioTransceiverCreateObjectCallback,
+                            AudioTransceiverFinishCreateCallbak = _interopCallbacks.AudioTransceiverFinishCreateCallbak,
+                            VideoTransceiverCreateObjectCallback = _interopCallbacks.VideoTransceiverCreateObjectCallback,
+                            VideoTransceiverFinishCreateCallbak = _interopCallbacks.VideoTransceiverFinishCreateCallbak,
+                            RemoteAudioTrackCreateObjectCallback = _interopCallbacks.RemoteAudioTrackCreateObjectCallback,
+                            RemoteVideoTrackCreateObjectCallback = _interopCallbacks.RemoteVideoTrackCreateObjectCallback,
+                            DataChannelCreateObjectCallback = _interopCallbacks.DataChannelCreateObjectCallback
+                        };
+                        PeerConnectionInterop.PeerConnection_RegisterInteropCallbacks(
+                            _nativePeerhandle, in interopCallbacks);
+                        PeerConnectionInterop.PeerConnection_RegisterConnectedCallback(
+                            _nativePeerhandle, _peerCallbackArgs.ConnectedCallback, self);
+                        PeerConnectionInterop.PeerConnection_RegisterLocalSdpReadytoSendCallback(
+                            _nativePeerhandle, _peerCallbackArgs.LocalSdpReadytoSendCallback, self);
+                        PeerConnectionInterop.PeerConnection_RegisterIceCandidateReadytoSendCallback(
+                            _nativePeerhandle, _peerCallbackArgs.IceCandidateReadytoSendCallback, self);
+                        PeerConnectionInterop.PeerConnection_RegisterIceStateChangedCallback(
+                            _nativePeerhandle, _peerCallbackArgs.IceStateChangedCallback, self);
+                        PeerConnectionInterop.PeerConnection_RegisterIceGatheringStateChangedCallback(
+                            _nativePeerhandle, _peerCallbackArgs.IceGatheringStateChangedCallback, self);
+                        PeerConnectionInterop.PeerConnection_RegisterRenegotiationNeededCallback(
+                            _nativePeerhandle, _peerCallbackArgs.RenegotiationNeededCallback, self);
+                        PeerConnectionInterop.PeerConnection_RegisterAudioTrackAddedCallback(
+                            _nativePeerhandle, _peerCallbackArgs.AudioTrackAddedCallback, self);
+                        PeerConnectionInterop.PeerConnection_RegisterAudioTrackRemovedCallback(
+                            _nativePeerhandle, _peerCallbackArgs.AudioTrackRemovedCallback, self);
+                        PeerConnectionInterop.PeerConnection_RegisterVideoTrackAddedCallback(
+                            _nativePeerhandle, _peerCallbackArgs.VideoTrackAddedCallback, self);
+                        PeerConnectionInterop.PeerConnection_RegisterVideoTrackRemovedCallback(
+                            _nativePeerhandle, _peerCallbackArgs.VideoTrackRemovedCallback, self);
+                        PeerConnectionInterop.PeerConnection_RegisterDataChannelAddedCallback(
+                            _nativePeerhandle, _peerCallbackArgs.DataChannelAddedCallback, self);
+                        PeerConnectionInterop.PeerConnection_RegisterDataChannelRemovedCallback(
+                            _nativePeerhandle, _peerCallbackArgs.DataChannelRemovedCallback, self);
+                    }
+                }, token);
+
+                return _initTask;
+            }
+        }
+
+        /// <summary>
+        /// Close the peer connection and destroy the underlying native resources.
+        /// </summary>
+        /// <remarks>This is equivalent to <see cref="Dispose"/>.</remarks>
+        /// <seealso cref="Dispose"/>
+        public void Close()
+        {
+            // Begin shutdown sequence
+            Task initTask = null;
+            lock (_openCloseLock)
+            {
+                // If the connection is not initialized, return immediately.
+                if (_initTask == null)
+                {
+                    return;
+                }
+
+                // Indicate to InitializeAsync() that it should stop returning _initTask
+                // or create a new instance of it, even if it is NULL.
+                _isClosing = true;
+
+                // Ensure both Initialized and IsConnected return false
+                initTask = _initTask;
+                _initTask = null; // This marks the Initialized property as false
+                IsConnected = false;
+
+                // Unregister all callbacks and free the delegates
+                var interopCallbacks = new PeerConnectionInterop.MarshaledInteropCallbacks();
+                PeerConnectionInterop.PeerConnection_RegisterInteropCallbacks(
+                    _nativePeerhandle, in interopCallbacks);
+                PeerConnectionInterop.PeerConnection_RegisterConnectedCallback(
+                    _nativePeerhandle, null, IntPtr.Zero);
+                PeerConnectionInterop.PeerConnection_RegisterLocalSdpReadytoSendCallback(
+                    _nativePeerhandle, null, IntPtr.Zero);
+                PeerConnectionInterop.PeerConnection_RegisterIceCandidateReadytoSendCallback(
+                    _nativePeerhandle, null, IntPtr.Zero);
+                PeerConnectionInterop.PeerConnection_RegisterIceStateChangedCallback(
+                    _nativePeerhandle, null, IntPtr.Zero);
+                PeerConnectionInterop.PeerConnection_RegisterIceGatheringStateChangedCallback(
+                    _nativePeerhandle, null, IntPtr.Zero);
+                PeerConnectionInterop.PeerConnection_RegisterRenegotiationNeededCallback(
+                    _nativePeerhandle, null, IntPtr.Zero);
+                PeerConnectionInterop.PeerConnection_RegisterAudioTrackAddedCallback(
+                    _nativePeerhandle, null, IntPtr.Zero);
+                PeerConnectionInterop.PeerConnection_RegisterAudioTrackRemovedCallback(
+                    _nativePeerhandle, null, IntPtr.Zero);
+                PeerConnectionInterop.PeerConnection_RegisterVideoTrackAddedCallback(
+                    _nativePeerhandle, null, IntPtr.Zero);
+                PeerConnectionInterop.PeerConnection_RegisterVideoTrackRemovedCallback(
+                    _nativePeerhandle, null, IntPtr.Zero);
+                PeerConnectionInterop.PeerConnection_RegisterDataChannelAddedCallback(
+                    _nativePeerhandle, null, IntPtr.Zero);
+                PeerConnectionInterop.PeerConnection_RegisterDataChannelRemovedCallback(
+                    _nativePeerhandle, null, IntPtr.Zero);
+                if (_selfHandle.IsAllocated)
+                {
+                    _interopCallbacks = null;
+                    _peerCallbackArgs = null;
+                    _selfHandle.Free();
+                }
+            }
+
+            // Wait for any pending initializing to finish.
+            // This must be outside of the lock because the initialization task will
+            // eventually need to acquire the lock to complete.
+            initTask.Wait();
+
+            // Close the native peer connection, disconnecting from the remote peer if currently connected.
+            PeerConnectionInterop.PeerConnection_Close(_nativePeerhandle);
+
+            // Destroy the native peer connection object. This may be delayed if a P/Invoke callback is underway,
+            // but will be handled at some point anyway, even if the PeerConnection managed instance is gone.
+            _nativePeerhandle.Close();
+
+            // Notify local tracks they have been removed
+            int count = LocalAudioTracks.Count;
+            while (count > 0)
+            {
+                LocalAudioTracks[count - 1].OnTrackRemoved(this);
+                --count;
+            }
+            Debug.Assert(LocalAudioTracks.Count == 0);
+            count = LocalVideoTracks.Count;
+            while (count > 0)
+            {
+                LocalVideoTracks[count - 1].OnTrackRemoved(this);
+                --count;
+            }
+            Debug.Assert(LocalVideoTracks.Count == 0);
+            count = RemoteAudioTracks.Count;
+            while (count > 0)
+            {
+                var track = RemoteAudioTracks[count - 1];
+                track.OnTrackRemoved(this);
+                track.Dispose(); // remote tracks are owned
+                --count;
+            }
+            Debug.Assert(RemoteAudioTracks.Count == 0);
+            count = RemoteVideoTracks.Count;
+            while (count > 0)
+            {
+                var track = RemoteVideoTracks[count - 1];
+                track.OnTrackRemoved(this);
+                track.Dispose(); // remote tracks are owned
+                --count;
+            }
+            Debug.Assert(RemoteVideoTracks.Count == 0);
+
+            // Dispose of owned objects
+            lock (_tracksLock)
+            {
+                foreach (var transceiver in Transceivers)
+                {
+                    if (transceiver == null)
+                    {
+                        continue;
+                    }
+                    if (transceiver.MediaKind == MediaKind.Audio)
+                    {
+                        ((AudioTransceiver)transceiver)._nativeHandle.Close();
+                    }
+                    else
+                    {
+                        ((VideoTransceiver)transceiver)._nativeHandle.Close();
+                    }
+                }
+                Transceivers.Clear();
+            }
+
+            // Complete shutdown sequence and re-enable InitializeAsync()
+            lock (_openCloseLock)
+            {
+                _isClosing = false;
+            }
+        }
+
+        /// <summary>
+        /// Dispose of native resources by closing the peer connection.
+        /// </summary>
+        /// <remarks>This is equivalent to <see cref="Close"/>.</remarks>
+        /// <seealso cref="Close"/>
+        public void Dispose() => Close();
+
+        #endregion
+
+
+        #region Transceivers
+
+        /// <summary>
+        /// Add to the current connection a new audio transceiver.
+        /// 
+        /// A transceiver is a container for a pair of audio tracks, one local sending to the remote
+        /// peer, and one remote receiving from the remote peer. Both are optional, and the transceiver
+        /// can be in receive-only mode (no local track), in send-only mode (no remote track), or
+        /// inactive (neither local nor remote track).
+        /// 
+        /// Once a transceiver is added to the peer connection, it cannot be removed, but its tracks can be
+        /// changed (this requires some renegotiation).
+        /// </summary>
+        /// <param name="settings"></param>
+        /// <returns>The newly created transceiver.</returns>
+        public AudioTransceiver AddAudioTransceiver(AudioTransceiverInitSettings settings = null)
+        {
+            ThrowIfConnectionNotOpen();
+            settings = settings ?? new AudioTransceiverInitSettings();
+            int mlineIndex = Transceivers.Count; //< TODO: retrieve from interop for robustness?
+            var transceiver = new AudioTransceiver(this, mlineIndex, settings.Name, settings.InitialDesiredDirection);
+            var config = new AudioTransceiverInterop.InitConfig(transceiver, settings);
+            Debug.Assert(transceiver.DesiredDirection == config.desiredDirection);
+            uint res = PeerConnectionInterop.PeerConnection_AddAudioTransceiver(_nativePeerhandle, in config,
+                out AudioTransceiverHandle transceiverHandle);
+            Utils.ThrowOnErrorCode(res);
+            transceiver.SetHandle(transceiverHandle);
+            OnTransceiverAdded(transceiver);
+            return transceiver;
+        }
+
+        /// <summary>
+        /// Add to the current connection a new video transceiver.
+        /// 
+        /// A transceiver is a container for a pair of video tracks, one local sending to the remote
+        /// peer, and one remote receiving from the remote peer. Both are optional, and the transceiver
+        /// can be in receive-only mode (no local track), in send-only mode (no remote track), or
+        /// inactive (neither local nor remote track).
+        /// 
+        /// Once a transceiver is added to the peer connection, it cannot be removed, but its tracks can be
+        /// changed (this requires some renegotiation).
+        /// </summary>
+        /// <param name="settings"></param>
+        /// <returns>The newly created transceiver.</returns>
+        public VideoTransceiver AddVideoTransceiver(VideoTransceiverInitSettings settings = null)
+        {
+            ThrowIfConnectionNotOpen();
+            settings = settings ?? new VideoTransceiverInitSettings();
+            int mlineIndex = Transceivers.Count; //< TODO: retrieve from interop for robustness?
+            var transceiver = new VideoTransceiver(this, mlineIndex, settings.Name, settings.InitialDesiredDirection);
+            var config = new VideoTransceiverInterop.InitConfig(transceiver, settings);
+            Debug.Assert(transceiver.DesiredDirection == config.desiredDirection);
+            uint res = PeerConnectionInterop.PeerConnection_AddVideoTransceiver(_nativePeerhandle, in config,
+                out VideoTransceiverHandle transceiverHandle);
+            Utils.ThrowOnErrorCode(res);
+            transceiver.SetHandle(transceiverHandle);
+            OnTransceiverAdded(transceiver);
+            return transceiver;
+        }
+
+        #endregion
+
+
+        #region Data tracks
+
+        /// <summary>
+        /// Add a new out-of-band data channel with the given ID.
+        ///
+        /// A data channel is negotiated out-of-band when the peers agree on an identifier by any mean
+        /// not known to WebRTC, and both open a data channel with that ID. The WebRTC will match the
+        /// incoming and outgoing pipes by this ID to allow sending and receiving through that channel.
+        ///
+        /// This requires some external mechanism to agree on an available identifier not otherwise taken
+        /// by another channel, and also requires to ensure that both peers explicitly open that channel.
+        /// </summary>
+        /// <param name="id">The unique data channel identifier to use.</param>
+        /// <param name="label">The data channel name.</param>
+        /// <param name="ordered">Indicates whether data channel messages are ordered (see
+        /// <see cref="DataChannel.Ordered"/>).</param>
+        /// <param name="reliable">Indicates whether data channel messages are reliably delivered
+        /// (see <see cref="DataChannel.Reliable"/>).</param>
+        /// <returns>Returns a task which completes once the data channel is created.</returns>
+        /// <exception xref="InvalidOperationException">The peer connection is not initialized.</exception>
+        /// <exception cref="SctpNotNegotiatedException">SCTP not negotiated. Call <see cref="CreateOffer()"/> first.</exception>
+        /// <exception xref="ArgumentOutOfRangeException">Invalid data channel ID, must be in [0:65535].</exception>
+        /// <remarks>
+        /// Data channels use DTLS over SCTP, which ensure in particular that messages are encrypted. To that end,
+        /// while establishing a connection with the remote peer, some specific SCTP handshake must occur. This
+        /// handshake is only performed if at least one data channel was added to the peer connection when the
+        /// connection starts its negotiation with <see cref="CreateOffer"/>. Therefore, if the user wants to use
+        /// a data channel at any point during the lifetime of this peer connection, it is critical to add at least
+        /// one data channel before <see cref="CreateOffer"/> is called. Otherwise all calls will fail with an
+        /// <see cref="SctpNotNegotiatedException"/> exception.
+        /// </remarks>
+        public async Task<DataChannel> AddDataChannelAsync(ushort id, string label, bool ordered, bool reliable)
+        {
+            if (id < 0)
+            {
+                throw new ArgumentOutOfRangeException("id", id, "Data channel ID must be greater than or equal to zero.");
+            }
+            return await AddDataChannelAsyncImpl(id, label, ordered, reliable);
+        }
+
+        /// <summary>
+        /// Add a new in-band data channel whose ID will be determined by the implementation.
+        ///
+        /// A data channel is negotiated in-band when one peer requests its creation to the WebRTC core,
+        /// and the implementation negotiates with the remote peer an appropriate ID by sending some
+        /// SDP offer message. In that case once accepted the other peer will automatically create the
+        /// appropriate data channel on its side with that negotiated ID, and the ID will be returned on
+        /// both sides to the user for information.
+        ///
+        /// Compared to out-of-band messages, this requires exchanging some SDP messages, but avoids having
+        /// to determine a common unused ID and having to explicitly open the data channel on both sides.
+        /// </summary>
+        /// <param name="label">The data channel name.</param>
+        /// <param name="ordered">Indicates whether data channel messages are ordered (see
+        /// <see cref="DataChannel.Ordered"/>).</param>
+        /// <param name="reliable">Indicates whether data channel messages are reliably delivered
+        /// (see <see cref="DataChannel.Reliable"/>).</param>
+        /// <returns>Returns a task which completes once the data channel is created.</returns>
+        /// <exception xref="InvalidOperationException">The peer connection is not initialized.</exception>
+        /// <exception cref="SctpNotNegotiatedException">SCTP not negotiated. Call <see cref="CreateOffer()"/> first.</exception>
+        /// <exception xref="ArgumentOutOfRangeException">Invalid data channel ID, must be in [0:65535].</exception>
+        /// <remarks>
+        /// See the critical remark about SCTP handshake in <see cref="AddDataChannelAsync(ushort, string, bool, bool)"/>.
+        /// </remarks>
+        public async Task<DataChannel> AddDataChannelAsync(string label, bool ordered, bool reliable)
+        {
+            return await AddDataChannelAsyncImpl(-1, label, ordered, reliable);
+        }
+
+        /// <summary>
+        /// Add a new in-band or out-of-band data channel.
+        /// </summary>
+        /// <param name="id">Identifier in [0:65535] of the out-of-band data channel, or <c>-1</c> for in-band.</param>
+        /// <param name="label">The data channel name.</param>
+        /// <param name="ordered">Indicates whether data channel messages are ordered (see
+        /// <see cref="DataChannel.Ordered"/>).</param>
+        /// <param name="reliable">Indicates whether data channel messages are reliably delivered
+        /// (see <see cref="DataChannel.Reliable"/>).</param>
+        /// <returns>Returns a task which completes once the data channel is created.</returns>
+        /// <exception xref="InvalidOperationException">The peer connection is not initialized.</exception>
+        /// <exception xref="InvalidOperationException">SCTP not negotiated.</exception>
+        /// <exception xref="ArgumentOutOfRangeException">Invalid data channel ID, must be in [0:65535].</exception>
+        private async Task<DataChannel> AddDataChannelAsyncImpl(int id, string label, bool ordered, bool reliable)
+        {
+            // Preconditions
+            ThrowIfConnectionNotOpen();
+
+            // Create the wrapper
+            var config = new DataChannelInterop.CreateConfig
+            {
+                id = id,
+                label = label,
+                flags = (ordered ? 0x1u : 0x0u) | (reliable ? 0x2u : 0x0u)
+            };
+            DataChannelInterop.Callbacks callbacks;
+            var dataChannel = DataChannelInterop.CreateWrapper(this, config, out callbacks);
+            if (dataChannel == null)
+            {
+                return null;
+            }
+
+            // Create the native channel
+            return await Task.Run(() =>
+            {
+                IntPtr nativeHandle = IntPtr.Zero;
+                var wrapperGCHandle = GCHandle.Alloc(dataChannel, GCHandleType.Normal);
+                var wrapperHandle = GCHandle.ToIntPtr(wrapperGCHandle);
+                uint res = PeerConnectionInterop.PeerConnection_AddDataChannel(_nativePeerhandle, wrapperHandle, config, callbacks, ref nativeHandle);
+                if (res == Utils.MRS_SUCCESS)
+                {
+                    DataChannelInterop.SetHandle(dataChannel, nativeHandle);
+                    return dataChannel;
+                }
+
+                // Some error occurred, callbacks are not registered, so remove the GC lock.
+                wrapperGCHandle.Free();
+                dataChannel.Dispose();
+                dataChannel = null;
+
+                Utils.ThrowOnErrorCode(res);
+                return null; // for the compiler
+            });
+        }
+
+        internal bool RemoveDataChannel(IntPtr dataChannelHandle)
+        {
+            ThrowIfConnectionNotOpen();
+            return (PeerConnectionInterop.PeerConnection_RemoveDataChannel(_nativePeerhandle, dataChannelHandle) == Utils.MRS_SUCCESS);
+        }
+
+        #endregion
+
+
+        #region Signaling
+
+        /// <summary>
+        /// Inform the WebRTC peer connection of a newly received ICE candidate.
+        /// </summary>
+        /// <param name="sdpMid"></param>
+        /// <param name="sdpMlineindex"></param>
+        /// <param name="candidate"></param>
+        /// <exception xref="InvalidOperationException">The peer connection is not initialized.</exception>
+        public void AddIceCandidate(string sdpMid, int sdpMlineindex, string candidate)
+        {
+            MainEventSource.Log.AddIceCandidate(sdpMid, sdpMlineindex, candidate);
+            ThrowIfConnectionNotOpen();
+            PeerConnectionInterop.PeerConnection_AddIceCandidate(_nativePeerhandle, sdpMid, sdpMlineindex, candidate);
+        }
+
+        /// <summary>
+        /// Create an SDP offer message as an attempt to establish a connection.
+        /// Once the message is ready to be sent, the <see cref="LocalSdpReadytoSend"/> event is fired
+        /// to allow the user to send that message to the remote peer via its selected signaling solution.
+        /// </summary>
+        /// <returns><c>true</c> if the offer creation task was successfully submitted.</returns>
+        /// <exception xref="InvalidOperationException">The peer connection is not initialized.</exception>
+        /// <remarks>
+        /// The SDP offer message is not successfully created until the <see cref="LocalSdpReadytoSend"/>
+        /// event is triggered, and may still fail even if this method returns <c>true</c>, for example if
+        /// the peer connection is not in a valid state to create an offer.
+        /// </remarks>
+        public bool CreateOffer()
+        {
+            MainEventSource.Log.CreateOffer();
+            ThrowIfConnectionNotOpen();
+            return (PeerConnectionInterop.PeerConnection_CreateOffer(_nativePeerhandle) == Utils.MRS_SUCCESS);
+        }
+
+        /// <summary>
+        /// Create an SDP answer message to a previously-received offer, to accept a connection.
+        /// Once the message is ready to be sent, the <see cref="LocalSdpReadytoSend"/> event is fired
+        /// to allow the user to send that message to the remote peer via its selected signaling solution.
+        /// Note that this cannot be called before <see cref="SetRemoteDescriptionAsync(string, string)"/>
+        /// successfully completed and applied the remote offer.
+        /// </summary>
+        /// <returns><c>true</c> if the answer creation task was successfully submitted.</returns>
+        /// <exception xref="InvalidOperationException">The peer connection is not initialized.</exception>
+        /// <remarks>
+        /// The SDP answer message is not successfully created until the <see cref="LocalSdpReadytoSend"/>
+        /// event is triggered, and may still fail even if this method returns <c>true</c>, for example if
+        /// the peer connection is not in a valid state to create an answer.
+        /// </remarks>
+        public bool CreateAnswer()
+        {
+            MainEventSource.Log.CreateAnswer();
+            ThrowIfConnectionNotOpen();
+            return (PeerConnectionInterop.PeerConnection_CreateAnswer(_nativePeerhandle) == Utils.MRS_SUCCESS);
+        }
+
+        /// <summary>
+        /// Set the bitrate allocated to all RTP streams sent by this connection.
+        /// Other limitations might affect these limits and are respected (for example "b=AS" in SDP).
+        /// </summary>
+        /// <param name="minBitrateBps">Minimum bitrate in bits per second.</param>
+        /// <param name="startBitrateBps">Start/current target bitrate in bits per second.</param>
+        /// <param name="maxBitrateBps">Maximum bitrate in bits per second.</param>
+        public void SetBitrate(uint? minBitrateBps = null, uint? startBitrateBps = null, uint? maxBitrateBps = null)
+        {
+            ThrowIfConnectionNotOpen();
+            int signedMinBitrateBps = minBitrateBps.HasValue ? (int)minBitrateBps.Value : -1;
+            int signedStartBitrateBps = startBitrateBps.HasValue ? (int)startBitrateBps.Value : -1;
+            int signedMaxBitrateBps = maxBitrateBps.HasValue ? (int)maxBitrateBps.Value : -1;
+            uint res = PeerConnectionInterop.PeerConnection_SetBitrate(_nativePeerhandle,
+                signedMinBitrateBps, signedStartBitrateBps, signedMaxBitrateBps);
+            Utils.ThrowOnErrorCode(res);
+        }
+
+        /// <summary>
+        /// Pass the given SDP description received from the remote peer via signaling to the
+        /// underlying WebRTC implementation, which will parse and use it.
+        ///
+        /// This must be called by the signaler when receiving a message. Once this operation
+        /// has completed, it is safe to call <see cref="CreateAnswer"/>.
+        /// </summary>
+        /// <param name="type">The type of SDP message ("offer" or "answer")</param>
+        /// <param name="sdp">The content of the SDP message</param>
+        /// <returns>Returns a task which completes once the remote description has been applied and transceivers
+        /// have been updated.</returns>
+        /// <exception xref="InvalidOperationException">The peer connection is not initialized.</exception>
+        public Task SetRemoteDescriptionAsync(string type, string sdp)
+        {
+            ThrowIfConnectionNotOpen();
+            return PeerConnectionInterop.SetRemoteDescriptionAsync(_nativePeerhandle, type, sdp);
+        }
+
+        #endregion
+
+        /// <summary>
+        /// Subset of RTCDataChannelStats. See <see href="https://www.w3.org/TR/webrtc-stats/#dcstats-dict*"/>
+        /// </summary>
+        [StructLayout(LayoutKind.Sequential, CharSet = CharSet.Ansi)]
+        public struct DataChannelStats
+        {
+            /// <summary>
+            /// Unix timestamp (time since Epoch) of the statistics. For remote statistics, this is
+            /// the time at which the information reached the local endpoint.
+            /// </summary>
+            public long TimestampUs;
+
+            /// <summary>
+            /// <see cref="DataChannel.ID"/> of the data channel associated with these statistics.
+            /// </summary>
+            public long DataChannelIdentifier;
+
+            /// <summary>
+            /// Total number of API message event sent.
+            /// </summary>
+            public uint MessagesSent;
+
+            /// <summary>
+            /// Total number of payload bytes sent, excluding headers and paddings.
+            /// </summary>
+            public ulong BytesSent;
+
+            /// <summary>
+            /// Total number of API message events received.
+            /// </summary>
+            public uint MessagesReceived;
+
+            /// <summary>
+            /// Total number of payload bytes received, excluding headers and paddings.
+            /// </summary>
+            public ulong BytesReceived;
+        }
+
+        /// <summary>
+        /// Subset of RTCMediaStreamTrack (audio sender) and RTCOutboundRTPStreamStats.
+        /// See <see href="https://www.w3.org/TR/webrtc-stats/#raststats-dict*"/>
+        /// and <see href="https://www.w3.org/TR/webrtc-stats/#sentrtpstats-dict*"/>.
+        /// </summary>
+        [StructLayout(LayoutKind.Sequential, CharSet = CharSet.Ansi)]
+        public unsafe struct AudioSenderStats
+        {
+            #region Track statistics
+
+            /// <summary>
+            /// Unix timestamp (time since Epoch) of the audio statistics. For remote statistics,
+            /// this is the time at which the information reached the local endpoint.
+            /// </summary>
+            public long TrackStatsTimestampUs;
+
+            /// <summary>
+            /// Track identifier.
+            /// </summary>
+            [MarshalAs(UnmanagedType.LPStr)]
+            public string TrackIdentifier;
+
+            /// <summary>
+            /// Linear audio level of the media source, in [0:1] range, averaged over a small interval.
+            /// </summary>
+            public double AudioLevel;
+
+            /// <summary>
+            /// Total audio energy of the media source. For multi-channel sources (stereo, etc.) this is
+            /// the highest energy of any of the channels for each sample.
+            /// </summary>
+            public double TotalAudioEnergy;
+
+            /// <summary>
+            /// Total duration in seconds of all the samples produced by the media source for the lifetime
+            /// of the underlying internal statistics object. Like <see cref="TotalAudioEnergy"/> this is not
+            /// affected by the number of channels per sample.
+            /// </summary>
+            public double TotalSamplesDuration;
+
+            #endregion
+
+
+            #region RTP statistics
+
+            /// <summary>
+            /// Unix timestamp (time since Epoch) of the RTP statistics. For remote statistics,
+            /// this is the time at which the information reached the local endpoint.
+            /// </summary>
+            public long RtpStatsTimestampUs;
+
+            /// <summary>
+            /// Total number of RTP packets sent for this SSRC.
+            /// </summary>
+            public uint PacketsSent;
+
+            /// <summary>
+            /// Total number of bytes sent for this SSRC.
+            /// </summary>
+            public ulong BytesSent;
+
+            #endregion
+        }
+
+        /// <summary>
+        /// Subset of RTCMediaStreamTrack (audio receiver) and RTCInboundRTPStreamStats.
+        /// See <see href="https://www.w3.org/TR/webrtc-stats/#aststats-dict*"/>
+        /// and <see href="https://www.w3.org/TR/webrtc-stats/#inboundrtpstats-dict*"/>.
+        /// </summary>
+        [StructLayout(LayoutKind.Sequential, CharSet = CharSet.Ansi)]
+        public struct AudioReceiverStats
+        {
+            #region Track statistics
+
+            /// <summary>
+            /// Unix timestamp (time since Epoch) of the statistics. For remote statistics, this is
+            /// the time at which the information reached the local endpoint.
+            /// </summary>
+            public long TrackStatsTimestampUs;
+
+            /// <summary>
+            /// Track identifier.
+            /// </summary>
+            public string TrackIdentifier;
+
+            /// <summary>
+            /// Linear audio level of the receiving track, in [0:1] range, averaged over a small interval.
+            /// </summary>
+            public double AudioLevel;
+
+            /// <summary>
+            /// Total audio energy of the received track. For multi-channel sources (stereo, etc.) this is
+            /// the highest energy of any of the channels for each sample.
+            /// </summary>
+            public double TotalAudioEnergy;
+
+            /// <summary>
+            /// Total number of RTP samples received for this audio stream.
+            /// Like <see cref="TotalAudioEnergy"/> this is not affected by the number of channels per sample.
+            /// </summary>
+            public double TotalSamplesReceived;
+
+            /// <summary>
+            /// Total duration in seconds of all the samples received (and thus counted by <see cref="TotalSamplesReceived"/>).
+            /// Like <see cref="TotalAudioEnergy"/> this is not affected by the number of channels per sample.
+            /// </summary>
+            public double TotalSamplesDuration;
+
+            #endregion
+
+
+            #region RTP statistics
+
+            /// <summary>
+            /// Unix timestamp (time since Epoch) of the RTP statistics. For remote statistics,
+            /// this is the time at which the information reached the local endpoint.
+            /// </summary>
+            public long RtpStatsTimestampUs;
+
+            /// <summary>
+            /// Total number of RTP packets received for this SSRC.
+            /// </summary>
+            public uint PacketsReceived;
+
+            /// <summary>
+            /// Total number of bytes received for this SSRC.
+            /// </summary>
+            public ulong BytesReceived;
+
+            #endregion
+        }
+
+        /// <summary>
+        /// Subset of RTCMediaStreamTrack (video sender) and RTCOutboundRTPStreamStats.
+        /// See <see href="https://www.w3.org/TR/webrtc-stats/#vsstats-dict*"/>
+        /// and <see href="https://www.w3.org/TR/webrtc-stats/#sentrtpstats-dict*"/>.
+        /// </summary>
+        [StructLayout(LayoutKind.Sequential, CharSet = CharSet.Ansi)]
+        public struct VideoSenderStats
+        {
+            #region Track statistics
+
+            /// <summary>
+            /// Unix timestamp (time since Epoch) of the track statistics. For remote statistics,
+            /// this is the time at which the information reached the local endpoint.
+            /// </summary>
+            public long TrackStatsTimestampUs;
+
+            /// <summary>
+            /// Track identifier.
+            /// </summary>
+            public string TrackIdentifier;
+
+            /// <summary>
+            /// Total number of frames sent on this RTP stream.
+            /// </summary>
+            public uint FramesSent;
+
+            /// <summary>
+            /// Total number of huge frames sent by this RTP stream. Huge frames are frames that have
+            /// an encoded size at least 2.5 times the average size of the frames.
+            /// </summary>
+            public uint HugeFramesSent;
+
+            #endregion
+
+
+            #region RTP statistics
+
+            /// <summary>
+            /// Unix timestamp (time since Epoch) of the RTP statistics. For remote statistics,
+            /// this is the time at which the information reached the local endpoint.
+            /// </summary>
+            public long RtpStatsTimestampUs;
+
+            /// <summary>
+            /// Total number of RTP packets sent for this SSRC.
+            /// </summary>
+            public uint PacketsSent;
+
+            /// <summary>
+            /// Total number of bytes sent for this SSRC.
+            /// </summary>
+            public ulong BytesSent;
+
+            /// <summary>
+            /// Total number of frames successfully encoded for this RTP media stream.
+            /// </summary>
+            public uint FramesEncoded;
+
+            #endregion
+        }
+
+        /// <summary>
+        /// Subset of RTCMediaStreamTrack (video receiver) + RTCInboundRTPStreamStats.
+        /// See <see href="https://www.w3.org/TR/webrtc-stats/#rvststats-dict*"/>
+        /// and <see href="https://www.w3.org/TR/webrtc-stats/#inboundrtpstats-dict*"/>
+        /// </summary>
+        [StructLayout(LayoutKind.Sequential, CharSet = CharSet.Ansi)]
+        public struct VideoReceiverStats
+        {
+            #region Track statistics
+
+            /// <summary>
+            /// Unix timestamp (time since Epoch) of the track statistics. For remote statistics,
+            /// this is the time at which the information reached the local endpoint.
+            /// </summary>
+            public long TrackStatsTimestampUs;
+
+            /// <summary>
+            /// Track identifier.
+            /// </summary>
+            public string TrackIdentifier;
+
+            /// <summary>
+            /// Total number of complete frames received on this RTP stream.
+            /// </summary>
+            public uint FramesReceived;
+
+            /// <summary>
+            /// Total number since the receiver was created of frames dropped prior to decode or
+            /// dropped because the frame missed its display deadline for this receiver's track.
+            /// </summary>
+            public uint FramesDropped;
+
+            #endregion
+
+
+            #region RTP statistics
+
+            /// <summary>
+            /// Unix timestamp (time since Epoch) of the RTP statistics. For remote statistics,
+            /// this is the time at which the information reached the local endpoint.
+            /// </summary>
+            public long RtpStatsTimestampUs;
+
+            /// <summary>
+            /// Total number of RTP packets received for this SSRC.
+            /// </summary>
+            public uint PacketsReceived;
+
+            /// <summary>
+            /// Total number of bytes received for this SSRC.
+            /// </summary>
+            public ulong BytesReceived;
+
+            /// <summary>
+            /// Total number of frames correctly decoded for this RTP stream, that would be displayed
+            /// if no frames are dropped.
+            /// </summary>
+            public uint FramesDecoded;
+
+            #endregion
+        }
+
+        /// <summary>
+        /// Subset of RTCTransportStats.
+        /// See <see href="https://www.w3.org/TR/webrtc-stats/#transportstats-dict*"/>.
+        /// </summary>
+        [StructLayout(LayoutKind.Sequential, CharSet = CharSet.Ansi)]
+        public struct TransportStats
+        {
+            /// <summary>
+            /// Unix timestamp (time since Epoch) of the statistics. For remote statistics, this is
+            /// the time at which the information reached the local endpoint.
+            /// </summary>
+            public long TimestampUs;
+
+            /// <summary>
+            /// Total number of payload bytes sent on this <see cref="PeerConnection"/>, excluding
+            /// headers and paddings.
+            /// </summary>
+            public ulong BytesSent;
+
+            /// <summary>
+            /// Total number of payload bytes received on this <see cref="PeerConnection"/>, excluding
+            /// headers and paddings.
+            /// </summary>
+            public ulong BytesReceived;
+        }
+
+        /// <summary>
+        /// Snapshot of the statistics relative to a peer connection/track.
+        /// The various stats objects can be read through <see cref="GetStats{T}"/>.
+        /// </summary>
+        public class StatsReport : IDisposable
+        {
+            internal class Handle : SafeHandle
+            {
+                internal Handle(IntPtr h) : base(IntPtr.Zero, true) { handle = h; }
+                public override bool IsInvalid => handle == IntPtr.Zero;
+                protected override bool ReleaseHandle()
+                {
+                    PeerConnectionInterop.StatsReport_RemoveRef(handle);
+                    return true;
+                }
+            }
+
+            private Handle _handle;
+
+            internal StatsReport(IntPtr h) { _handle = new Handle(h); }
+
+            /// <summary>
+            /// Get all the instances of a specific stats type in the report.
+            /// </summary>
+            /// <typeparam name="T">
+            /// Must be one of <see cref="DataChannelStats"/>, <see cref="AudioSenderStats"/>,
+            /// <see cref="AudioReceiverStats"/>, <see cref="VideoSenderStats"/>, <see cref="VideoReceiverStats"/>,
+            /// <see cref="TransportStats"/>.
+            /// </typeparam>
+            public IEnumerable<T> GetStats<T>()
+            {
+                return PeerConnectionInterop.GetStatsObject<T>(_handle);
+            }
+
+            /// <summary>
+            /// Dispose of the report.
+            /// </summary>
+            public void Dispose()
+            {
+                ((IDisposable)_handle).Dispose();
+            }
+        }
+
+        /// <summary>
+        /// Get a snapshot of the statistics relative to the peer connection.
+        /// </summary>
+        /// <exception xref="InvalidOperationException">The peer connection is not initialized.</exception>
+        public Task<StatsReport> GetSimpleStatsAsync()
+        {
+            ThrowIfConnectionNotOpen();
+            return PeerConnectionInterop.GetSimpleStatsAsync(_nativePeerhandle);
+        }
+
+        /// <summary>
+        /// Utility to throw an exception if a method is called before the underlying
+        /// native peer connection has been initialized.
+        /// </summary>
+        /// <exception xref="InvalidOperationException">The peer connection is not initialized.</exception>
+        private void ThrowIfConnectionNotOpen()
+        {
+            lock (_openCloseLock)
+            {
+                if (_nativePeerhandle.IsClosed)
+                {
+                    MainEventSource.Log.PeerConnectionNotOpenError();
+                    throw new InvalidOperationException("Cannot invoke native method with invalid peer connection handle.");
+                }
+            }
+        }
+
+        /// <summary>
+        /// Get the list of video capture devices available on the local host machine.
+        /// </summary>
+        /// <returns>The list of available video capture devices.</returns>
+        /// <remarks>
+        /// Assign one of the returned <see cref="VideoCaptureDevice"/> to the <see cref="LocalVideoTrackSettings.videoDevice"/>
+        /// field to force a local video track to use that device when creating it with
+        /// <see cref="LocalVideoTrack.CreateFromDeviceAsync(LocalVideoTrackSettings)"/>.
+        /// </remarks>
+        public static Task<List<VideoCaptureDevice>> GetVideoCaptureDevicesAsync()
+        {
+            // Ensure the logging system is ready before using PInvoke.
+            MainEventSource.Log.Initialize();
+
+            // Always call this on a background thread, this is possibly the first call to the library so needs
+            // to initialize the global factory, and that cannot be done from the main UI thread on UWP.
+            return Task.Run(() =>
+            {
+                var devices = new List<VideoCaptureDevice>();
+                var eventWaitHandle = new ManualResetEventSlim(initialState: false);
+                var wrapper = new PeerConnectionInterop.EnumVideoCaptureDeviceWrapper()
+                {
+                    enumCallback = (id, name) =>
+                    {
+                        devices.Add(new VideoCaptureDevice() { id = id, name = name });
+                    },
+                    completedCallback = () =>
+                    {
+                        // On enumeration end, signal the caller thread
+                        eventWaitHandle.Set();
+                    },
+                    // Keep delegates alive
+                    EnumTrampoline = PeerConnectionInterop.VideoCaptureDevice_EnumCallback,
+                    CompletedTrampoline = PeerConnectionInterop.VideoCaptureDevice_EnumCompletedCallback
+                };
+
+                // Prevent garbage collection of the wrapper delegates until the enumeration is completed.
+                var handle = GCHandle.Alloc(wrapper, GCHandleType.Normal);
+                IntPtr userData = GCHandle.ToIntPtr(handle);
+
+                // Execute the native async callback
+                uint res = PeerConnectionInterop.EnumVideoCaptureDevicesAsync(
+                    wrapper.EnumTrampoline, userData, wrapper.CompletedTrampoline, userData);
+                if (res != Utils.MRS_SUCCESS)
+                {
+                    // Clean-up and release the wrapper delegates
+                    handle.Free();
+
+                    Utils.ThrowOnErrorCode(res);
+                    return null; // for the compiler
+                }
+
+                // Wait for end of enumerating
+                eventWaitHandle.Wait();
+
+                // Clean-up and release the wrapper delegates
+                handle.Free();
+
+                return devices;
+            });
+        }
+
+        /// <summary>
+        /// Enumerate the video capture formats for the specified video capture device.
+        /// </summary>
+        /// <param name="deviceId">Unique identifier of the video capture device to enumerate the
+        /// capture formats of, as retrieved from the <see cref="VideoCaptureDevice.id"/> field of
+        /// a capture device enumerated with <see cref="GetVideoCaptureDevicesAsync"/>.</param>
+        /// <returns>The list of available video capture formats for the specified video capture device.</returns>
+        public static Task<List<VideoCaptureFormat>> GetVideoCaptureFormatsAsync(string deviceId)
+        {
+            // Ensure the logging system is ready before using PInvoke.
+            MainEventSource.Log.Initialize();
+
+            // Always call this on a background thread, this is possibly the first call to the library so needs
+            // to initialize the global factory, and that cannot be done from the main UI thread on UWP.
+            return Task.Run(() =>
+            {
+                var formats = new List<VideoCaptureFormat>();
+                var eventWaitHandle = new EventWaitHandle(initialState: false, EventResetMode.ManualReset);
+                var wrapper = new PeerConnectionInterop.EnumVideoCaptureFormatsWrapper()
+                {
+                    enumCallback = (width, height, framerate, fourcc) =>
+                    {
+                        formats.Add(new VideoCaptureFormat() { width = width, height = height, framerate = framerate, fourcc = fourcc });
+                    },
+                    completedCallback = (Exception _) =>
+                    {
+                        // On enumeration end, signal the caller thread
+                        eventWaitHandle.Set();
+                    },
+                    // Keep delegates alive
+                    EnumTrampoline = PeerConnectionInterop.VideoCaptureFormat_EnumCallback,
+                    CompletedTrampoline = PeerConnectionInterop.VideoCaptureFormat_EnumCompletedCallback
+                };
+
+                // Prevent garbage collection of the wrapper delegates until the enumeration is completed.
+                var handle = GCHandle.Alloc(wrapper, GCHandleType.Normal);
+                IntPtr userData = GCHandle.ToIntPtr(handle);
+
+                // Execute the native async callback.
+                uint res = PeerConnectionInterop.EnumVideoCaptureFormatsAsync(deviceId,
+                    wrapper.EnumTrampoline, userData, wrapper.CompletedTrampoline, userData);
+                if (res != Utils.MRS_SUCCESS)
+                {
+                    // Clean-up and release the wrapper delegates
+                    handle.Free();
+
+                    Utils.ThrowOnErrorCode(res);
+                    return null; // for the compiler
+                }
+
+                // Wait for end of enumerating
+                eventWaitHandle.WaitOne();
+
+                // Clean-up and release the wrapper delegates
+                handle.Free();
+
+                return formats;
+            });
+        }
+
+        /// <summary>
+        /// Frame height round mode.
+        /// </summary>
+        /// <seealso cref="SetFrameHeightRoundMode(FrameHeightRoundMode)"/>
+        public enum FrameHeightRoundMode
+        {
+            /// <summary>
+            /// Leave frames unchanged.
+            /// </summary>
+            None = 0,
+
+            /// <summary>
+            /// Crop frame height to the nearest multiple of 16.
+            /// ((height - nearestLowerMultipleOf16) / 2) rows are cropped from the top and
+            /// (height - nearestLowerMultipleOf16 - croppedRowsTop) rows are cropped from the bottom.
+            /// </summary>
+            Crop = 1,
+
+            /// <summary>
+            /// Pad frame height to the nearest multiple of 16.
+            /// ((nearestHigherMultipleOf16 - height) / 2) rows are added symmetrically at the top and
+            /// (nearestHigherMultipleOf16 - height - addedRowsTop) rows are added symmetrically at the bottom.
+            /// </summary>
+            Pad = 2
+        }
+
+        /// <summary>
+        /// [HoloLens 1 only]
+        /// Use this function to select whether resolutions where height is not multiple of 16 pixels
+        /// should be cropped, padded, or left unchanged.
+        ///
+        /// Default is <see cref="FrameHeightRoundMode.Crop"/> to avoid severe artifacts produced by
+        /// the H.264 hardware encoder on HoloLens 1 due to a bug with the encoder. This is the
+        /// recommended value, and should be used unless cropping discards valuable data in the top and
+        /// bottom rows for a given usage, in which case <see cref="FrameHeightRoundMode.Pad"/> can
+        /// be used as a replacement but may still produce some mild artifacts.
+        ///
+        /// This has no effect on other platforms.
+        /// </summary>
+        /// <param name="value">The rounding mode for video frames.</param>
+        public static void SetFrameHeightRoundMode(FrameHeightRoundMode value)
+        {
+            Utils.SetFrameHeightRoundMode(value);
+        }
+
+        internal void OnConnected()
+        {
+            MainEventSource.Log.Connected();
+            IsConnected = true;
+            Connected?.Invoke();
+        }
+
+        internal void OnDataChannelAdded(DataChannel dataChannel)
+        {
+            MainEventSource.Log.DataChannelAdded(dataChannel.ID, dataChannel.Label);
+            DataChannelAdded?.Invoke(dataChannel);
+        }
+
+        internal void OnDataChannelRemoved(DataChannel dataChannel)
+        {
+            MainEventSource.Log.DataChannelRemoved(dataChannel.ID, dataChannel.Label);
+            DataChannelRemoved?.Invoke(dataChannel);
+        }
+
+        private static string ForceSdpCodecs(string sdp, string audio, string audioParams, string video, string videoParams)
+        {
+            if ((audio.Length > 0) || (video.Length > 0))
+            {
+                // +1 for space/semicolon before params.
+                var initialLength = sdp.Length +
+                    audioParams.Length + 1 +
+                    videoParams.Length + 1;
+                var builder = new StringBuilder(initialLength);
+                ulong lengthInOut = (ulong)builder.Capacity + 1; // includes null terminator
+                var audioFilter = new Utils.SdpFilter
+                {
+                    CodecName = audio,
+                    ExtraParams = audioParams
+                };
+                var videoFilter = new Utils.SdpFilter
+                {
+                    CodecName = video,
+                    ExtraParams = videoParams
+                };
+
+                uint res = Utils.SdpForceCodecs(sdp, audioFilter, videoFilter, builder, ref lengthInOut);
+                if (res == Utils.MRS_E_INVALID_PARAMETER && lengthInOut > (ulong)builder.Capacity + 1)
+                {
+                    // New string is longer than the estimate (there might be multiple tracks).
+                    // Increase the capacity and retry.
+                    builder.Capacity = (int)lengthInOut - 1;
+                    res = Utils.SdpForceCodecs(sdp, audioFilter, videoFilter, builder, ref lengthInOut);
+                }
+                Utils.ThrowOnErrorCode(res);
+                builder.Length = (int)lengthInOut - 1; // discard the null terminator
+                return builder.ToString();
+            }
+            return sdp;
+        }
+
+        /// <summary>
+        /// Callback invoked by the internal WebRTC implementation when it needs a SDP message
+        /// to be dispatched to the remote peer.
+        /// </summary>
+        /// <param name="type">The SDP message type.</param>
+        /// <param name="sdp">The SDP message content.</param>
+        internal void OnLocalSdpReadytoSend(string type, string sdp)
+        {
+            MainEventSource.Log.LocalSdpReady(type, sdp);
+
+            // If the user specified a preferred audio or video codec, manipulate the SDP message
+            // to exclude other codecs if the preferred one is supported.
+            // Outgoing answers are filtered for the only purpose of adding the extra params to them.
+            // The codec itself will have already been selected when filtering the incoming offer that prompted
+            // the answer. Note that filtering the codec in the answer without doing it in
+            // the offer first will leave the connection in an inconsistent state.
+            string newSdp = ForceSdpCodecs(sdp: sdp,
+                audio: PreferredAudioCodec,
+                audioParams: PreferredAudioCodecExtraParamsRemote,
+                video: PreferredVideoCodec,
+                videoParams: PreferredVideoCodecExtraParamsRemote);
+
+            LocalSdpReadytoSend?.Invoke(type, newSdp);
+        }
+
+        internal void OnIceCandidateReadytoSend(string candidate, int sdpMlineindex, string sdpMid)
+        {
+            MainEventSource.Log.IceCandidateReady(sdpMid, sdpMlineindex, candidate);
+            IceCandidateReadytoSend?.Invoke(candidate, sdpMlineindex, sdpMid);
+        }
+
+        internal void OnIceStateChanged(IceConnectionState newState)
+        {
+            MainEventSource.Log.IceStateChanged(newState);
+            IceStateChanged?.Invoke(newState);
+        }
+
+        internal void OnIceGatheringStateChanged(IceGatheringState newState)
+        {
+            MainEventSource.Log.IceGatheringStateChanged(newState);
+            IceGatheringStateChanged?.Invoke(newState);
+        }
+
+        internal void OnRenegotiationNeeded()
+        {
+            MainEventSource.Log.RenegotiationNeeded();
+            RenegotiationNeeded?.Invoke();
+        }
+
+        /// <summary>
+        /// Insert the given transceiver into the <see cref="Transceivers"/> list at the index
+        /// corresponding to its <see cref="Transceiver.MlineIndex"/>.
+        /// </summary>
+        /// <param name="transceiver">Transceiver object to insert.</param>
+        internal void InsertTransceiverNoLock(Transceiver transceiver)
+        {
+            int mlineIndex = transceiver.MlineIndex;
+            if (mlineIndex >= Transceivers.Count)
+            {
+                while (mlineIndex >= Transceivers.Count + 1)
+                {
+                    Transceivers.Add(null);
+                }
+                Transceivers.Add(transceiver);
+            }
+            else
+            {
+                Debug.Assert(Transceivers[mlineIndex] == null);
+                Transceivers[mlineIndex] = transceiver;
+            }
+        }
+
+        /// <summary>
+        /// Callback on transceiver created for the peer connection, irrelevant of whether
+        /// it has tracks or not. This is called both when created from the managed side or
+        /// from the native side.
+        /// </summary>
+        /// <param name="tr">The newly created transceiver which has this peer connection as owner</param>
+        internal void OnTransceiverAdded(AudioTransceiver tr)
+        {
+            lock (_tracksLock)
+            {
+                InsertTransceiverNoLock(tr);
+            }
+            AudioTransceiverAdded?.Invoke(tr);
+        }
+
+        /// <summary>
+        /// Callback on transceiver created for the peer connection, irrelevant of whether
+        /// it has tracks or not. This is called both when created from the managed side or
+        /// from the native side.
+        /// </summary>
+        /// <param name="tr">The newly created transceiver which has this peer connection as owner</param>
+        internal void OnTransceiverAdded(VideoTransceiver tr)
+        {
+            lock (_tracksLock)
+            {
+                InsertTransceiverNoLock(tr);
+            }
+            VideoTransceiverAdded?.Invoke(tr);
+        }
+
+        internal void OnAudioTrackAdded(RemoteAudioTrack track, AudioTransceiver transceiver)
+        {
+            MainEventSource.Log.AudioTrackAdded(track.Name);
+            lock (_tracksLock)
+            {
+                if (!Transceivers.Contains(transceiver))
+                {
+                    InsertTransceiverNoLock(transceiver);
+                }
+            }
+            track.OnTrackAddedToTransceiver(transceiver);
+            AudioTrackAdded?.Invoke(track);
+        }
+
+        internal void OnAudioTrackRemoved(RemoteAudioTrack track)
+        {
+            MainEventSource.Log.AudioTrackRemoved(track.Name);
+            AudioTransceiver transceiver = track.Transceiver; // cache before removed
+            track.OnTrackRemoved(this);
+            AudioTrackRemoved?.Invoke(transceiver, track);
+
+            // PeerConnection is owning the remote track, and all internal states have been
+            // updated and events fired, so dispose of the track now.
+            track.Dispose();
+        }
+
+        /// <summary>
+        /// Callback invoked when a transceiver starts receiving, and a remote video track is
+        /// created as a result to receive its video data.
+        /// </summary>
+        /// <param name="track">The newly created remote video track.</param>
+        /// <param name="transceiver">The video transceiver now receiving from the remote peer.</param>
+        internal void OnVideoTrackAdded(RemoteVideoTrack track, VideoTransceiver transceiver)
+        {
+            MainEventSource.Log.VideoTrackAdded(track.Name);
+            lock (_tracksLock)
+            {
+                if (!Transceivers.Contains(transceiver))
+                {
+                    InsertTransceiverNoLock(transceiver);
+                }
+            }
+            track.OnTrackAddedToTransceiver(transceiver);
+            VideoTrackAdded?.Invoke(track);
+        }
+
+        /// <summary>
+        /// Callback invoked when a transceiver stops receiving, and a remote video track is
+        /// removed from it as a result.
+        /// </summary>
+        /// <param name="track">The remote video track removed from the video transceiver.</param>
+        internal void OnVideoTrackRemoved(RemoteVideoTrack track)
+        {
+            MainEventSource.Log.VideoTrackRemoved(track.Name);
+            VideoTransceiver transceiver = track.Transceiver; // cache before removed
+            track.OnTrackRemoved(this);
+            VideoTrackRemoved?.Invoke(transceiver, track);
+
+            // PeerConnection is owning the remote track, and all internal states have been
+            // updated and events fired, so dispose of the track now.
+            track.Dispose();
+        }
+
+        /// <summary>
+        /// Callback invoked when a transceiver starts receiving, and a remote audio track is
+        /// created as a result to receive its audio data.
+        /// </summary>
+        /// <param name="track">The newly created remote audio track.</param>
+        internal void OnLocalTrackAdded(LocalAudioTrack track)
+        {
+            lock (_tracksLock)
+            {
+                Debug.Assert(!LocalAudioTracks.Contains(track));
+                Debug.Assert(track.Transceiver != null);
+                Debug.Assert(Transceivers.Contains(track.Transceiver));
+                LocalAudioTracks.Add(track);
+            }
+        }
+
+        /// <summary>
+        /// Callback invoked when a transceiver stops receiving, and a remote audio track is
+        /// removed from it as a result.
+        /// </summary>
+        /// <param name="track">The remote video track removed from the video transceiver.</param>
+        internal void OnLocalTrackRemoved(LocalAudioTrack track)
+        {
+            lock (_tracksLock)
+            {
+                Debug.Assert(LocalAudioTracks.Contains(track));
+                Debug.Assert(track.Transceiver != null);
+                Debug.Assert(Transceivers.Contains(track.Transceiver));
+                LocalAudioTracks.Remove(track);
+            }
+        }
+
+        internal void OnLocalTrackAdded(LocalVideoTrack track)
+        {
+            lock (_tracksLock)
+            {
+                Debug.Assert(!LocalVideoTracks.Contains(track));
+                Debug.Assert(track.Transceiver != null);
+                Debug.Assert(Transceivers.Contains(track.Transceiver));
+                LocalVideoTracks.Add(track);
+            }
+        }
+
+        internal void OnLocalTrackRemoved(LocalVideoTrack track)
+        {
+            lock (_tracksLock)
+            {
+                Debug.Assert(LocalVideoTracks.Contains(track));
+                Debug.Assert(track.Transceiver != null);
+                Debug.Assert(Transceivers.Contains(track.Transceiver));
+                LocalVideoTracks.Remove(track);
+            }
+        }
+
+        internal void OnRemoteTrackAdded(RemoteAudioTrack track)
+        {
+            lock (_tracksLock)
+            {
+                Debug.Assert(!RemoteAudioTracks.Contains(track));
+                Debug.Assert(track.Transceiver != null);
+                Debug.Assert(Transceivers.Contains(track.Transceiver));
+                RemoteAudioTracks.Add(track);
+            }
+        }
+
+        internal void OnRemoteTrackRemoved(RemoteAudioTrack track)
+        {
+            lock (_tracksLock)
+            {
+                Debug.Assert(RemoteAudioTracks.Contains(track));
+                Debug.Assert(track.Transceiver != null);
+                Debug.Assert(Transceivers.Contains(track.Transceiver));
+                RemoteAudioTracks.Remove(track);
+            }
+        }
+
+        internal void OnRemoteTrackAdded(RemoteVideoTrack track)
+        {
+            lock (_tracksLock)
+            {
+                Debug.Assert(!RemoteVideoTracks.Contains(track));
+                Debug.Assert(track.Transceiver != null);
+                Debug.Assert(Transceivers.Contains(track.Transceiver));
+                RemoteVideoTracks.Add(track);
+            }
+        }
+
+        internal void OnRemoteTrackRemoved(RemoteVideoTrack track)
+        {
+            lock (_tracksLock)
+            {
+                Debug.Assert(RemoteVideoTracks.Contains(track));
+                Debug.Assert(track.Transceiver != null);
+                Debug.Assert(Transceivers.Contains(track.Transceiver));
+                RemoteVideoTracks.Remove(track);
+            }
+        }
+
+        /// <inheritdoc/>
+        public override string ToString()
+        {
+            return $"(PeerConnection)\"{Name}\"";
+        }
+    }
+}