--- conflicted
+++ resolved
@@ -178,12 +178,6 @@
             _nativeHandle.Dispose();
         }
 
-<<<<<<< HEAD
-        internal void OnCreated(ExternalVideoTrackSourceHandle nativeHandle)
-        {
-            _nativeHandle = nativeHandle;
-        }
-
         internal void OnTrackAddedToSource(LocalVideoTrack track)
         {
             Debug.Assert(!_nativeHandle.IsClosed);
@@ -192,9 +186,6 @@
         }
 
         internal void OnTrackRemovedFromSource(LocalVideoTrack track)
-=======
-        internal void OnTracksAddedToSource(PeerConnection newConnection)
->>>>>>> c169c3f4
         {
             Debug.Assert(!_nativeHandle.IsClosed);
             bool removed = Tracks.Remove(track);
