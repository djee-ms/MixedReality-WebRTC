// Copyright (c) Microsoft Corporation.
// Licensed under the MIT License.

using System;
using System.Collections.Generic;
using System.Collections.ObjectModel;
using System.Diagnostics;
using System.Linq;
using System.Threading;
using System.Threading.Tasks;
using Microsoft.MixedReality.WebRTC;
using TestAppUwp.Video;
using Windows.ApplicationModel;
using Windows.Media.Capture;
using Windows.Media.Core;
using Windows.Media.MediaProperties;
using Windows.Media.Playback;
using Windows.Storage;
using Windows.System.Profile;
using Windows.UI.Xaml;
using Windows.UI.Xaml.Controls;

namespace TestAppUwp
{
    public class NavLink
    {
        public string Id { get; set; }
        public string Label { get; set; }
        public Symbol Symbol { get; set; }
    }

    public class VideoCaptureDeviceInfo
    {
        public string Id;
        public string DisplayName;
        public Symbol Symbol;

        public bool SupportsVideoProfiles
        {
            get
            {
                if (Id != null)
                {
                    return MediaCapture.IsVideoProfileSupported(Id);
                }
                return false;
            }
        }
    }

    public class ChatChannel
    {
        public DataChannel DataChannel;
        public string Text = "";
        public string Label { get { return DataChannel?.Label; } }
    }

    /// <summary>
    /// The main application page.
    /// </summary>
    public sealed partial class MainPage : Page
    {
        /// <summary>
        /// Indicates whether the native plugin has been successfully initialized,
        /// and the <see cref="_peerConnection"/> object can be used.
        /// </summary>
        public bool PluginInitialized { get; private set; } = false;

        private AudioTransceiver _audioTransceiver = null;
        private VideoTransceiver _videoTransceiver = null;

        private MediaStreamSource localVideoSource = null;
        private MediaSource localMediaSource = null;
        private MediaPlayer localVideoPlayer = new MediaPlayer();
        private bool _isLocalVideoPlaying = false;
        private object _isLocalMediaPlayingLock = new object();
        private LocalAudioTrack _localAudioTrack = null;
        private LocalVideoTrack _localVideoTrack = null;

        private MediaStreamSource remoteVideoSource = null;
        private MediaSource remoteMediaSource = null;
        private MediaPlayer remoteVideoPlayer = new MediaPlayer();
        private bool _isRemoteVideoPlaying = false;
        private uint _remoteVideoWidth = 0;
        private uint _remoteVideoHeight = 0;
        private object _isRemoteMediaPlayingLock = new object();
        private RemoteAudioTrack _remoteAudioTrack = null;
        private RemoteVideoTrack _remoteVideoTrack = null;

        private uint _remoteAudioChannelCount = 0;
        private uint _remoteAudioSampleRate = 0;
        private bool _isRemoteAudioPlaying = false;
        private object _isRemoteAudioPlayingLock = new object();

        /// <summary>
        /// The underlying <see cref="PeerConnection"/> object.
        /// </summary>
        private PeerConnection _peerConnection;

        /// <summary>
        /// Enable automatically creating a new SDP offer when the renegotiation event is fired.
        /// This can be disabled when adding multiple tracks, to bundle all changes together and
        /// avoid multiple round trips to the signaler and remote peer.
        /// </summary>
        private bool _renegotiationOfferEnabled = true;

        /// <summary>
        /// Predetermined chat data channel ID, negotiated out of band.
        /// </summary>
        private const int ChatChannelID = 42;

        private bool isDssPolling = false;
        private NodeDssSignaler dssSignaler = new NodeDssSignaler();

        private DispatcherTimer localVideoStatsTimer = new DispatcherTimer();
        private DispatcherTimer remoteVideoStatsTimer = new DispatcherTimer();

        /// <summary>
        /// Get the string representing the preferred audio codec the user selected.
        /// </summary>
        public string PreferredAudioCodec
        {
            get
            {
                if (PreferredAudioCodec_Custom.IsChecked.GetValueOrDefault(false))
                {
                    return CustomPreferredAudioCodec.Text;
                }
                else if (PreferredAudioCodec_OPUS.IsChecked.GetValueOrDefault(false))
                {
                    return "opus";
                }
                return string.Empty;
            }
        }

        /// <summary>
        /// Get the string representing the preferred video codec the user selected.
        /// </summary>
        public string PreferredVideoCodec
        {
            get
            {
                if (PreferredVideoCodec_Custom.IsChecked.GetValueOrDefault(false))
                {
                    return CustomPreferredVideoCodec.Text;
                }
                else if (PreferredVideoCodec_H264.IsChecked.GetValueOrDefault(false))
                {
                    return "H264";
                }
                else if (PreferredVideoCodec_VP8.IsChecked.GetValueOrDefault(false))
                {
                    return "VP8";
                }
                return string.Empty;
            }
        }

        public ObservableCollection<VideoCaptureDeviceInfo> VideoCaptureDevices { get; private set; }
            = new ObservableCollection<VideoCaptureDeviceInfo>();

        public VideoCaptureDeviceInfo SelectedVideoCaptureDevice
        {
            get
            {
                var deviceIndex = VideoCaptureDeviceList.SelectedIndex;
                if ((deviceIndex < 0) || (deviceIndex >= VideoCaptureDevices.Count))
                {
                    return null;
                }
                return VideoCaptureDevices[deviceIndex];
            }
        }

        public VideoProfileKind SelectedVideoProfileKind
        {
            get
            {
                var videoProfileKindIndex = KnownVideoProfileKindComboBox.SelectedIndex;
                if (videoProfileKindIndex < 0)
                {
                    return VideoProfileKind.Unspecified;
                }
                return (VideoProfileKind)Enum.GetValues(typeof(VideoProfileKind)).GetValue(videoProfileKindIndex);
            }
        }

        public ObservableCollection<MediaCaptureVideoProfile> VideoProfiles { get; private set; }
            = new ObservableCollection<MediaCaptureVideoProfile>();

        public MediaCaptureVideoProfile SelectedVideoProfile
        {
            get
            {
                var profileIndex = VideoProfileComboBox.SelectedIndex;
                if ((profileIndex < 0) || (profileIndex >= VideoProfiles.Count))
                {
                    return null;
                }
                return VideoProfiles[profileIndex];
            }
        }

        public ObservableCollection<MediaCaptureVideoProfileMediaDescription> RecordMediaDescs { get; private set; }
            = new ObservableCollection<MediaCaptureVideoProfileMediaDescription>();

        public MediaCaptureVideoProfileMediaDescription SelectedRecordMediaDesc
        {
            get
            {
                var descIndex = RecordMediaDescList.SelectedIndex;
                if ((descIndex < 0) || (descIndex >= RecordMediaDescs.Count))
                {
                    return null;
                }
                return RecordMediaDescs[descIndex];

            }
        }

        public ObservableCollection<VideoCaptureFormat> VideoCaptureFormats { get; private set; }
            = new ObservableCollection<VideoCaptureFormat>();

        public VideoCaptureFormat? SelectedVideoCaptureFormat
        {
            get
            {
                var profileIndex = VideoCaptureFormatList.SelectedIndex;
                if ((profileIndex < 0) || (profileIndex >= VideoCaptureFormats.Count))
                {
                    return null;
                }
                return VideoCaptureFormats[profileIndex];
            }
        }

        public ObservableCollection<NavLink> NavLinks { get; }
            = new ObservableCollection<NavLink>();

        public ObservableCollection<ChatChannel> ChatChannels { get; private set; }
            = new ObservableCollection<ChatChannel>();

        public ChatChannel SelectedChatChannel
        {
            get
            {
                var chatIndex = chatList.SelectedIndex;
                if ((chatIndex < 0) || (chatIndex >= ChatChannels.Count))
                {
                    return null;
                }
                return ChatChannels[chatIndex];
            }
        }

        private VideoBridge localVideoBridge = new VideoBridge(3);
        private VideoBridge remoteVideoBridge = new VideoBridge(5);

        public static string GetDeviceName()
        {
            return Environment.MachineName;
        }

        public MainPage()
        {
            this.InitializeComponent();

            muteLocalVideoStroke.Visibility = Visibility.Collapsed;
            muteLocalAudioStroke.Visibility = Visibility.Collapsed;

            // This will be enabled once the signaling is initialized and ready to send data
            createOfferButton.IsEnabled = false;

            // Those are called during InitializeComponent() but before the controls are initialized (!).
            // Force-call again to actually initialize the panels correctly.
            PreferredAudioCodecChecked(null, null);
            PreferredVideoCodecChecked(null, null);

            RestoreParams();

            dssSignaler.OnMessage += DssSignaler_OnMessage;
            dssSignaler.OnFailure += DssSignaler_OnFailure;
            dssSignaler.OnPollingDone += DssSignaler_OnPollingDone;

            localVideoStatsTimer.Tick += OnLocalVideoStatsTimerTicked;
            remoteVideoStatsTimer.Tick += OnRemoteVideoStatsTimerTicked;

            _peerConnection = new PeerConnection();
            _peerConnection.Connected += OnPeerConnected;
            _peerConnection.DataChannelAdded += OnDataChannelAdded;
            _peerConnection.DataChannelRemoved += OnDataChannelRemoved;
            _peerConnection.LocalSdpReadytoSend += OnLocalSdpReadyToSend;
            _peerConnection.IceCandidateReadytoSend += OnIceCandidateReadyToSend;
            _peerConnection.IceStateChanged += OnIceStateChanged;
            _peerConnection.IceGatheringStateChanged += OnIceGatheringStateChanged;
            _peerConnection.RenegotiationNeeded += OnPeerRenegotiationNeeded;
            _peerConnection.AudioTrackAdded += Peer_RemoteAudioTrackAdded;
            _peerConnection.AudioTrackRemoved += Peer_RemoteAudioTrackRemoved;
            _peerConnection.VideoTrackAdded += Peer_RemoteVideoTrackAdded;
            _peerConnection.VideoTrackRemoved += Peer_RemoteVideoTrackRemoved;

            //Window.Current.Closed += Shutdown; // doesn't work

            // Start polling automatically.
            PollDssButtonClicked(this, null);

            this.Loaded += OnLoaded;
            Application.Current.Suspending += App_Suspending;
            Application.Current.Resuming += App_Resuming;
        }

        private void App_Suspending(object sender, SuspendingEventArgs e)
        {
            // Save local and remote peer IDs for next launch for convenience
            ApplicationDataContainer localSettings = ApplicationData.Current.LocalSettings;
            localSettings.Values["DssServerAddress"] = dssServer.Text;
            localSettings.Values["LocalPeerID"] = localPeerUidTextBox.Text;
            localSettings.Values["RemotePeerID"] = remotePeerUidTextBox.Text;
            localSettings.Values["PreferredAudioCodec"] = PreferredAudioCodec;
            localSettings.Values["PreferredAudioCodecExtraParamsLocal"] = PreferredAudioCodecExtraParamsLocalTextBox.Text;
            localSettings.Values["PreferredAudioCodecExtraParamsRemote"] = PreferredAudioCodecExtraParamsRemoteTextBox.Text;
            localSettings.Values["PreferredAudioCodec_Custom"] = PreferredAudioCodec_Custom.IsChecked.GetValueOrDefault() ? CustomPreferredAudioCodec.Text : "";
            localSettings.Values["PreferredVideoCodec"] = PreferredVideoCodec;
            localSettings.Values["PreferredVideoCodecExtraParamsLocal"] = PreferredVideoCodecExtraParamsLocalTextBox.Text;
            localSettings.Values["PreferredVideoCodecExtraParamsRemote"] = PreferredVideoCodecExtraParamsRemoteTextBox.Text;
            localSettings.Values["PreferredVideoCodec_Custom"] = PreferredVideoCodec_Custom.IsChecked.GetValueOrDefault() ? CustomPreferredVideoCodec.Text : "";
        }

        private void App_Resuming(object sender, object e)
        {
            RestoreParams();
        }

        private static bool IsFirstInstance()
        {
            var firstInstance = AppInstance.FindOrRegisterInstanceForKey("{44CD414E-B604-482E-8CFD-A9E09076CABD}");
            return firstInstance.IsCurrentInstance;
        }

        private void RestoreParams()
        {
            // Uncomment these lines if you want to connect a HoloLens (or any non-x64 device) to a
            // x64 PC.
            //var arch = System.Environment.GetEnvironmentVariable("PROCESSOR_ARCHITECTURE");
            //if (arch == "AMD64")
            //{
            //    localPeerUidTextBox.Text = "Pc";
            //    remotePeerUidTextBox.Text = "Device";
            //}
            //else
            //{
            //    localPeerUidTextBox.Text = "Device";
            //    remotePeerUidTextBox.Text = "Pc";
            //}

            // Get server address and peer ID from local settings if available.
            ApplicationDataContainer localSettings = ApplicationData.Current.LocalSettings;
            if (localSettings.Values.TryGetValue("DssServerAddress", out object dssServerAddress))
            {
                if (dssServerAddress is string str)
                {
                    dssServer.Text = str;
                }
            }

            if (localSettings.Values.TryGetValue("LocalPeerID", out object localObj))
            {
                if (localObj is string str)
                {
                    localPeerUidTextBox.Text = str;
                }
            }
            if (localPeerUidTextBox.Text.Length == 0)
            {
                localPeerUidTextBox.Text = GetDeviceName();
            }
            if (localSettings.Values.TryGetValue("RemotePeerID", out object remoteObj))
            {
                if (remoteObj is string str)
                {
                    remotePeerUidTextBox.Text = str;
                }
            }

            if (!IsFirstInstance())
            {
                // Swap the peer IDs. This way two instances launched on the same machine connect
                // to each other by default.
                var tmp = localPeerUidTextBox.Text;
                localPeerUidTextBox.Text = remotePeerUidTextBox.Text;
                remotePeerUidTextBox.Text = tmp;
            }

            if (localSettings.Values.TryGetValue("PreferredAudioCodec", out object preferredAudioObj))
            {
                if (preferredAudioObj is string str)
                {
                    switch(str)
                    {
                        case "":
                        {
                            PreferredAudioCodec_Default.IsChecked = true;
                            break;
                        }
                        case "opus":
                        {
                            PreferredAudioCodec_OPUS.IsChecked = true;
                            break;
                        }
                        default:
                        {
                            PreferredAudioCodec_Custom.IsChecked = true;
                            CustomPreferredAudioCodec.Text = str;
                            break;
                        }
                    }
                }
            }
            if (localSettings.Values.TryGetValue("PreferredAudioCodecExtraParamsLocal", out object preferredAudioParamsLocalObj))
            {
                if (preferredAudioParamsLocalObj is string str)
                {
                    PreferredAudioCodecExtraParamsLocalTextBox.Text = str;
                }
            }
            if (localSettings.Values.TryGetValue("PreferredAudioCodecExtraParamsRemote", out object preferredAudioParamsRemoteObj))
            {
                if (preferredAudioParamsRemoteObj is string str)
                {
                    PreferredAudioCodecExtraParamsRemoteTextBox.Text = str;
                }
            }

            if (localSettings.Values.TryGetValue("PreferredVideoCodec", out object preferredVideoObj))
            {
                if (preferredVideoObj is string str)
                {
                    switch (str)
                    {
                        case "":
                        {
                            PreferredVideoCodec_Default.IsChecked = true;
                            break;
                        }
                        case "H264":
                        {
                            PreferredVideoCodec_H264.IsChecked = true;
                            break;
                        }
                        case "VP8":
                        {
                            PreferredVideoCodec_VP8.IsChecked = true;
                            break;
                        }
                        default:
                        {
                            PreferredVideoCodec_Custom.IsChecked = true;
                            CustomPreferredVideoCodec.Text = str;
                            break;
                        }
                    }
                }
            }
            if (localSettings.Values.TryGetValue("PreferredVideoCodecExtraParamsLocal", out object preferredVideoParamsLocalObj))
            {
                if (preferredVideoParamsLocalObj is string str)
                {
                    PreferredVideoCodecExtraParamsLocalTextBox.Text = str;
                }
            }
            if (localSettings.Values.TryGetValue("PreferredVideoCodecExtraParamsRemote", out object preferredVideoParamsRemoteObj))
            {
                if (preferredVideoParamsRemoteObj is string str)
                {
                    PreferredVideoCodecExtraParamsRemoteTextBox.Text = str;
                }
            }
        }

        private void OnDataChannelAdded(DataChannel channel)
        {
            LogMessage($"Added data channel '{channel.Label}' (#{channel.ID}).");
            RunOnMainThread(() => {
                var chat = new ChatChannel { DataChannel = channel };
                ChatChannels.Add(chat);
                if (ChatChannels.Count == 1)
                {
                    chatList.SelectedIndex = 0;
                }
                channel.MessageReceived += (byte[] message) =>
                    RunOnMainThread(() => {
                        string text = System.Text.Encoding.UTF8.GetString(message);
                        ChatMessageReceived(chat, text);
                    });
            });
        }

        private void OnDataChannelRemoved(DataChannel channel)
        {
            LogMessage($"Removed data channel '{channel.Label}' (#{channel.ID}).");
            RunOnMainThread(() => {
                var chat = ChatChannels.Where((c) => c.DataChannel == channel).First();
                ChatChannels.Remove(chat);
            });
        }

        private void OnLocalSdpReadyToSend(string type, string sdp)
        {
            var message = new NodeDssSignaler.Message
            {
                MessageType = NodeDssSignaler.Message.WireMessageTypeFromString(type),
                Data = sdp,
                IceDataSeparator = "|"
            };
            dssSignaler.SendMessageAsync(message);
        }

        private void OnIceCandidateReadyToSend(string candidate, int sdpMlineindex, string sdpMid)
        {
            var message = new NodeDssSignaler.Message
            {
                MessageType = NodeDssSignaler.Message.WireMessageType.Ice,
                Data = $"{candidate}|{sdpMlineindex}|{sdpMid}", // see DssSignaler_OnMessage
                IceDataSeparator = "|"
            };
            dssSignaler.SendMessageAsync(message);
        }

        private void OnIceStateChanged(IceConnectionState newState)
        {
            RunOnMainThread(() => {
                LogMessage($"ICE state changed to {newState}.");
                iceStateText.Text = newState.ToString();
            });
        }

        private void OnIceGatheringStateChanged(IceGatheringState newState)
        {
            RunOnMainThread(() => {
                LogMessage($"ICE gathering changed to {newState}.");
                iceGatheringStateText.Text = newState.ToString();
            });
        }

        private void OnPeerRenegotiationNeeded()
        {
            // If already connected, update the connection on the fly.
            // If not, wait for user action and don't automatically connect.
            if (_peerConnection.IsConnected && _renegotiationOfferEnabled)
            {
                _peerConnection.CreateOffer();
            }
        }

        private async void OnLoaded(object sender, RoutedEventArgs e)
        {
            LogMessage("Initializing the WebRTC native plugin...");

<<<<<<< HEAD
            // Cannot run in UI thread on UWP because this will initialize the global factory
            // (first library call) which needs to be done on a background thread.
            await Task.Run(() => Library.SetShutdownOptions(Library.ShutdownOptions.FailOnLiveObjects | Library.ShutdownOptions.LogLiveObjects));

            // Populate the combo box with the PeerConnection.VideoProfileKind enum
=======
            // Populate the combo box with the VideoProfileKind enum
>>>>>>> 3e8ca31a
            {
                var values = Enum.GetValues(typeof(VideoProfileKind));
                KnownVideoProfileKindComboBox.ItemsSource = values.Cast<VideoProfileKind>();
                KnownVideoProfileKindComboBox.SelectedIndex = Array.IndexOf(values, VideoProfileKind.Unspecified);
            }

            VideoCaptureDeviceList.SelectionChanged += VideoCaptureDeviceList_SelectionChanged;
            KnownVideoProfileKindComboBox.SelectionChanged += KnownVideoProfileKindComboBox_SelectionChanged;
            VideoProfileComboBox.SelectionChanged += VideoProfileComboBox_SelectionChanged;

            //localVideo.TransportControls = localVideoControls;

            PluginInitialized = false;

            // Ensure that the UWP app was authorized to capture audio (cap:microphone)
            // and video (cap:webcam), otherwise the native plugin will fail.
            try
            {
                MediaCapture mediaAccessRequester = new MediaCapture();
                var mediaSettings = new MediaCaptureInitializationSettings
                {
                    AudioDeviceId = "",
                    VideoDeviceId = "",
                    StreamingCaptureMode = StreamingCaptureMode.AudioAndVideo,
                    PhotoCaptureSource = PhotoCaptureSource.VideoPreview
                };
                await mediaAccessRequester.InitializeAsync(mediaSettings);
            }
            catch (UnauthorizedAccessException uae)
            {
                LogMessage("Access to A/V denied, check app permissions:: " + uae.Message);
                return;
            }
            catch (Exception ex)
            {
                LogMessage("Failed to initialize A/V with unknown exception: " + ex.Message);
                return;
            }

            // Populate the list of video capture devices (webcams).
            // On UWP this uses internally the API:
            //   Devices.Enumeration.DeviceInformation.FindAllAsync(VideoCapture)
            // Note that there's no API to pass a given device to WebRTC,
            // so there's no way to monitor and update that list if a device
            // gets plugged or unplugged. Even using DeviceInformation.CreateWatcher()
            // would yield some devices that might become unavailable by the time
            // WebRTC internally opens the video capture device.
            // This is more for demo purpose here because using the UWP API is nicer.
            {
                var devices = await PeerConnection.GetVideoCaptureDevicesAsync();
                VideoCaptureDevices.Clear();
                List<VideoCaptureDeviceInfo> vcds = new List<VideoCaptureDeviceInfo>(devices.Count);
                foreach (var device in devices)
                {
                    LogMessage($"VCD id={device.id} name={device.name}");
                    VideoCaptureDevices.Add(new VideoCaptureDeviceInfo()
                    {
                        Id = device.id,
                        DisplayName = device.name,
                        Symbol = Symbol.Video
                    });
                }

                // Select first entry by default
                if (VideoCaptureDevices.Count > 0)
                {
                    VideoCaptureDeviceList.SelectedIndex = 0;
                }
            }

            // Initialize the native peer connection object
            try
            {
                var config = new PeerConnectionConfiguration();
                config.IceServers.Add(new IceServer { Urls = { "stun:" + stunServer.Text } });
                config.SdpSemantic = (sdpSemanticUnifiedPlan.IsChecked.GetValueOrDefault(true)
                    ? SdpSemantic.UnifiedPlan : SdpSemantic.PlanB);
                await _peerConnection.InitializeAsync(config);

                // Add one audio and one video transceiver to signal the connection that it needs
                // to negotiate one audio transport and one video transport with the remote peer.
                _audioTransceiver = _peerConnection.AddAudioTransceiver();
                _videoTransceiver = _peerConnection.AddVideoTransceiver();
            }
            catch (Exception ex)
            {
                LogMessage($"WebRTC native plugin init failed: {ex.Message}");
                return;
            }

            PluginInitialized = true;
            LogMessage("WebRTC native plugin initialized.");

            // It is CRUCIAL to add any data channel BEFORE the SDP offer is sent, if data channels are
            // to be used at all. Otherwise the SCTP will not be negotiated, and then all channels will
            // stay forever in the kConnecting state.
            // https://stackoverflow.com/questions/43788872/how-are-data-channels-negotiated-between-two-peers-with-webrtc
            var newDataChannel = await _peerConnection.AddDataChannelAsync(ChatChannelID, "chat", true, true);
            chatInputBox.IsEnabled = true;
            chatSendButton.IsEnabled = true;

            startLocalMedia.IsEnabled = true;

            localVideoPlayer.CurrentStateChanged += OnMediaStateChanged;
            localVideoPlayer.MediaOpened += OnMediaOpened;
            localVideoPlayer.MediaFailed += OnMediaFailed;
            localVideoPlayer.MediaEnded += OnMediaEnded;
            localVideoPlayer.RealTimePlayback = true;
            localVideoPlayer.AutoPlay = false;

            remoteVideoPlayer.CurrentStateChanged += OnMediaStateChanged;
            remoteVideoPlayer.MediaOpened += OnMediaOpened;
            remoteVideoPlayer.MediaFailed += OnMediaFailed;
            remoteVideoPlayer.MediaEnded += OnMediaEnded;
            remoteVideoPlayer.RealTimePlayback = true;
            remoteVideoPlayer.AutoPlay = false;

            // Bind the XAML UI control (localVideo) to the MediaFoundation rendering pipeline (localVideoPlayer)
            // so that the former can render in the UI the video frames produced in the background by the later.
            localVideo.SetMediaPlayer(localVideoPlayer);
            remoteVideo.SetMediaPlayer(remoteVideoPlayer);
        }

        private void PreferredAudioCodecChecked(object sender, RoutedEventArgs args)
        {
            // Ignore calls during startup, before components are initialized
            if (PreferredAudioCodec_Custom == null)
            {
                return;
            }

            if (PreferredAudioCodec_Custom.IsChecked.GetValueOrDefault(false))
            {
                CustomPreferredAudioCodecHelpText.Visibility = Visibility.Visible;
                CustomPreferredAudioCodec.Visibility = Visibility.Visible;
            }
            else
            {
                CustomPreferredAudioCodecHelpText.Visibility = Visibility.Collapsed;
                CustomPreferredAudioCodec.Visibility = Visibility.Collapsed;
            }
        }

        private void PreferredVideoCodecChecked(object sender, RoutedEventArgs args)
        {
            // Ignore calls during startup, before components are initialized
            if (PreferredVideoCodec_Custom == null)
            {
                return;
            }

            if (PreferredVideoCodec_Custom.IsChecked.GetValueOrDefault(false))
            {
                CustomPreferredVideoCodecHelpText.Visibility = Visibility.Visible;
                CustomPreferredVideoCodec.Visibility = Visibility.Visible;
            }
            else
            {
                CustomPreferredVideoCodecHelpText.Visibility = Visibility.Collapsed;
                CustomPreferredVideoCodec.Visibility = Visibility.Collapsed;
            }
        }

        /// <summary>
        /// Update the list of video profiles stored in <cref>VideoProfiles</cref>
        /// when the selected video capture device or known video profile kind change.
        /// </summary>
        private async void UpdateVideoProfiles()
        {
            VideoProfiles.Clear();
            VideoCaptureFormats.Clear();

            // Get the video capture device selected by the user
            var deviceIndex = VideoCaptureDeviceList.SelectedIndex;
            if (deviceIndex < 0)
            {
                return;
            }
            var device = VideoCaptureDevices[deviceIndex];

            // Ensure that the video capture device actually supports video profiles
            if (MediaCapture.IsVideoProfileSupported(device.Id))
            {
                // Get the kind of known video profile selected by the user
                var videoProfileKindIndex = KnownVideoProfileKindComboBox.SelectedIndex;
                if (videoProfileKindIndex < 0)
                {
                    return;
                }
                var videoProfileKind = (VideoProfileKind)Enum.GetValues(typeof(VideoProfileKind)).GetValue(videoProfileKindIndex);

                // List all video profiles for the select device (and kind, if any specified)
                IReadOnlyList<MediaCaptureVideoProfile> profiles;
                if (videoProfileKind == VideoProfileKind.Unspecified)
                {
                    profiles = MediaCapture.FindAllVideoProfiles(device.Id);
                }
                else
                {
                    profiles = MediaCapture.FindKnownVideoProfiles(device.Id, (KnownVideoProfile)(videoProfileKind - 1));
                }
                foreach (var profile in profiles)
                {
                    VideoProfiles.Add(profile);
                }
                if (profiles.Any())
                {
                    VideoProfileComboBox.SelectedIndex = 0;
                }
            }
            else
            {
                // Device doesn't support video profiles; fall back on flat list of capture formats.
                List<VideoCaptureFormat> formatsList = await PeerConnection.GetVideoCaptureFormatsAsync(device.Id);
                foreach (var format in formatsList)
                {
                    VideoCaptureFormats.Add(format);
                }

                // Default to first format, so that user can start the video capture even without selecting
                // explicitly a format in a different application tab.
                if (formatsList.Count > 0)
                {
                    VideoCaptureFormatList.SelectedIndex = 0;
                }
            }
        }

        private void VideoCaptureDeviceList_SelectionChanged(object sender, SelectionChangedEventArgs e)
        {
            // Get the video capture device selected by the user
            var deviceIndex = VideoCaptureDeviceList.SelectedIndex;
            if (deviceIndex < 0)
            {
                return;
            }
            var device = VideoCaptureDevices[deviceIndex];

            // Select a default video profile kind
            var values = Enum.GetValues(typeof(VideoProfileKind));
            if (MediaCapture.IsVideoProfileSupported(device.Id))
            {
                var defaultProfile = VideoProfileKind.VideoConferencing;
                var profiles = MediaCapture.FindKnownVideoProfiles(device.Id, (KnownVideoProfile)(defaultProfile - 1));
                if (!profiles.Any())
                {
                    // Fall back to VideoRecording if VideoConferencing has no profiles (e.g. HoloLens).
                    defaultProfile = VideoProfileKind.VideoRecording;
                }
                KnownVideoProfileKindComboBox.SelectedIndex = Array.IndexOf(values, defaultProfile);

                KnownVideoProfileKindComboBox.IsEnabled = true; //< TODO - Use binding
                VideoProfileComboBox.IsEnabled = true;
                RecordMediaDescList.IsEnabled = true;
                VideoCaptureFormatList.IsEnabled = false;
            }
            else
            {
                KnownVideoProfileKindComboBox.SelectedIndex = Array.IndexOf(values, VideoProfileKind.Unspecified);
                KnownVideoProfileKindComboBox.IsEnabled = false;
                VideoProfileComboBox.IsEnabled = false;
                RecordMediaDescList.IsEnabled = false;
                VideoCaptureFormatList.IsEnabled = true;
            }

            UpdateVideoProfiles();
        }

        private void KnownVideoProfileKindComboBox_SelectionChanged(object sender, SelectionChangedEventArgs e)
        {
            UpdateVideoProfiles();
        }

        private void VideoProfileComboBox_SelectionChanged(object sender, SelectionChangedEventArgs e)
        {
            RecordMediaDescs.Clear();

            var profile = SelectedVideoProfile;
            if (profile == null)
            {
                return;
            }

            foreach (var desc in profile.SupportedRecordMediaDescription)
            {
                RecordMediaDescs.Add(desc);
            }
        }

        //private void Shutdown(object sender, Windows.UI.Core.CoreWindowEventArgs e)
        //{
        //    webRTCNativePlugin.Uninitialize();
        //}

        /// <summary>
        /// Callback invoked when the peer connection is established.
        /// </summary>
        private void OnPeerConnected()
        {
            RunOnMainThread(() => {
                sessionStatusText.Text = "(session joined)";
                chatTextBox.IsEnabled = true;

                // Reset "Create Offer" button, and re-enable if signaling is available
                createOfferButton.Content = "Create Offer";
                createOfferButton.IsEnabled = isDssPolling;
            });
        }

        private async void DssSignaler_OnMessage(NodeDssSignaler.Message message)
        {
            Dispatcher.RunAsync(Windows.UI.Core.CoreDispatcherPriority.Normal, () =>
            {
<<<<<<< HEAD
            case NodeDssSignaler.Message.WireMessageType.Offer:
                await _peerConnection.SetRemoteDescriptionAsync("offer", message.Data);
                // If we get an offer, we immediately send an answer back once the offer is applied
                _peerConnection.CreateAnswer();
                break;

            case NodeDssSignaler.Message.WireMessageType.Answer:
                _ = _peerConnection.SetRemoteDescriptionAsync("answer", message.Data);
                break;

            case NodeDssSignaler.Message.WireMessageType.Ice:
                // TODO - This is NodeDSS-specific
                // this "parts" protocol is defined above, in OnIceCandiateReadyToSend listener
                var parts = message.Data.Split(new string[] { message.IceDataSeparator }, StringSplitOptions.RemoveEmptyEntries);
                // Note the inverted arguments; candidate is last here, but first in OnIceCandiateReadyToSend
                _peerConnection.AddIceCandidate(parts[2], int.Parse(parts[1]), parts[0]);
                break;

            default:
                throw new InvalidOperationException($"Unhandled signaler message type '{message.MessageType}'");
            }
=======
                // Ensure that the filtering values are up to date before passing the message on.
                UpdateCodecFilters();
            }).AsTask().ContinueWith(async _ =>
            {
                switch (message.MessageType)
                {
                    case NodeDssSignaler.Message.WireMessageType.Offer:
                        await _peerConnection.SetRemoteDescriptionAsync("offer", message.Data);
                        // If we get an offer, we immediately send an answer back once the offer is applied
                        _peerConnection.CreateAnswer();
                        break;

                    case NodeDssSignaler.Message.WireMessageType.Answer:
                        _ = _peerConnection.SetRemoteDescriptionAsync("answer", message.Data);
                        break;

                    case NodeDssSignaler.Message.WireMessageType.Ice:
                        // TODO - This is NodeDSS-specific
                        // this "parts" protocol is defined above, in OnIceCandiateReadyToSend listener
                        var parts = message.Data.Split(new string[] { message.IceDataSeparator }, StringSplitOptions.RemoveEmptyEntries);
                        // Note the inverted arguments; candidate is last here, but first in OnIceCandiateReadyToSend
                        _peerConnection.AddIceCandidate(parts[2], int.Parse(parts[1]), parts[0]);
                        break;

                    default:
                        throw new InvalidOperationException($"Unhandled signaler message type '{message.MessageType}'");
                }
            }, TaskScheduler.Default);
>>>>>>> 3e8ca31a
        }

        private void DssSignaler_OnFailure(Exception e)
        {
            RunOnMainThread(() => {
                LogMessage($"DSS polling failed: {e.Message}");
                // TODO - differentiate between StartPollingAsync() failure and SendMessageAsync() ones!
                if (dssSignaler.IsPolling)
                {
                    LogMessage($"Cancelling polling DSS server...");
                    //pollDssButton.IsEnabled = false; // will be re-enabled when cancellation is completed, see DssSignaler_OnPollingDone
                    pollDssButton.Content = "Start polling";
                    dssSignaler.StopPollingAsync();
                }
            });
        }

        private void DssSignaler_OnPollingDone()
        {
            RunOnMainThread(() => {
                isDssPolling = false;
                pollDssButton.IsEnabled = true;
                LogMessage($"Polling DSS server stopped.");
            });
        }

        /// <summary>
        /// Log a message to the debugger and to the Debug tab in the UI.
        /// This can be called from any thread.
        /// </summary>
        /// <param name="message">The message to log.</param>
        private void LogMessage(string message)
        {
            Debugger.Log(4, "TestAppUWP", message);
            RunOnMainThread(() => {
                debugMessages.Text += message + "\n";
            });
        }

        /// <summary>
        /// Utility to run some random workload on the main UI thread.
        /// </summary>
        /// <param name="handler">The workload to run.</param>
        private void RunOnMainThread(Windows.UI.Core.DispatchedHandler handler)
        {
            if (Dispatcher.HasThreadAccess)
            {
                handler.Invoke();
            }
            else
            {
                // Note: use a discard "_" to silence CS4014 warning; we don't need to await the result here
                _ = Dispatcher.RunAsync(Windows.UI.Core.CoreDispatcherPriority.Normal, handler);
            }
        }

        /// <summary>
        /// Utility to run some random workload on a worker thread (not the main UI thread).
        /// </summary>
        /// <param name="handler">The workload to run.</param>
        private Task RunOnWorkerThread(Action handler)
        {
            if (Dispatcher.HasThreadAccess)
            {
                return Task.Run(handler);
            }
            else
            {
                handler.Invoke();
                return Task.CompletedTask;
            }
        }

        /// <summary>
        /// Create a new 30-fps NV12-encoded video source for the specified video size.
        /// </summary>
        /// <param name="width">The width of the video in pixels.</param>
        /// <param name="height">The height of the video in pixels.</param>
        /// <returns>The newly created video source.</returns>
        private MediaStreamSource CreateVideoStreamSource(uint width, uint height, uint framerate)
        {
            if (width == 0)
            {
                throw new ArgumentException("Invalid zero width for video stream source.", "width");
            }
            if (height == 0)
            {
                throw new ArgumentException("Invalid zero height for video stream source.", "height");
            }

            // Note: IYUV and I420 have same memory layout (though different FOURCC)
            // https://docs.microsoft.com/en-us/windows/desktop/medfound/video-subtype-guids
            var videoProperties = VideoEncodingProperties.CreateUncompressed(MediaEncodingSubtypes.Iyuv, width, height);
            var videoStreamDesc = new VideoStreamDescriptor(videoProperties);
            videoStreamDesc.EncodingProperties.FrameRate.Numerator = framerate;
            videoStreamDesc.EncodingProperties.FrameRate.Denominator = 1;
            videoStreamDesc.EncodingProperties.Bitrate = (framerate * width * height * 12); // NV12=12bpp
            var videoStreamSource = new MediaStreamSource(videoStreamDesc);
            videoStreamSource.BufferTime = TimeSpan.Zero; // TODO : playback breaks if buffering, need to investigate
            videoStreamSource.Starting += OnMediaStreamSourceStarting;
            videoStreamSource.Closed += OnMediaStreamSourceClosed;
            videoStreamSource.Paused += OnMediaStreamSourcePaused;
            videoStreamSource.SampleRequested += OnMediaStreamSourceRequested;
            videoStreamSource.IsLive = true; // Enables optimizations for live sources
            videoStreamSource.CanSeek = false; // Cannot seek live WebRTC video stream
            return videoStreamSource;
        }

        private void OnMediaStreamSourceStarting(MediaStreamSource sender, MediaStreamSourceStartingEventArgs args)
        {
            Debug.Assert(Dispatcher.HasThreadAccess == false);
            if (sender == localVideoSource)
            {
                LogMessage("Starting local A/V stream...");
                //webRTCNativePlugin.Peer.AddStream(audio: true, video_device_index: _video_device_index);
            }
            else if (sender == remoteVideoSource)
            {
                LogMessage("Starting remote A/V stream...");
            }
            args.Request.SetActualStartPosition(TimeSpan.Zero);
        }

        private void OnMediaStreamSourceClosed(MediaStreamSource sender, MediaStreamSourceClosedEventArgs args)
        {
            Debug.Assert(Dispatcher.HasThreadAccess == false);
            if (sender == localVideoSource)
            {
                LogMessage("Closing local A/V stream...");
                //webRTCNativePlugin.Peer.RemoveStream(audio: true, video: true);
            }
            else if (sender == remoteVideoSource)
            {
                LogMessage("Closing remote A/V stream...");
            }
        }

        private void OnMediaStreamSourcePaused(MediaStreamSource sender, object args)
        {
            Debug.Assert(Dispatcher.HasThreadAccess == false);
            if (sender == localVideoSource)
            {
                LogMessage("Pausing local A/V stream...");
                //webRTCNativePlugin.Peer.RemoveStream(audio: true, video: true); // NOT YET!
            }
            else if (sender == remoteVideoSource)
            {
                LogMessage("Pausing remote A/V stream...");
            }
        }

        /// <summary>
        /// Callback from the Media Foundation pipeline when a new video frame is needed.
        /// </summary>
        /// <param name="sender">The stream source requesting a new sample.</param>
        /// <param name="args">The sample request to fullfil.</param>
        private void OnMediaStreamSourceRequested(MediaStreamSource sender, MediaStreamSourceSampleRequestedEventArgs args)
        {
            VideoBridge videoBridge;
            if (sender == localVideoSource)
                videoBridge = localVideoBridge;
            else if (sender == remoteVideoSource)
                videoBridge = remoteVideoBridge;
            else
                return;
            videoBridge.TryServeVideoFrame(args);
        }

        private void OnMediaStateChanged(Windows.Media.Playback.MediaPlayer sender, object args)
        {
            RunOnMainThread(() => {
                if (sender == localVideoPlayer)
                {
                    localVideoStateText.Text = $"State: {sender.PlaybackSession.PlaybackState}";
                }
                else if (sender == remoteVideoPlayer)
                {
                    remoteVideoStateText.Text = $"State: {sender.PlaybackSession.PlaybackState}";
                }
            });
        }

        /// <summary>
        /// Callback on Media Foundation pipeline media successfully opened and
        /// ready to be played in a local media player.
        /// </summary>
        /// <param name="sender">The <see xref="MediaPlayer"/> source object owning the media.</param>
        /// <param name="args">(unused)</param>
        private void OnMediaOpened(MediaPlayer sender, object args)
        {
            // Now it is safe to call Play() on the MediaElement
            if (sender == localVideoPlayer)
            {
                RunOnMainThread(() => {
                    localVideo.MediaPlayer.Play();
                });
            }
            else if (sender == remoteVideoPlayer)
            {
                RunOnMainThread(() => {
                    remoteVideo.MediaPlayer.Play();
                });
            }
        }

        /// <summary>
        /// Callback on Media Foundation pipeline media failed to open or to continue playback.
        /// </summary>
        /// <param name="sender">The <see xref="MediaPlayer"/> source object owning the media.</param>
        /// <param name="args">(unused)</param>
        private void OnMediaFailed(MediaPlayer sender, MediaPlayerFailedEventArgs args)
        {
            LogMessage($"MediaElement reported an error: \"{args.ErrorMessage}\" (\"{args.ExtendedErrorCode.Message}\")");
        }

        /// <summary>
        /// Callback on Media Foundation pipeline media ended playback.
        /// </summary>
        /// <param name="sender">The <see xref="MediaPlayer"/> source object owning the media.</param>
        /// <param name="args">(unused)</param>
        /// <remarks>This appears to never be called for live sources.</remarks>
        private void OnMediaEnded(MediaPlayer sender, object args)
        {
            RunOnMainThread(() => {
                LogMessage("Local MediaElement video playback ended.");
                //StopLocalMedia();
                sender.Pause();
                sender.Source = null;
                if (sender == localVideoPlayer)
                {
                    //< TODO - This should never happen. But what to do with
                    //         local channels if it happens?
                    lock (_isLocalMediaPlayingLock)
                    {
                        _isLocalVideoPlaying = false;
                    }
                }
            });
        }

        /// <summary>
        /// Stop playback of the local video from the local webcam, and remove the local
        /// audio and video tracks from the peer connection.
        /// This is called on the UI thread.
        /// </summary>
        private async void StopLocalMedia()
        {
            lock (_isLocalMediaPlayingLock)
            {
                if (_isLocalVideoPlaying)
                {
                    localVideo.MediaPlayer.Pause();
                    localVideo.MediaPlayer.Source = null;
                    localVideo.SetMediaPlayer(null);
                    localVideoSource.NotifyError(MediaStreamSourceErrorStatus.Other);
                    localVideoSource = null;
                    localMediaSource.Dispose();
                    localMediaSource = null;
                    _isLocalVideoPlaying = false;
                    _localAudioTrack.AudioFrameReady -= LocalAudioTrack_FrameReady;
                    _localVideoTrack.I420AVideoFrameReady -= LocalVideoTrack_I420AFrameReady;
                }
            }

            // Avoid deadlock in audio processing stack, as this call is delegated to the WebRTC
            // signaling thread (and will block the caller thread), and audio processing will
            // delegate to the UI thread for UWP operations (and will block the signaling thread).
            await RunOnWorkerThread(() => {
                lock (_isLocalMediaPlayingLock)
                {
                    _audioTransceiver.LocalTrack = null;
                    _videoTransceiver.LocalTrack = null;
                    _renegotiationOfferEnabled = true;
                    if (_peerConnection.IsConnected)
                    {
                        _peerConnection.CreateOffer();
                    }
                    _localAudioTrack.Dispose();
                    _localAudioTrack = null;
                    _localVideoTrack.Dispose();
                    _localVideoTrack = null;
                }
            });

            startLocalMedia.IsEnabled = true;
        }

        /// <summary>
        /// Callback on remote media (audio or video) track added.
        /// Currently does nothing, as starting the media pipeline is done lazily in the
        /// per-frame callback.
        /// </summary>
        /// <param name="track">The audio track added.</param>
        /// <seealso cref="RemoteAudioTrack_FrameReady"/>
        private void Peer_RemoteAudioTrackAdded(RemoteAudioTrack track)
        {
            LogMessage($"Added remote audio track {track.Name}.");
            lock (_isRemoteMediaPlayingLock)
            {
                if ((_remoteAudioTrack == null) && !_isRemoteAudioPlaying)
                {
                    _remoteAudioTrack = track;
                    _remoteAudioTrack.AudioFrameReady += RemoteAudioTrack_FrameReady;

                    // _isRemoteAudioPlaying will change to true once the first frame is received
                }
            }
        }

        /// <summary>
        /// Callback on remote media (audio or video) track added.
        /// Currently does nothing, as starting the media pipeline is done lazily in the
        /// per-frame callback.
        /// </summary>
        /// <param name="track">The video track added.</param>
        /// <seealso cref="RemoteVideoTrack_I420AFrameReady"/>
        private void Peer_RemoteVideoTrackAdded(RemoteVideoTrack track)
        {
            LogMessage($"Added remote video track {track.Name}.");
            lock (_isRemoteMediaPlayingLock)
            {
                if ((_remoteVideoTrack == null) && !_isRemoteVideoPlaying)
                {
                    _remoteVideoTrack = track;
                    _remoteVideoTrack.I420AVideoFrameReady += RemoteVideoTrack_I420AFrameReady;

                    // _isRemoteVideoPlaying will change to true once the first frame is received

                    RunOnMainThread(() => {
                        remoteVideoStatsTimer.Interval = TimeSpan.FromSeconds(1.0);
                        remoteVideoStatsTimer.Start();
                    });
                }
            }
        }

        /// <summary>
        /// Callback on remote media (audio or video) track removed.
        /// </summary>
        /// <param name="track">The audio track removed.</param>
        private void Peer_RemoteAudioTrackRemoved(AudioTransceiver transceiver, RemoteAudioTrack track)
        {
            LogMessage($"Removed remote audio track {track.Name} from transceiver {transceiver.Name}.");

            // Just double-check that the remote audio track is indeed playing
            // before scheduling a task to stop it. Currently the remote audio
            // playback is exclusively controlled by the remote track being present
            // or not, so these should be always in sync.
            lock (_isRemoteMediaPlayingLock)
            {
                if ((_remoteAudioTrack == track) && _isRemoteAudioPlaying)
                {
                    _remoteAudioTrack.AudioFrameReady -= RemoteAudioTrack_FrameReady;
                    _remoteAudioTrack = null;

                    // Schedule on the main UI thread to access STA objects.
                    RunOnMainThread(() => {
                        ClearRemoteAudioStats();
                        // Check that the remote audio is still playing.
                        // This ensures that rapid calls to add/remove the audio track
                        // are serialized, and an earlier remove call doesn't remove the
                        // track added by a later call, due to delays in scheduling the task.
                        lock (_isRemoteMediaPlayingLock)
                        {
                            if (_isRemoteAudioPlaying)
                            {
                                _isRemoteAudioPlaying = false;
                            }
                        }
                    });
                }
            }
        }

        /// <summary>
        /// Callback on remote media (audio or video) track removed.
        /// </summary>
        /// <param name="track">The video track removed.</param>
        private void Peer_RemoteVideoTrackRemoved(VideoTransceiver transceiver, RemoteVideoTrack track)
        {
            LogMessage($"Removed remote video track {track.Name} from transceiver {transceiver.Name}.");

            // Just double-check that the remote video track is indeed playing
            // before scheduling a task to stop it. Currently the remote video
            // playback is exclusively controlled by the remote track being present
            // or not, so these should be always in sync.
            lock (_isRemoteMediaPlayingLock)
            {
                if ((_remoteVideoTrack == track) && _isRemoteVideoPlaying)
                {
                    _remoteVideoTrack.I420AVideoFrameReady -= RemoteVideoTrack_I420AFrameReady;
                    _remoteVideoTrack = null;

                    // Schedule on the main UI thread to access STA objects.
                    RunOnMainThread(() => {
                        remoteVideoStatsTimer.Stop();
                        // Check that the remote video is still playing.
                        // This ensures that rapid calls to add/remove the video track
                        // are serialized, and an earlier remove call doesn't remove the
                        // track added by a later call, due to delays in scheduling the task.
                        lock (_isRemoteMediaPlayingLock)
                        {
                            if (_isRemoteVideoPlaying)
                            {
                                remoteVideo.MediaPlayer.Pause();
                                _isRemoteVideoPlaying = false;
                            }
                        }
                    });
                }
            }
        }

        /// <summary>
        /// Callback on video frame received from the local video capture device,
        /// for local rendering before (or in parallel of) being sent to the remote peer.
        /// </summary>
        /// <param name="frame">The newly captured video frame.</param>
        private void LocalVideoTrack_I420AFrameReady(I420AVideoFrame frame)
        {
            localVideoBridge.HandleIncomingVideoFrame(frame);
        }

        /// <summary>
        /// Callback on video frame received from the remote peer, for local rendering
        /// (or any other use).
        /// </summary>
        /// <param name="frame">The newly received video frame.</param>
        private void RemoteVideoTrack_I420AFrameReady(I420AVideoFrame frame)
        {
            // Lazily start the remote video media player when receiving
            // the first video frame from the remote peer. Currently there
            // is no exposed API to tell once connected that the remote peer
            // will be sending some video track.
            //< TODO - See if we can add an API to enumerate the remote channels,
            //         or an On(Audio|Video|Data)Channel(Added|Removed) event?
            bool needNewSource = false;
            uint width = frame.width;
            uint height = frame.height;
            lock (_isRemoteMediaPlayingLock)
            {
                if (!_isRemoteVideoPlaying)
                {
                    _isRemoteVideoPlaying = true;
                    needNewSource = true;
                }
                else if ((width != _remoteVideoWidth) || (height != _remoteVideoHeight))
                {
                    _remoteVideoWidth = width;
                    _remoteVideoHeight = height;
                    needNewSource = true;
                }
            }
            if (needNewSource)
            {
                // We don't know the remote video framerate yet, so use a default.
                uint framerate = 30;
                RunOnMainThread(() => {
                    remoteVideoPlayer.Pause();
                    remoteVideoPlayer.Source = null;
                    remoteVideo.SetMediaPlayer(null);
                    remoteVideoSource?.NotifyError(MediaStreamSourceErrorStatus.Other);
                    remoteMediaSource?.Dispose();
                    remoteVideoSource = CreateVideoStreamSource(width, height, framerate);
                    remoteMediaSource = MediaSource.CreateFromMediaStreamSource(remoteVideoSource);
                    remoteVideoPlayer.Source = remoteMediaSource;
                    remoteVideo.SetMediaPlayer(remoteVideoPlayer);
                });
            }

            remoteVideoBridge.HandleIncomingVideoFrame(frame);
        }

        /// <summary>
        /// Callback on audio frame produced by the local peer.
        /// </summary>
        /// <param name="frame">The newly produced audio frame.</param>
        private void LocalAudioTrack_FrameReady(AudioFrame frame)
        {
        }

        /// <summary>
        /// Callback on audio frame received from the remote peer, for local output
        /// (or any other use).
        /// </summary>
        /// <param name="frame">The newly received audio frame.</param>
        private void RemoteAudioTrack_FrameReady(AudioFrame frame)
        {
            lock (_isRemoteAudioPlayingLock)
            {
                uint channelCount = frame.channelCount;
                uint sampleRate = frame.sampleRate;
                if (!_isRemoteAudioPlaying || (_remoteAudioChannelCount != channelCount)
                    || (_remoteAudioSampleRate != sampleRate))
                {
                    _isRemoteAudioPlaying = true;
                    _remoteAudioChannelCount = channelCount;
                    _remoteAudioSampleRate = sampleRate;

                    // As an example of handling, update the UI to display the number of audio
                    // channels and the sample rate of the audio track.
                    RunOnMainThread(() => UpdateRemoteAudioStats(channelCount, sampleRate));
                }
            }
        }

        private void ClearRemoteAudioStats()
        {
            remoteAudioChannelCount.Text = "-";
            remoteAudioSampleRate.Text = "-";
        }

        private void UpdateRemoteAudioStats(uint channelCount, uint sampleRate)
        {
            remoteAudioChannelCount.Text = channelCount.ToString();
            remoteAudioSampleRate.Text = $"{sampleRate} Hz";
        }

        private void MuteLocalVideoClicked(object sender, RoutedEventArgs e)
        {
            if (_localVideoTrack.Enabled)
            {
                _localVideoTrack.Enabled = false;
                muteLocalVideoStroke.Visibility = Visibility.Visible;
            }
            else
            {
                _localVideoTrack.Enabled = true;
                muteLocalVideoStroke.Visibility = Visibility.Collapsed;
            }
        }

        private void MuteLocalAudioClicked(object sender, RoutedEventArgs e)
        {
            if (_localAudioTrack.Enabled)
            {
                _localAudioTrack.Enabled = false;
                muteLocalAudioStroke.Visibility = Visibility.Visible;
            }
            else
            {
                _localAudioTrack.Enabled = true;
                muteLocalAudioStroke.Visibility = Visibility.Collapsed;
            }
        }

        /// <summary>
        /// Toggle local audio and video playback on/off, adding or removing tracks as needed.
        /// </summary>
        /// <param name="sender">The object which invoked the event.</param>
        /// <param name="e">Event arguments.</param>
        private async void StartLocalMediaClicked(object sender, RoutedEventArgs e)
        {
            // The button will be re-enabled once the current action is finished
            startLocalMedia.IsEnabled = false;

            // Toggle between start and stop local audio/video feeds
            if (localVideoStatsTimer.IsEnabled && (_localVideoTrack != null))
            {
                StopLocalMedia();
                localVideoStatsTimer.Stop();
                localLoadText.Text = "Produce: -";
                localPresentText.Text = "Render: -";
                localSkipText.Text = "Skip: -";
                localLateText.Text = "Late: -";
                muteLocalVideo.IsEnabled = false;
                muteLocalAudio.IsEnabled = false;
                startLocalMediaIcon.Symbol = Symbol.Play;
                muteLocalAudioStroke.Visibility = Visibility.Collapsed;
                muteLocalVideoStroke.Visibility = Visibility.Collapsed;
                return;
            }

            // Only start video if previous track was completely shutdown
            if (_localVideoTrack == null)
            {
                LogMessage("Opening local A/V stream...");

                var captureDevice = SelectedVideoCaptureDevice;
                var captureDeviceInfo = new VideoCaptureDevice()
                {
                    id = captureDevice?.Id,
                    name = captureDevice?.DisplayName
                };
                var videoProfile = SelectedVideoProfile;
                string videoProfileId = videoProfile?.Id;
                uint width;
                uint height;
                double framerate;
                if (videoProfile != null)
                {
                    var recordMediaDesc = SelectedRecordMediaDesc ?? videoProfile.SupportedRecordMediaDescription[0];
                    width = recordMediaDesc.Width;
                    height = recordMediaDesc.Height;
                    framerate = recordMediaDesc.FrameRate;
                }
                else
                {
                    var captureFormat = SelectedVideoCaptureFormat;
                    if (captureFormat.HasValue)
                    {
                        width = captureFormat.Value.width;
                        height = captureFormat.Value.height;
                        framerate = captureFormat.Value.framerate;
                    }
                    else
                    {
                        LogMessage("Cannot start video capture; no capture format selected.");
                        return;
                    }
                }

                localVideoPlayer.Source = null;
                localVideoSource?.NotifyError(MediaStreamSourceErrorStatus.Other);
                localMediaSource?.Dispose();
                localVideo.SetMediaPlayer(null);
                localVideoSource = CreateVideoStreamSource(width, height, (uint)framerate);
                localMediaSource = MediaSource.CreateFromMediaStreamSource(localVideoSource);
                localVideoPlayer.Source = localMediaSource;
                localVideo.SetMediaPlayer(localVideoPlayer);

                // Disable auto-offer on renegotiation needed event, to bundle the audio + video tracks
                // change together into a single SDP offer. Otherwise each added track will send a
                // separate offer message, which is currently not handled correctly (the second message
                // will arrive too soon, before the core implementation finished processing the first one
                // and is in kStable state, and it will get discarded so remote video will not start).
                _renegotiationOfferEnabled = false;

                // Ensure that the filtering values are up to date before creating new tracks.
                UpdateCodecFilters();

                // The default start bitrate is quite low (300 kbps); use a higher value to get
                // better quality on local network.
                _peerConnection.SetBitrate(startBitrateBps: (uint)(width * height * framerate / 20));

                try
                {
<<<<<<< HEAD
                    // The default start bitrate is quite low (300 kbps); use a higher value to get
                    // better quality on local network.
                    _peerConnection.SetBitrate(startBitrateBps: (uint)(width * height * framerate / 20));

                    // Create the local audio track captured from the local microphone
                    _localAudioTrack = await LocalAudioTrack.CreateFromDeviceAsync();
                    _localAudioTrack.AudioFrameReady += LocalAudioTrack_FrameReady;

                    // Create the local video track captured from the local webcam
                    var videoConfig = new LocalVideoTrackSettings
=======
                    // Add the local audio track captured from the local microphone
                    await _peerConnection.AddLocalAudioTrackAsync();

                    // Add the local video track captured from the local webcam
                    var trackConfig = new LocalVideoTrackSettings
>>>>>>> 3e8ca31a
                    {
                        trackName = "local_video",
                        videoDevice = captureDeviceInfo,
                        videoProfileId = videoProfileId,
                        videoProfileKind = SelectedVideoProfileKind,
                        width = width,
                        height = height,
                        framerate = framerate,
                        enableMrc = false // TestAppUWP is a shared app, MRC will not get permission anyway
                    };
                    _localVideoTrack = await LocalVideoTrack.CreateFromDeviceAsync(videoConfig);
                    _localVideoTrack.I420AVideoFrameReady += LocalVideoTrack_I420AFrameReady;

                    // Add the local tracks to the peer connection
                    _audioTransceiver.LocalTrack = _localAudioTrack;
                    _videoTransceiver.LocalTrack = _localVideoTrack;
                }
                catch (Exception ex)
                {
                    LogMessage(ex.Message);
                    _renegotiationOfferEnabled = true;
                    return;
                }

                localVideoStatsTimer.Interval = TimeSpan.FromSeconds(1.0);
                localVideoStatsTimer.Start();
                muteLocalVideo.IsEnabled = true;
                muteLocalAudio.IsEnabled = true;
                startLocalMediaIcon.Symbol = Symbol.Stop;
                muteLocalAudioStroke.Visibility = Visibility.Collapsed;
                muteLocalVideoStroke.Visibility = Visibility.Collapsed;

                localVideoSourceName.Text = $"({SelectedVideoCaptureDevice?.DisplayName})";
                lock (_isLocalMediaPlayingLock)
                {
                    _isLocalVideoPlaying = true;
                }

                // Re-enable auto-offer on track change, and manually apply above changes
                // by creating a manual SDP offer to negotiate the new tracks.
                _renegotiationOfferEnabled = true;
                if (_peerConnection.IsConnected)
                {
                    _peerConnection.CreateOffer();
                }

                // Enable stopping the local audio and video
                startLocalMedia.IsEnabled = true;
            }
        }

        private void OnLocalVideoStatsTimerTicked(object sender, object e)
        {
            localLoadText.Text = $"Produce: {localVideoBridge.FrameLoad:F2}";
            localPresentText.Text = $"Render: {localVideoBridge.FramePresent:F2}";
            localSkipText.Text = $"Skip: {localVideoBridge.FrameSkip:F2}";
            //localLateText.Text = $"Late: {localVideoBridge.LateFrame:F2}";
        }

        private void OnRemoteVideoStatsTimerTicked(object sender, object e)
        {
            remoteLoadText.Text = $"Receive: {remoteVideoBridge.FrameLoad:F2}";
            remotePresentText.Text = $"Render: {remoteVideoBridge.FramePresent:F2}";
            remoteSkipText.Text = $"Skip: {remoteVideoBridge.FrameSkip:F2}";
            //remoteLateText.Text = $"Late: {remoteVideoBridge.LateFrame:F2}";
        }

        void UpdateCodecFilters()
        {
            _peerConnection.PreferredAudioCodec = PreferredAudioCodec;
            _peerConnection.PreferredAudioCodecExtraParamsRemote = PreferredAudioCodecExtraParamsRemoteTextBox.Text;
            _peerConnection.PreferredAudioCodecExtraParamsLocal = PreferredAudioCodecExtraParamsLocalTextBox.Text;
            _peerConnection.PreferredVideoCodec = PreferredVideoCodec;
            _peerConnection.PreferredVideoCodecExtraParamsRemote = PreferredVideoCodecExtraParamsRemoteTextBox.Text;
            _peerConnection.PreferredVideoCodecExtraParamsLocal = PreferredVideoCodecExtraParamsLocalTextBox.Text;
        }

        private void CreateOfferButtonClicked(object sender, RoutedEventArgs e)
        {
            if (!PluginInitialized)
            {
                return;
            }

            createOfferButton.IsEnabled = false;
            createOfferButton.Content = "Joining...";

            // Ensure that the filtering values are up to date before starting to create messages.
            UpdateCodecFilters();
            _peerConnection.CreateOffer();
        }

        private async void AddExtraDataChannelButtonClicked(object sender, RoutedEventArgs e)
        {
            if (!PluginInitialized)
            {
                return;
            }
            await _peerConnection.AddDataChannelAsync("extra_channel", true, true);
        }

        private void PollDssButtonClicked(object sender, RoutedEventArgs e)
        {
            // If already polling, stop
            if (isDssPolling)
            {
                LogMessage($"Cancelling polling DSS server...");
                pollDssButton.IsEnabled = false; // will be re-enabled when cancellation is completed, see DssSignaler_OnPollingDone
                pollDssButton.Content = "Start polling";
                dssSignaler.StopPollingAsync();
                // Cannot create offer before signaling is ready
                createOfferButton.IsEnabled = false;
                return;
            }

            // If not polling, try to start if the poll parameters are valid
            if (!float.TryParse(dssPollTimeMs.Text, out float pollTimeMs))
            {
                // Invalid time format, cannot start polling
                return;
            }
            if (string.IsNullOrEmpty(localPeerUidTextBox.Text) || string.IsNullOrEmpty(remotePeerUidTextBox.Text))
            {
                // Invalid peer ID, cannot start polling
                return;
            }

            dssSignaler.HttpServerAddress = dssServer.Text;
            dssSignaler.LocalPeerId = localPeerUidTextBox.Text;
            dssSignaler.RemotePeerId = remotePeerUidTextBox.Text;
            dssSignaler.PollTimeMs = pollTimeMs;
            if (dssSignaler.StartPollingAsync())
            {
                pollDssButton.Content = "Stop polling";
                isDssPolling = true;
                // Cannot create offer before signaling is ready
                createOfferButton.IsEnabled = true;
            }
        }

        private void NavLinksList_ItemClick(object sender, ItemClickEventArgs e)
        {

        }

        private void ChatList_ItemClick(object sender, ItemClickEventArgs e)
        {
            if (e.ClickedItem is ChatChannel chat)
            {
                chatTextBox.Text = chat.Text;
            }
        }

        /// <summary>
        /// Callback on Send button from text chat clicker.
        /// If connected, this sends the text message to the remote peer using
        /// the previously opened data channel.
        /// </summary>
        /// <param name="sender">The object which invoked the event.</param>
        /// <param name="e">Event arguments.</param>
        private void ChatSendButton_Click(object sender, RoutedEventArgs e)
        {
            if (string.IsNullOrWhiteSpace(chatInputBox.Text))
                return;

            var chat = SelectedChatChannel;
            if (chat == null)
                return;

            // Send the message through the data channel
            byte[] chatMessage = System.Text.Encoding.UTF8.GetBytes(chatInputBox.Text);
            chat.DataChannel.SendMessage(chatMessage);

            // Save and display in the UI
            var newLine = $"[local] {chatInputBox.Text}\n";
            chat.Text += newLine;
            chatTextBox.Text = chat.Text; // reassign or append? not sure...
            chatScrollViewer.ChangeView(chatScrollViewer.HorizontalOffset,
                chatScrollViewer.ScrollableHeight,
                chatScrollViewer.ZoomFactor); // scroll to end
            chatInputBox.Text = string.Empty;
        }

        /// <summary>
        /// Callback on text message received through the data channel.
        /// </summary>
        /// <param name="message">The raw data channel message.</param>
        private void ChatMessageReceived(ChatChannel chat, string text)
        {
            chat.Text += $"[remote] {text}\n";
            if (SelectedChatChannel == chat)
            {
                chatTextBox.Text = chat.Text; // reassign or append? not sure...
                chatScrollViewer.ChangeView(chatScrollViewer.HorizontalOffset,
                    chatScrollViewer.ScrollableHeight,
                    chatScrollViewer.ZoomFactor); // scroll to end
            }
        }

        /// <summary>
        /// Callback on key down event invoked in the chat window, to handle
        /// the "press Enter to send" text chat functionality.
        /// </summary>
        /// <param name="sender">The object which invoked the event.</param>
        /// <param name="e">Event arguments.</param>
        private void OnChatKeyDown(object sender, Windows.UI.Xaml.Input.KeyRoutedEventArgs e)
        {
            if (e.Key == Windows.System.VirtualKey.Enter)
            {
                ChatSendButton_Click(this, null);
            }
        }
    }
}<|MERGE_RESOLUTION|>--- conflicted
+++ resolved
@@ -557,15 +557,11 @@
         {
             LogMessage("Initializing the WebRTC native plugin...");
 
-<<<<<<< HEAD
             // Cannot run in UI thread on UWP because this will initialize the global factory
             // (first library call) which needs to be done on a background thread.
             await Task.Run(() => Library.SetShutdownOptions(Library.ShutdownOptions.FailOnLiveObjects | Library.ShutdownOptions.LogLiveObjects));
 
-            // Populate the combo box with the PeerConnection.VideoProfileKind enum
-=======
             // Populate the combo box with the VideoProfileKind enum
->>>>>>> 3e8ca31a
             {
                 var values = Enum.GetValues(typeof(VideoProfileKind));
                 KnownVideoProfileKindComboBox.ItemsSource = values.Cast<VideoProfileKind>();
@@ -875,33 +871,10 @@
             });
         }
 
-        private async void DssSignaler_OnMessage(NodeDssSignaler.Message message)
+        private void DssSignaler_OnMessage(NodeDssSignaler.Message message)
         {
             Dispatcher.RunAsync(Windows.UI.Core.CoreDispatcherPriority.Normal, () =>
             {
-<<<<<<< HEAD
-            case NodeDssSignaler.Message.WireMessageType.Offer:
-                await _peerConnection.SetRemoteDescriptionAsync("offer", message.Data);
-                // If we get an offer, we immediately send an answer back once the offer is applied
-                _peerConnection.CreateAnswer();
-                break;
-
-            case NodeDssSignaler.Message.WireMessageType.Answer:
-                _ = _peerConnection.SetRemoteDescriptionAsync("answer", message.Data);
-                break;
-
-            case NodeDssSignaler.Message.WireMessageType.Ice:
-                // TODO - This is NodeDSS-specific
-                // this "parts" protocol is defined above, in OnIceCandiateReadyToSend listener
-                var parts = message.Data.Split(new string[] { message.IceDataSeparator }, StringSplitOptions.RemoveEmptyEntries);
-                // Note the inverted arguments; candidate is last here, but first in OnIceCandiateReadyToSend
-                _peerConnection.AddIceCandidate(parts[2], int.Parse(parts[1]), parts[0]);
-                break;
-
-            default:
-                throw new InvalidOperationException($"Unhandled signaler message type '{message.MessageType}'");
-            }
-=======
                 // Ensure that the filtering values are up to date before passing the message on.
                 UpdateCodecFilters();
             }).AsTask().ContinueWith(async _ =>
@@ -930,7 +903,6 @@
                         throw new InvalidOperationException($"Unhandled signaler message type '{message.MessageType}'");
                 }
             }, TaskScheduler.Default);
->>>>>>> 3e8ca31a
         }
 
         private void DssSignaler_OnFailure(Exception e)
@@ -1568,24 +1540,12 @@
 
                 try
                 {
-<<<<<<< HEAD
-                    // The default start bitrate is quite low (300 kbps); use a higher value to get
-                    // better quality on local network.
-                    _peerConnection.SetBitrate(startBitrateBps: (uint)(width * height * framerate / 20));
-
                     // Create the local audio track captured from the local microphone
                     _localAudioTrack = await LocalAudioTrack.CreateFromDeviceAsync();
                     _localAudioTrack.AudioFrameReady += LocalAudioTrack_FrameReady;
 
                     // Create the local video track captured from the local webcam
                     var videoConfig = new LocalVideoTrackSettings
-=======
-                    // Add the local audio track captured from the local microphone
-                    await _peerConnection.AddLocalAudioTrackAsync();
-
-                    // Add the local video track captured from the local webcam
-                    var trackConfig = new LocalVideoTrackSettings
->>>>>>> 3e8ca31a
                     {
                         trackName = "local_video",
                         videoDevice = captureDeviceInfo,
