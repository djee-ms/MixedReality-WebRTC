# Importing MixedReality-WebRTC

In order to use the Unity integration, the following pieces are required:

<<<<<<< HEAD
- Native implementation : `Microsoft.MixedReality.WebRTC.Native.dll` (one variant per platform and architecture)
=======
- Native implementation : `mrwebrtc.dll` (one variant per platform and architecture)
>>>>>>> 18e2f412
- C# library : `Microsoft.MixedReality.WebRTC.dll` (single universal module for all platforms and architectures)
- Unity integration scripts and assets

> [!NOTE]
> There is currently no pre-packaged distribution method for Unity, so users have to manually copy the relevant files from the `libs\Microsoft.MixedReality.WebRTC.Unity\Assets` folder of the GitHub repository into the `Assets` folder of their own Unity project.

## Copying the binaries

The binaries can be obtained either prebuilt from the NuGet packages, or from a local build of the Visual Studio solution provided in [the GitHub repository](https://github.com/microsoft/MixedReality-WebRTC/).

- **NuGet packages** do not require any build step, so are the most convenient approach. But they are generally only available for stable releases (_e.g._ [the `release/1.0` branch](https://github.com/microsoft/MixedReality-WebRTC/tree/release/1.0/)), so will be missing any newer development available on [the `master` branch](https://github.com/microsoft/MixedReality-WebRTC/tree/master/).

- **A local build** via the Visual Studio solution `Microsoft.MixedReality.WebRTC.sln` allows accessing the latest features, but may contain some API breaking changes since the latest stable release, so may require some code changes when upgrading an existing project using an earlier API version.

### NuGet packages

The native implementation and C# library of MixedReality-WebRTC are available precompiled via NuGet packages. See the [GitHub Releases page](https://github.com/microsoft/MixedReality-WebRTC/releases) for the latest packages.

The packages can be downloaded from [nuget.org](https://www.nuget.org/profiles/MicrosoftMR). Once downloaded, they can be extracted by simply renaming their extension from `.nupkg` to `.zip`, and using any standard ZIP archive extraction method. After the packages are extracted, the DLLs can be copied as detailed on the **Unity integration** section of the [installation page](installation.md).

### Local solution build

If the native implementation and C# library are compiled from sources as explained in the [Building](building.md) page, they are available in one of the sub-folders under the `bin/` folder at the root of the repository of the MixedReality-WebRTC project.

The C# library `Microsoft.MixedReality.WebRTC.dll` is a .NET Standard 2.0 library. This means it is compatible with all CPU architectures. This is often referred to as "AnyCPU", and the C# library is therefore available from `bin\AnyCPU\Debug` or `bin\AnyCPU\Release` depending on the build configuration which was compiled. In doubt you can use the `Release` configuration, which can provide better performance. This module needs to be copied somewhere into the `Assets\Plugins\` folder of the Unity project (if that folder doesn't exist you can create it). On Windows this can be done via the command line with `xcopy`, assuming that the git repository of MixedReality-WebRTC was cloned in `D:\mr-webrtc`:

```cmd
cd /D D:\testproj
xcopy D:/mr-webrtc/bin/AnyCPU/Release/Microsoft.MixedReality.WebRTC.dll Assets/Plugins/
```

<<<<<<< HEAD
For the native implementation `Microsoft.MixedReality.WebRTC.Native.dll` things are a bit more complex. The DLL is compiled for a particular platform and architecture, in addition of the Debug or Release build config, and the correct variant needs to be used. On Windows, the Unity Editor needs a **64-bit Desktop** variant (`Debug` or `Release`); it is available from the `bin\Win32\x64\Release` folder (`Win32` is an alias for `Desktop`), and should be copied to the `Assets\Plugins\Win32\x86_64\` folder of the Unity project.
=======
For the native implementation `mrwebrtc.dll` things are a bit more complex. The DLL is compiled for a particular platform and architecture, in addition of the Debug or Release build config, and the correct variant needs to be used. On Windows, the Unity Editor needs a **64-bit Desktop** variant (`Debug` or `Release`); it is available from the `bin\Win32\x64\Release` folder (`Win32` is an alias for `Desktop`), and should be copied to the `Assets\Plugins\Win32\x86_64\` folder of the Unity project.
>>>>>>> 18e2f412

```cmd
cd /D D:\testproj
xcopy D:/mr-webrtc/bin/Win32/x64/Release/mrwebrtc.dll Assets/Plugins/Win32/x86_64/
```

## Configuring the import settings

<<<<<<< HEAD
When building the Unity application for a given platform, another variant than the one the Unity editor uses may be required to deploy on that platform. In order for the C# library to be truly platform-independent, the name of all native implementation library variants is the same: `Microsoft.MixedReality.WebRTC.Native`. This allows the C# code to reference that DLL with [the same `DllImport` attribute path](https://docs.microsoft.com/en-us/dotnet/api/system.runtime.interopservices.dllimportattribute?view=netcore-2.1). But this also means that multiple files with the same name exist in different folders, and Unity needs to know which one is associated with which build variant, to be able to deploy the correct one only. This is done by configuring the platform associated with a DLL in the import settings in the Unity inspector.

- In the **Project** window, select one of the `Microsoft.MixedReality.WebRTC.Native` files from the `Plugins` folder.
=======
When building the Unity application for a given platform, another variant than the one the Unity editor uses may be required to deploy on that platform. In order for the C# library to be truly platform-independent, the name of all native implementation library variants is the same: `mrwebrtc`. This allows the C# code to reference that DLL with [the same `DllImport` attribute path](https://docs.microsoft.com/en-us/dotnet/api/system.runtime.interopservices.dllimportattribute?view=netcore-2.1). But this also means that multiple files with the same name exist in different folders, and Unity needs to know which one is associated with which build variant, to be able to deploy the correct one only. This is done by configuring the platform associated with a DLL in the import settings in the Unity inspector.

> [!IMPORTANT]
> The `mrwebrtc.dll` module was in v1.0 named `Microsoft.MixedReality.WebRTC.Native.dll` when this module was also the C++ library. Those two have now been split apart. The `Microsoft.MixedReality.WebRTC.Native` name is still in use in some NuGet packages, so depending on the installation method one or the other name are used. However the Unity project must use the `mrwebrtc.dll` name only for the C# library to find it.

- In the **Project** window, select one of the `mrwebrtc.dll` files from the `Plugins` folder.
>>>>>>> 18e2f412
- The **Inspector** window now shows the import settings for the selected file, which contains option to configure the deploy platform(s) and architecture(s).

For example, by selecting in the **Inspector** window:

- **Any Platform** and **Exclude Platforms: WSAPlayer**, the DLL will be used by Unity on all platforms except UWP platforms. _WSAPlayer_ is the name Unity uses for its UWP standalone player.
- **CPU** equal to **x86_64**, Unity will only deploy that DLL when deploying on a 64-bit Intel architecture.

![Configure the import settings for a native implementation DLL](helloworld-unity-2.png)

<<<<<<< HEAD
This way, multiple variants of the same-named `Microsoft.MixedReality.WebRTC.Native.dll` can co-exist in different sub-folders of `Assets/Plugins/` and Unity will deploy and use the correct variant on each platform.

> [!NOTE]
> If Unity complains about "_Multiple plugins with the same name 'microsoft.mixedreality.webrtc.native'_", then the configurations of the various `Microsoft.MixedReality.WebRTC.Native.dll` files are not exclusive, and 2 or more files have been allowed for deploy on the same platform. Check the configuration of all variants again.

=======
This way, multiple variants of the same-named `mrwebrtc.dll` can co-exist in different sub-folders of `Assets/Plugins/` and Unity will deploy and use the correct variant on each platform.

> [!NOTE]
> If Unity complains about "_Multiple plugins with the same name 'mrwebrtc'_", then the configurations of the various `mrwebrtc.dll` files are not exclusive, and 2 or more files have been allowed for deploy on the same platform. Check the configuration of all variants again.

>>>>>>> 18e2f412
For **Windows Desktop**, the native implementation DLL variants are:

| Path | Any Platform | Exclude Platforms | CPU | OS | Example use |
|---|---|---|---|---|---|
| `Assets/Plugins/Win32/x86` | yes | WSAPlayer | x86 | Windows | 32-bit Windows Desktop application |
| `Assets/Plugins/Win32/x86_64` | yes | WSAPlayer | x86_64 | Windows | 64-bit Windows Desktop application, including the Unity Editor on Windows |

For **Windows UWP**, the native implementation DLL variants are:

| Path | Any Platform | Include Platforms | SDK | CPU | Example use |
|---|---|---|---|---|---|
| `Assets/Plugins/UWP/x86` | no | WSAPlayer | UWP | X86 | Microsoft HoloLens (1st gen) |
| `Assets/Plugins/UWP/x86_64` | no | WSAPlayer | UWP | X64 | 64-bit UWP Desktop app on Windows |
| `Assets/Plugins/UWP/ARM` | no | WSAPlayer | UWP | ARM | HoloLens 2 (compatibility) |

> [!NOTE]
> ARM64 is not currently available. The ARM (32-bit) architecture variant can be used as a fallback on HoloLens 2 and other devices which support running 32-bit ARM applications on ARM64 hardware.

![Configure the import settings for a native C++ DLL for UWP](helloworld-unity-3.png)

If all variants are installed, the resulting hierarchy should look like this:

```shell
Assets
+- Plugins
   +- Win32
   |  +- x86
   |  |  +- mrwebrtc.dll
   |  +- x86_64
   |     +- mrwebrtc.dll
   +- UWP
      +- x86
      |  +- mrwebrtc.dll
      +- x86_64
      |  +- mrwebrtc.dll
      +- ARM
<<<<<<< HEAD
         +- Microsoft.MixedReality.WebRTC.Native.dll
=======
         +- mrwebrtc.dll
      +- ARM64
         +- mrwebrtc.dll
>>>>>>> 18e2f412
```

## Importing the Unity integration

In order to import the Unity integration into your new Unity project, simply copy the following folders from `libs\Microsoft.MixedReality.WebRTC.Unity\Assets\` into your project's `Assets` folder:

- `Microsoft.MixedReality.WebRTC.Unity` : the core runtime integration, which must ship with the project.
- `Microsoft.MixedReality.WebRTC.Unity.Editor` : some Unity Editor utilities, not required at runtime.

After Unity finished processing the new files, the **Project** window should look like this:

![Import the Unity integration](helloworld-unity-4.png)

The other folders are optional and contain samples and tests. They can be imported for testing and prototyping, but are not required to ship a project with MixedReality-WebRTC:

- `Microsoft.MixedReality.WebRTC.Unity.Examples` : sample projects demonstrating the use of the Unity integration and its various components.
- `Microsoft.MixedReality.WebRTC.Unity.Tests.Editor` : Editor-only tests for the Unity integration.
- `Microsoft.MixedReality.WebRTC.Unity.Tests.Runtime` : runtime tests for the Unity integration.

----

Next : [Creating a peer connection](helloworld-unity-peerconnection.md)
<|MERGE_RESOLUTION|>--- conflicted
+++ resolved
@@ -1,152 +1,126 @@
-# Importing MixedReality-WebRTC
-
-In order to use the Unity integration, the following pieces are required:
-
-<<<<<<< HEAD
-- Native implementation : `Microsoft.MixedReality.WebRTC.Native.dll` (one variant per platform and architecture)
-=======
-- Native implementation : `mrwebrtc.dll` (one variant per platform and architecture)
->>>>>>> 18e2f412
-- C# library : `Microsoft.MixedReality.WebRTC.dll` (single universal module for all platforms and architectures)
-- Unity integration scripts and assets
-
-> [!NOTE]
-> There is currently no pre-packaged distribution method for Unity, so users have to manually copy the relevant files from the `libs\Microsoft.MixedReality.WebRTC.Unity\Assets` folder of the GitHub repository into the `Assets` folder of their own Unity project.
-
-## Copying the binaries
-
-The binaries can be obtained either prebuilt from the NuGet packages, or from a local build of the Visual Studio solution provided in [the GitHub repository](https://github.com/microsoft/MixedReality-WebRTC/).
-
-- **NuGet packages** do not require any build step, so are the most convenient approach. But they are generally only available for stable releases (_e.g._ [the `release/1.0` branch](https://github.com/microsoft/MixedReality-WebRTC/tree/release/1.0/)), so will be missing any newer development available on [the `master` branch](https://github.com/microsoft/MixedReality-WebRTC/tree/master/).
-
-- **A local build** via the Visual Studio solution `Microsoft.MixedReality.WebRTC.sln` allows accessing the latest features, but may contain some API breaking changes since the latest stable release, so may require some code changes when upgrading an existing project using an earlier API version.
-
-### NuGet packages
-
-The native implementation and C# library of MixedReality-WebRTC are available precompiled via NuGet packages. See the [GitHub Releases page](https://github.com/microsoft/MixedReality-WebRTC/releases) for the latest packages.
-
-The packages can be downloaded from [nuget.org](https://www.nuget.org/profiles/MicrosoftMR). Once downloaded, they can be extracted by simply renaming their extension from `.nupkg` to `.zip`, and using any standard ZIP archive extraction method. After the packages are extracted, the DLLs can be copied as detailed on the **Unity integration** section of the [installation page](installation.md).
-
-### Local solution build
-
-If the native implementation and C# library are compiled from sources as explained in the [Building](building.md) page, they are available in one of the sub-folders under the `bin/` folder at the root of the repository of the MixedReality-WebRTC project.
-
-The C# library `Microsoft.MixedReality.WebRTC.dll` is a .NET Standard 2.0 library. This means it is compatible with all CPU architectures. This is often referred to as "AnyCPU", and the C# library is therefore available from `bin\AnyCPU\Debug` or `bin\AnyCPU\Release` depending on the build configuration which was compiled. In doubt you can use the `Release` configuration, which can provide better performance. This module needs to be copied somewhere into the `Assets\Plugins\` folder of the Unity project (if that folder doesn't exist you can create it). On Windows this can be done via the command line with `xcopy`, assuming that the git repository of MixedReality-WebRTC was cloned in `D:\mr-webrtc`:
-
-```cmd
-cd /D D:\testproj
-xcopy D:/mr-webrtc/bin/AnyCPU/Release/Microsoft.MixedReality.WebRTC.dll Assets/Plugins/
-```
-
-<<<<<<< HEAD
-For the native implementation `Microsoft.MixedReality.WebRTC.Native.dll` things are a bit more complex. The DLL is compiled for a particular platform and architecture, in addition of the Debug or Release build config, and the correct variant needs to be used. On Windows, the Unity Editor needs a **64-bit Desktop** variant (`Debug` or `Release`); it is available from the `bin\Win32\x64\Release` folder (`Win32` is an alias for `Desktop`), and should be copied to the `Assets\Plugins\Win32\x86_64\` folder of the Unity project.
-=======
-For the native implementation `mrwebrtc.dll` things are a bit more complex. The DLL is compiled for a particular platform and architecture, in addition of the Debug or Release build config, and the correct variant needs to be used. On Windows, the Unity Editor needs a **64-bit Desktop** variant (`Debug` or `Release`); it is available from the `bin\Win32\x64\Release` folder (`Win32` is an alias for `Desktop`), and should be copied to the `Assets\Plugins\Win32\x86_64\` folder of the Unity project.
->>>>>>> 18e2f412
-
-```cmd
-cd /D D:\testproj
-xcopy D:/mr-webrtc/bin/Win32/x64/Release/mrwebrtc.dll Assets/Plugins/Win32/x86_64/
-```
-
-## Configuring the import settings
-
-<<<<<<< HEAD
-When building the Unity application for a given platform, another variant than the one the Unity editor uses may be required to deploy on that platform. In order for the C# library to be truly platform-independent, the name of all native implementation library variants is the same: `Microsoft.MixedReality.WebRTC.Native`. This allows the C# code to reference that DLL with [the same `DllImport` attribute path](https://docs.microsoft.com/en-us/dotnet/api/system.runtime.interopservices.dllimportattribute?view=netcore-2.1). But this also means that multiple files with the same name exist in different folders, and Unity needs to know which one is associated with which build variant, to be able to deploy the correct one only. This is done by configuring the platform associated with a DLL in the import settings in the Unity inspector.
-
-- In the **Project** window, select one of the `Microsoft.MixedReality.WebRTC.Native` files from the `Plugins` folder.
-=======
-When building the Unity application for a given platform, another variant than the one the Unity editor uses may be required to deploy on that platform. In order for the C# library to be truly platform-independent, the name of all native implementation library variants is the same: `mrwebrtc`. This allows the C# code to reference that DLL with [the same `DllImport` attribute path](https://docs.microsoft.com/en-us/dotnet/api/system.runtime.interopservices.dllimportattribute?view=netcore-2.1). But this also means that multiple files with the same name exist in different folders, and Unity needs to know which one is associated with which build variant, to be able to deploy the correct one only. This is done by configuring the platform associated with a DLL in the import settings in the Unity inspector.
-
-> [!IMPORTANT]
-> The `mrwebrtc.dll` module was in v1.0 named `Microsoft.MixedReality.WebRTC.Native.dll` when this module was also the C++ library. Those two have now been split apart. The `Microsoft.MixedReality.WebRTC.Native` name is still in use in some NuGet packages, so depending on the installation method one or the other name are used. However the Unity project must use the `mrwebrtc.dll` name only for the C# library to find it.
-
-- In the **Project** window, select one of the `mrwebrtc.dll` files from the `Plugins` folder.
->>>>>>> 18e2f412
-- The **Inspector** window now shows the import settings for the selected file, which contains option to configure the deploy platform(s) and architecture(s).
-
-For example, by selecting in the **Inspector** window:
-
-- **Any Platform** and **Exclude Platforms: WSAPlayer**, the DLL will be used by Unity on all platforms except UWP platforms. _WSAPlayer_ is the name Unity uses for its UWP standalone player.
-- **CPU** equal to **x86_64**, Unity will only deploy that DLL when deploying on a 64-bit Intel architecture.
-
-![Configure the import settings for a native implementation DLL](helloworld-unity-2.png)
-
-<<<<<<< HEAD
-This way, multiple variants of the same-named `Microsoft.MixedReality.WebRTC.Native.dll` can co-exist in different sub-folders of `Assets/Plugins/` and Unity will deploy and use the correct variant on each platform.
-
-> [!NOTE]
-> If Unity complains about "_Multiple plugins with the same name 'microsoft.mixedreality.webrtc.native'_", then the configurations of the various `Microsoft.MixedReality.WebRTC.Native.dll` files are not exclusive, and 2 or more files have been allowed for deploy on the same platform. Check the configuration of all variants again.
-
-=======
-This way, multiple variants of the same-named `mrwebrtc.dll` can co-exist in different sub-folders of `Assets/Plugins/` and Unity will deploy and use the correct variant on each platform.
-
-> [!NOTE]
-> If Unity complains about "_Multiple plugins with the same name 'mrwebrtc'_", then the configurations of the various `mrwebrtc.dll` files are not exclusive, and 2 or more files have been allowed for deploy on the same platform. Check the configuration of all variants again.
-
->>>>>>> 18e2f412
-For **Windows Desktop**, the native implementation DLL variants are:
-
-| Path | Any Platform | Exclude Platforms | CPU | OS | Example use |
-|---|---|---|---|---|---|
-| `Assets/Plugins/Win32/x86` | yes | WSAPlayer | x86 | Windows | 32-bit Windows Desktop application |
-| `Assets/Plugins/Win32/x86_64` | yes | WSAPlayer | x86_64 | Windows | 64-bit Windows Desktop application, including the Unity Editor on Windows |
-
-For **Windows UWP**, the native implementation DLL variants are:
-
-| Path | Any Platform | Include Platforms | SDK | CPU | Example use |
-|---|---|---|---|---|---|
-| `Assets/Plugins/UWP/x86` | no | WSAPlayer | UWP | X86 | Microsoft HoloLens (1st gen) |
-| `Assets/Plugins/UWP/x86_64` | no | WSAPlayer | UWP | X64 | 64-bit UWP Desktop app on Windows |
-| `Assets/Plugins/UWP/ARM` | no | WSAPlayer | UWP | ARM | HoloLens 2 (compatibility) |
-
-> [!NOTE]
-> ARM64 is not currently available. The ARM (32-bit) architecture variant can be used as a fallback on HoloLens 2 and other devices which support running 32-bit ARM applications on ARM64 hardware.
-
-![Configure the import settings for a native C++ DLL for UWP](helloworld-unity-3.png)
-
-If all variants are installed, the resulting hierarchy should look like this:
-
-```shell
-Assets
-+- Plugins
-   +- Win32
-   |  +- x86
-   |  |  +- mrwebrtc.dll
-   |  +- x86_64
-   |     +- mrwebrtc.dll
-   +- UWP
-      +- x86
-      |  +- mrwebrtc.dll
-      +- x86_64
-      |  +- mrwebrtc.dll
-      +- ARM
-<<<<<<< HEAD
-         +- Microsoft.MixedReality.WebRTC.Native.dll
-=======
-         +- mrwebrtc.dll
-      +- ARM64
-         +- mrwebrtc.dll
->>>>>>> 18e2f412
-```
-
-## Importing the Unity integration
-
-In order to import the Unity integration into your new Unity project, simply copy the following folders from `libs\Microsoft.MixedReality.WebRTC.Unity\Assets\` into your project's `Assets` folder:
-
-- `Microsoft.MixedReality.WebRTC.Unity` : the core runtime integration, which must ship with the project.
-- `Microsoft.MixedReality.WebRTC.Unity.Editor` : some Unity Editor utilities, not required at runtime.
-
-After Unity finished processing the new files, the **Project** window should look like this:
-
-![Import the Unity integration](helloworld-unity-4.png)
-
-The other folders are optional and contain samples and tests. They can be imported for testing and prototyping, but are not required to ship a project with MixedReality-WebRTC:
-
-- `Microsoft.MixedReality.WebRTC.Unity.Examples` : sample projects demonstrating the use of the Unity integration and its various components.
-- `Microsoft.MixedReality.WebRTC.Unity.Tests.Editor` : Editor-only tests for the Unity integration.
-- `Microsoft.MixedReality.WebRTC.Unity.Tests.Runtime` : runtime tests for the Unity integration.
-
-----
-
-Next : [Creating a peer connection](helloworld-unity-peerconnection.md)
+# Importing MixedReality-WebRTC
+
+In order to use the Unity integration, the following pieces are required:
+
+- Native implementation : `mrwebrtc.dll` (one variant per platform and architecture)
+- C# library : `Microsoft.MixedReality.WebRTC.dll` (single universal module for all platforms and architectures)
+- Unity integration scripts and assets
+
+> [!NOTE]
+> There is currently no pre-packaged distribution method for Unity, so users have to manually copy the relevant files from the `libs\Microsoft.MixedReality.WebRTC.Unity\Assets` folder of the GitHub repository into the `Assets` folder of their own Unity project.
+
+## Copying the binaries
+
+The binaries can be obtained either prebuilt from the NuGet packages, or from a local build of the Visual Studio solution provided in [the GitHub repository](https://github.com/microsoft/MixedReality-WebRTC/).
+
+- **NuGet packages** do not require any build step, so are the most convenient approach. But they are generally only available for stable releases (_e.g._ [the `release/1.0` branch](https://github.com/microsoft/MixedReality-WebRTC/tree/release/1.0/)), so will be missing any newer development available on [the `master` branch](https://github.com/microsoft/MixedReality-WebRTC/tree/master/).
+
+- **A local build** via the Visual Studio solution `Microsoft.MixedReality.WebRTC.sln` allows accessing the latest features, but may contain some API breaking changes since the latest stable release, so may require some code changes when upgrading an existing project using an earlier API version.
+
+### NuGet packages
+
+The native implementation and C# library of MixedReality-WebRTC are available precompiled via NuGet packages. See the [GitHub Releases page](https://github.com/microsoft/MixedReality-WebRTC/releases) for the latest packages.
+
+The packages can be downloaded from [nuget.org](https://www.nuget.org/profiles/MicrosoftMR). Once downloaded, they can be extracted by simply renaming their extension from `.nupkg` to `.zip`, and using any standard ZIP archive extraction method. After the packages are extracted, the DLLs can be copied as detailed on the **Unity integration** section of the [installation page](installation.md).
+
+### Local solution build
+
+If the native implementation and C# library are compiled from sources as explained in the [Building](building.md) page, they are available in one of the sub-folders under the `bin/` folder at the root of the repository of the MixedReality-WebRTC project.
+
+The C# library `Microsoft.MixedReality.WebRTC.dll` is a .NET Standard 2.0 library. This means it is compatible with all CPU architectures. This is often referred to as "AnyCPU", and the C# library is therefore available from `bin\AnyCPU\Debug` or `bin\AnyCPU\Release` depending on the build configuration which was compiled. In doubt you can use the `Release` configuration, which can provide better performance. This module needs to be copied somewhere into the `Assets\Plugins\` folder of the Unity project (if that folder doesn't exist you can create it). On Windows this can be done via the command line with `xcopy`, assuming that the git repository of MixedReality-WebRTC was cloned in `D:\mr-webrtc`:
+
+```cmd
+cd /D D:\testproj
+xcopy D:/mr-webrtc/bin/AnyCPU/Release/Microsoft.MixedReality.WebRTC.dll Assets/Plugins/
+```
+
+For the native implementation `mrwebrtc.dll` things are a bit more complex. The DLL is compiled for a particular platform and architecture, in addition of the Debug or Release build config, and the correct variant needs to be used. On Windows, the Unity Editor needs a **64-bit Desktop** variant (`Debug` or `Release`); it is available from the `bin\Win32\x64\Release` folder (`Win32` is an alias for `Desktop`), and should be copied to the `Assets\Plugins\Win32\x86_64\` folder of the Unity project.
+
+```cmd
+cd /D D:\testproj
+xcopy D:/mr-webrtc/bin/Win32/x64/Release/mrwebrtc.dll Assets/Plugins/Win32/x86_64/
+```
+
+## Configuring the import settings
+
+When building the Unity application for a given platform, another variant than the one the Unity editor uses may be required to deploy on that platform. In order for the C# library to be truly platform-independent, the name of all native implementation library variants is the same: `mrwebrtc`. This allows the C# code to reference that DLL with [the same `DllImport` attribute path](https://docs.microsoft.com/en-us/dotnet/api/system.runtime.interopservices.dllimportattribute?view=netcore-2.1). But this also means that multiple files with the same name exist in different folders, and Unity needs to know which one is associated with which build variant, to be able to deploy the correct one only. This is done by configuring the platform associated with a DLL in the import settings in the Unity inspector.
+
+> [!IMPORTANT]
+> The `mrwebrtc.dll` module was in v1.0 named `Microsoft.MixedReality.WebRTC.Native.dll` when this module was also the C++ library. Those two have now been split apart. The `Microsoft.MixedReality.WebRTC.Native` name is still in use in some NuGet packages, so depending on the installation method one or the other name are used. However the Unity project must use the `mrwebrtc.dll` name only for the C# library to find it.
+
+- In the **Project** window, select one of the `mrwebrtc.dll` files from the `Plugins` folder.
+- The **Inspector** window now shows the import settings for the selected file, which contains option to configure the deploy platform(s) and architecture(s).
+
+For example, by selecting in the **Inspector** window:
+
+- **Any Platform** and **Exclude Platforms: WSAPlayer**, the DLL will be used by Unity on all platforms except UWP platforms. _WSAPlayer_ is the name Unity uses for its UWP standalone player.
+- **CPU** equal to **x86_64**, Unity will only deploy that DLL when deploying on a 64-bit Intel architecture.
+
+![Configure the import settings for a native implementation DLL](helloworld-unity-2.png)
+
+This way, multiple variants of the same-named `mrwebrtc.dll` can co-exist in different sub-folders of `Assets/Plugins/` and Unity will deploy and use the correct variant on each platform.
+
+> [!NOTE]
+> If Unity complains about "_Multiple plugins with the same name 'mrwebrtc'_", then the configurations of the various `mrwebrtc.dll` files are not exclusive, and 2 or more files have been allowed for deploy on the same platform. Check the configuration of all variants again.
+
+For **Windows Desktop**, the native implementation DLL variants are:
+
+| Path | Any Platform | Exclude Platforms | CPU | OS | Example use |
+|---|---|---|---|---|---|
+| `Assets/Plugins/Win32/x86` | yes | WSAPlayer | x86 | Windows | 32-bit Windows Desktop application |
+| `Assets/Plugins/Win32/x86_64` | yes | WSAPlayer | x86_64 | Windows | 64-bit Windows Desktop application, including the Unity Editor on Windows |
+
+For **Windows UWP**, the native implementation DLL variants are:
+
+| Path | Any Platform | Include Platforms | SDK | CPU | Example use |
+|---|---|---|---|---|---|
+| `Assets/Plugins/UWP/x86` | no | WSAPlayer | UWP | X86 | Microsoft HoloLens (1st gen) |
+| `Assets/Plugins/UWP/x86_64` | no | WSAPlayer | UWP | X64 | 64-bit UWP Desktop app on Windows |
+| `Assets/Plugins/UWP/ARM` | no | WSAPlayer | UWP | ARM | HoloLens 2 (compatibility) |
+
+> [!NOTE]
+> ARM64 is not currently available. The ARM (32-bit) architecture variant can be used as a fallback on HoloLens 2 and other devices which support running 32-bit ARM applications on ARM64 hardware.
+
+![Configure the import settings for a native C++ DLL for UWP](helloworld-unity-3.png)
+
+If all variants are installed, the resulting hierarchy should look like this:
+
+```shell
+Assets
++- Plugins
+   +- Win32
+   |  +- x86
+   |  |  +- mrwebrtc.dll
+   |  +- x86_64
+   |     +- mrwebrtc.dll
+   +- UWP
+      +- x86
+      |  +- mrwebrtc.dll
+      +- x86_64
+      |  +- mrwebrtc.dll
+      +- ARM
+      |  +- mrwebrtc.dll
+      +- ARM64
+         +- mrwebrtc.dll
+```
+
+## Importing the Unity integration
+
+In order to import the Unity integration into your new Unity project, simply copy the following folders from `libs\Microsoft.MixedReality.WebRTC.Unity\Assets\` into your project's `Assets` folder:
+
+- `Microsoft.MixedReality.WebRTC.Unity` : the core runtime integration, which must ship with the project.
+- `Microsoft.MixedReality.WebRTC.Unity.Editor` : some Unity Editor utilities, not required at runtime.
+
+After Unity finished processing the new files, the **Project** window should look like this:
+
+![Import the Unity integration](helloworld-unity-4.png)
+
+The other folders are optional and contain samples and tests. They can be imported for testing and prototyping, but are not required to ship a project with MixedReality-WebRTC:
+
+- `Microsoft.MixedReality.WebRTC.Unity.Examples` : sample projects demonstrating the use of the Unity integration and its various components.
+- `Microsoft.MixedReality.WebRTC.Unity.Tests.Editor` : Editor-only tests for the Unity integration.
+- `Microsoft.MixedReality.WebRTC.Unity.Tests.Runtime` : runtime tests for the Unity integration.
+
+----
+
+Next : [Creating a peer connection](helloworld-unity-peerconnection.md)